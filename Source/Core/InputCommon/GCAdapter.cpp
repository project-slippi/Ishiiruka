--- conflicted
+++ resolved
@@ -791,19 +791,17 @@
 	if (s_handle == nullptr || !s_detected)
 		return{};
 
-<<<<<<< HEAD
 	if (external_thread_should_reset_polling_threads)
 	{
 		Reset();
 		return{};
 	}
-=======
+
 	const SConfig &sconfig = SConfig::GetInstance();
 
 	#if defined(_WIN32)
 	refreshThreadPriorities(sconfig);
 	#endif
->>>>>>> bf6fd144
 
 	int payload_size = 0;
 	u8 controller_payload_copy[adapter_payload_size];
