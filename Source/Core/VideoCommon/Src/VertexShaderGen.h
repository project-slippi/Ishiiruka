// Copyright 2013 Dolphin Emulator Project
// Licensed under GPLv2
// Refer to the license.txt file included.

#ifndef GCOGL_VERTEXSHADER_H
#define GCOGL_VERTEXSHADER_H

#include <stdarg.h>
#include "XFMemory.h"
#include "VideoCommon.h"
#include "ShaderGenCommon.h"

// TODO should be reordered
#define SHADER_POSITION_ATTRIB  0
#define SHADER_POSMTX_ATTRIB    1
#define SHADER_NORM0_ATTRIB     2
#define SHADER_NORM1_ATTRIB     3
#define SHADER_NORM2_ATTRIB     4
#define SHADER_COLOR0_ATTRIB    5
#define SHADER_COLOR1_ATTRIB    6

#define SHADER_TEXTURE0_ATTRIB  8
#define SHADER_TEXTURE1_ATTRIB  9
#define SHADER_TEXTURE2_ATTRIB  10
#define SHADER_TEXTURE3_ATTRIB  11
#define SHADER_TEXTURE4_ATTRIB  12
#define SHADER_TEXTURE5_ATTRIB  13
#define SHADER_TEXTURE6_ATTRIB  14
#define SHADER_TEXTURE7_ATTRIB  15



// shader variables
#define I_POSNORMALMATRIX       "cpnmtx"
#define I_PROJECTION            "cproj"
#define I_MATERIALS             "cmtrl"
#define I_LIGHTS                "clights"
#define I_TEXMATRICES           "ctexmtx"
#define I_TRANSFORMMATRICES     "ctrmtx"
#define I_NORMALMATRICES        "cnmtx"
#define I_POSTTRANSFORMMATRICES "cpostmtx"
#define I_DEPTHPARAMS           "cDepth" // farZ, zRange, scaled viewport width, scaled viewport height

#define C_POSNORMALMATRIX        0
#define C_PROJECTION            (C_POSNORMALMATRIX + 6)
#define C_MATERIALS             (C_PROJECTION + 4)
#define C_LIGHTS                (C_MATERIALS + 4)
#define C_TEXMATRICES           (C_LIGHTS + 40)
#define C_TRANSFORMMATRICES     (C_TEXMATRICES + 24)
#define C_NORMALMATRICES        (C_TRANSFORMMATRICES + 64)
#define C_POSTTRANSFORMMATRICES (C_NORMALMATRICES + 32)
#define C_DEPTHPARAMS           (C_POSTTRANSFORMMATRICES + 64)
#define C_VENVCONST_END			(C_DEPTHPARAMS + 1)

const s_svar VSVar_Loc[] = {  {I_POSNORMALMATRIX, C_POSNORMALMATRIX, 6 },
						{I_PROJECTION , C_PROJECTION, 4  },
						{I_MATERIALS, C_MATERIALS, 4 },
						{I_LIGHTS, C_LIGHTS, 40 },
						{I_TEXMATRICES, C_TEXMATRICES, 24 },
						{I_TRANSFORMMATRICES , C_TRANSFORMMATRICES, 64  },
						{I_NORMALMATRICES , C_NORMALMATRICES, 32  },
						{I_POSTTRANSFORMMATRICES, C_POSTTRANSFORMMATRICES, 64 },
						{I_DEPTHPARAMS, C_DEPTHPARAMS, 1 },
<<<<<<< HEAD
						};                                            
=======
						};
template<bool safe>
class _VERTEXSHADERUID
{
#define NUM_VSUID_VALUES_SAFE 25
public:
	u32 values[safe ? NUM_VSUID_VALUES_SAFE : 9];

	_VERTEXSHADERUID()
	{
	}

	_VERTEXSHADERUID(const _VERTEXSHADERUID& r)
	{
		for (size_t i = 0; i < sizeof(values) / sizeof(u32); ++i) 
			values[i] = r.values[i]; 
	}

	int GetNumValues() const 
	{
		if (safe) return NUM_VSUID_VALUES_SAFE;
		else return (((values[0] >> 23) & 0xf) * 3 + 3) / 4 + 3; // numTexGens*3/4+1
	}

	bool operator <(const _VERTEXSHADERUID& _Right) const
	{
		if (values[0] < _Right.values[0])
			return true;
		else if (values[0] > _Right.values[0])
			return false;

		int N = GetNumValues();
		for (int i = 1; i < N; ++i) 
		{
			if (values[i] < _Right.values[i])
				return true;
			else if (values[i] > _Right.values[i])
				return false;
		}

		return false;
	}

	bool operator ==(const _VERTEXSHADERUID& _Right) const
	{
		if (values[0] != _Right.values[0])
			return false;

		int N = GetNumValues();
		for (int i = 1; i < N; ++i)
		{
			if (values[i] != _Right.values[i])
				return false;
		}

		return true;
	}
};
typedef _VERTEXSHADERUID<false> VERTEXSHADERUID;
typedef _VERTEXSHADERUID<true> VERTEXSHADERUIDSAFE;
>>>>>>> d18b71cc

#pragma pack(4)

struct vertex_shader_uid_data
{
	u32 components;
	u32 numColorChans : 2;
	u32 numTexGens : 4;

	struct {
		u32 projection : 1; // XF_TEXPROJ_X
		u32 inputform : 2; // XF_TEXINPUT_X
		u32 texgentype : 3; // XF_TEXGEN_X
		u32 sourcerow : 5; // XF_SRCGEOM_X
		u32 embosssourceshift : 3; // what generated texcoord to use
		u32 embosslightshift : 3; // light index that is used
	} texMtxInfo[8];
	struct {
		u32 index : 6; // base row of dual transform matrix
		u32 normalize : 1; // normalize before send operation
	} postMtxInfo[8];
	struct {
		u32 enabled : 1;
	} dualTexTrans;

	LightingUidData lighting;
};
#pragma pack()

typedef ShaderUid<vertex_shader_uid_data> VertexShaderUid;
typedef ShaderCode VertexShaderCode; // TODO: Obsolete..

void GetVertexShaderUid(VertexShaderUid& object, u32 components, API_TYPE api_type);
void GenerateVertexShaderCode(VertexShaderCode& object, u32 components, API_TYPE api_type);
void GenerateVSOutputStructForGS(ShaderCode& object, u32 components, API_TYPE api_type);

#endif // GCOGL_VERTEXSHADER_H<|MERGE_RESOLUTION|>--- conflicted
+++ resolved
@@ -61,70 +61,7 @@
 						{I_NORMALMATRICES , C_NORMALMATRICES, 32  },
 						{I_POSTTRANSFORMMATRICES, C_POSTTRANSFORMMATRICES, 64 },
 						{I_DEPTHPARAMS, C_DEPTHPARAMS, 1 },
-<<<<<<< HEAD
-						};                                            
-=======
 						};
-template<bool safe>
-class _VERTEXSHADERUID
-{
-#define NUM_VSUID_VALUES_SAFE 25
-public:
-	u32 values[safe ? NUM_VSUID_VALUES_SAFE : 9];
-
-	_VERTEXSHADERUID()
-	{
-	}
-
-	_VERTEXSHADERUID(const _VERTEXSHADERUID& r)
-	{
-		for (size_t i = 0; i < sizeof(values) / sizeof(u32); ++i) 
-			values[i] = r.values[i]; 
-	}
-
-	int GetNumValues() const 
-	{
-		if (safe) return NUM_VSUID_VALUES_SAFE;
-		else return (((values[0] >> 23) & 0xf) * 3 + 3) / 4 + 3; // numTexGens*3/4+1
-	}
-
-	bool operator <(const _VERTEXSHADERUID& _Right) const
-	{
-		if (values[0] < _Right.values[0])
-			return true;
-		else if (values[0] > _Right.values[0])
-			return false;
-
-		int N = GetNumValues();
-		for (int i = 1; i < N; ++i) 
-		{
-			if (values[i] < _Right.values[i])
-				return true;
-			else if (values[i] > _Right.values[i])
-				return false;
-		}
-
-		return false;
-	}
-
-	bool operator ==(const _VERTEXSHADERUID& _Right) const
-	{
-		if (values[0] != _Right.values[0])
-			return false;
-
-		int N = GetNumValues();
-		for (int i = 1; i < N; ++i)
-		{
-			if (values[i] != _Right.values[i])
-				return false;
-		}
-
-		return true;
-	}
-};
-typedef _VERTEXSHADERUID<false> VERTEXSHADERUID;
-typedef _VERTEXSHADERUID<true> VERTEXSHADERUIDSAFE;
->>>>>>> d18b71cc
 
 #pragma pack(4)
 
