--- conflicted
+++ resolved
@@ -20,35 +20,32 @@
 	: wxDialog(parent, wxID_ANY, name), m_pad_id(tab_num)
 {
 	GCAdapter::ResetAdapterIfNecessary();
-<<<<<<< HEAD
-    wxArrayString remap_array_string;
-
-    remap_array_string.Add(_("A"));
-    remap_array_string.Add(_("B"));
-    remap_array_string.Add(_("X"));
-    remap_array_string.Add(_("Y"));
-    remap_array_string.Add(_("Z"));
-    remap_array_string.Add(_("L"));
-    remap_array_string.Add(_("R"));
-    remap_array_string.Add(_("D-pad up"));
-    remap_array_string.Add(_("D-pad right"));
-    remap_array_string.Add(_("D-pad down"));
-    remap_array_string.Add(_("D-pad left"));
-=======
->>>>>>> 2ca11954
+  wxArrayString remap_array_string;
+
+  remap_array_string.Add(_("A"));
+  remap_array_string.Add(_("B"));
+  remap_array_string.Add(_("X"));
+  remap_array_string.Add(_("Y"));
+  remap_array_string.Add(_("Z"));
+  remap_array_string.Add(_("L"));
+  remap_array_string.Add(_("R"));
+  remap_array_string.Add(_("D-pad up"));
+  remap_array_string.Add(_("D-pad right"));
+  remap_array_string.Add(_("D-pad down"));
+  remap_array_string.Add(_("D-pad left"));
 
 	wxCheckBox* const gamecube_rumble = new wxCheckBox(this, wxID_ANY, _("Rumble"));
-    wxChoice* const a_choice = new wxChoice(this, wxID_ANY, wxDefaultPosition, wxDefaultSize, remap_array_string);
-    wxChoice* const b_choice = new wxChoice(this, wxID_ANY, wxDefaultPosition, wxDefaultSize, remap_array_string);
-    wxChoice* const x_choice = new wxChoice(this, wxID_ANY, wxDefaultPosition, wxDefaultSize, remap_array_string);
+  wxChoice* const a_choice = new wxChoice(this, wxID_ANY, wxDefaultPosition, wxDefaultSize, remap_array_string);
+  wxChoice* const b_choice = new wxChoice(this, wxID_ANY, wxDefaultPosition, wxDefaultSize, remap_array_string);
+  wxChoice* const x_choice = new wxChoice(this, wxID_ANY, wxDefaultPosition, wxDefaultSize, remap_array_string);
 	wxChoice *const y_choice = new wxChoice(this, wxID_ANY, wxDefaultPosition, wxDefaultSize, remap_array_string);
-    wxChoice* const z_choice = new wxChoice(this, wxID_ANY, wxDefaultPosition, wxDefaultSize, remap_array_string);
-    wxChoice* const l_choice = new wxChoice(this, wxID_ANY, wxDefaultPosition, wxDefaultSize, remap_array_string);
-    wxChoice* const r_choice = new wxChoice(this, wxID_ANY, wxDefaultPosition, wxDefaultSize, remap_array_string);
-    wxChoice* const up_choice = new wxChoice(this, wxID_ANY, wxDefaultPosition, wxDefaultSize, remap_array_string);
-    wxChoice* const right_choice = new wxChoice(this, wxID_ANY, wxDefaultPosition, wxDefaultSize, remap_array_string);
-    wxChoice* const down_choice = new wxChoice(this, wxID_ANY, wxDefaultPosition, wxDefaultSize, remap_array_string);
-    wxChoice* const left_choice = new wxChoice(this, wxID_ANY, wxDefaultPosition, wxDefaultSize, remap_array_string);
+  wxChoice* const z_choice = new wxChoice(this, wxID_ANY, wxDefaultPosition, wxDefaultSize, remap_array_string);
+  wxChoice* const l_choice = new wxChoice(this, wxID_ANY, wxDefaultPosition, wxDefaultSize, remap_array_string);
+  wxChoice* const r_choice = new wxChoice(this, wxID_ANY, wxDefaultPosition, wxDefaultSize, remap_array_string);
+  wxChoice* const up_choice = new wxChoice(this, wxID_ANY, wxDefaultPosition, wxDefaultSize, remap_array_string);
+  wxChoice* const right_choice = new wxChoice(this, wxID_ANY, wxDefaultPosition, wxDefaultSize, remap_array_string);
+  wxChoice* const down_choice = new wxChoice(this, wxID_ANY, wxDefaultPosition, wxDefaultSize, remap_array_string);
+  wxChoice* const left_choice = new wxChoice(this, wxID_ANY, wxDefaultPosition, wxDefaultSize, remap_array_string);
 	gamecube_rumble->SetValue(SConfig::GetInstance().m_AdapterRumble[m_pad_id]);
 	gamecube_rumble->Bind(wxEVT_CHECKBOX, &GCAdapterConfigDiag::OnAdapterRumble, this);
 
