// Copyright 2015 Dolphin Emulator Project
// Licensed under GPLv2+
// Refer to the license.txt file included.

#include "DolphinWX/Config/SlippiConfigPane.h"

#include <cassert>
#include <string>

#include <wx/button.h>
#include <wx/checkbox.h>
#include <wx/choice.h>
#include <wx/filedlg.h>
#include <wx/filename.h>
#include <wx/filepicker.h>
#include <wx/gbsizer.h>
#include <wx/sizer.h>
#include <wx/spinctrl.h>
#include <wx/stattext.h>

#include "Common/Common.h"
#include "Common/CommonPaths.h"
#include "Common/FileUtil.h"
#include "Core/ConfigManager.h"
#include "Core/Core.h"
#include "Core/HW/EXI.h"
#include "Core/HW/GCMemcard.h"
#include "Core/HW/GCPad.h"
#include "Core/NetPlayProto.h"
#include "DolphinWX/Config/ConfigMain.h"
#include "DolphinWX/Input/MicButtonConfigDiag.h"
#include "DolphinWX/WxEventUtils.h"
#include "DolphinWX/WxUtils.h"
#include <wx/valtext.h>

SlippiNetplayConfigPane::SlippiNetplayConfigPane(wxWindow *parent, wxWindowID id)
    : wxPanel(parent, id)
{
	InitializeGUI();
	LoadGUIValues();
	BindEvents();
}

void SlippiNetplayConfigPane::InitializeGUI()
{

	// Slippi settings
	m_replay_enable_checkbox = new wxCheckBox(this, wxID_ANY, _("Save Slippi Replays"));
	m_replay_enable_checkbox->SetToolTip(
	    _("Enable this to make Slippi automatically save .slp recordings of your games."));

	m_replay_month_folders_checkbox = new wxCheckBox(this, wxID_ANY, _("Save Replays to Monthly Subfolders"));
	m_replay_month_folders_checkbox->SetToolTip(
	    _("Enable this to save your replays into subfolders by month (YYYY-MM)."));

	m_replay_directory_picker =
	    new wxDirPickerCtrl(this, wxID_ANY, wxEmptyString, _("Slippi Replay Folder:"), wxDefaultPosition, wxDefaultSize,
	                        wxDIRP_USE_TEXTCTRL | wxDIRP_SMALL);
	m_replay_directory_picker->SetToolTip(_("Choose where your Slippi replay files are saved."));

	// Online settings
	m_slippi_delay_frames_txt = new wxStaticText(this, wxID_ANY, _("Delay Frames:"));
	m_slippi_delay_frames_ctrl = new wxSpinCtrl(this, wxID_ANY, wxEmptyString, wxDefaultPosition, wxSize(50, -1));
	m_slippi_delay_frames_ctrl->SetToolTip(
	    _("Leave this at 2 unless consistently playing on 120+ ping. "
	      "Increasing this can cause unplayable input delay, and lowering it can cause visual artifacts/lag."));
	m_slippi_delay_frames_ctrl->SetRange(1, 9);

	m_slippi_enable_quick_chat = new wxCheckBox(this, wxID_ANY, _("Enable Quick Chat"));
	m_slippi_enable_quick_chat->SetToolTip(_("Enable this to send and receive Quick Chat Messages when online."));
<<<<<<< HEAD

	m_slippi_enable_custom_rules = new wxCheckBox(this, wxID_ANY, _("Enable Custom Rules"));
	m_slippi_enable_custom_rules->SetToolTip(_("Enable this to play Custom Rules on some Online Modes"));
=======
>>>>>>> 7b058c8c

	m_slippi_force_netplay_port_checkbox = new wxCheckBox(this, wxID_ANY, _("Force Netplay Port"));
	m_slippi_force_netplay_port_checkbox->SetToolTip(
	    _("Enable this to force Slippi to use a specific network port for online peer-to-peer connections."));
	m_slippi_force_netplay_port_ctrl =
	    new wxSpinCtrl(this, wxID_ANY, wxEmptyString, wxDefaultPosition, wxSize(100, -1));
	m_slippi_force_netplay_port_ctrl->SetRange(1, 65535);

	m_slippi_force_netplay_lan_ip_checkbox = new wxCheckBox(this, wxID_ANY, _("Force LAN IP"));
	m_slippi_force_netplay_lan_ip_checkbox->SetToolTip(
	    _("Enable this to force Slippi to use a specific LAN IP when connecting to users with a matching WAN IP. "
	      "Should not be required for most users."));
	m_slippi_netplay_lan_ip_ctrl = new wxTextCtrl(this, wxID_ANY, wxEmptyString, wxDefaultPosition, wxSize(120, -1));
	m_slippi_netplay_lan_ip_ctrl->SetMaxLength(20);
	wxArrayString charsToFilter;
	wxTextValidator ipTextValidator(wxFILTER_INCLUDE_CHAR_LIST);
	charsToFilter.Add(wxT("0123456789."));
	ipTextValidator.SetIncludes(charsToFilter);
	m_slippi_netplay_lan_ip_ctrl->SetValidator(ipTextValidator);

	// Input settings
	m_reduce_timing_dispersion_checkbox = new wxCheckBox(this, wxID_ANY, _("Reduce Timing Dispersion"));
	m_reduce_timing_dispersion_checkbox->SetToolTip(
	    _("Make inputs feel more console-like for overclocked GCC to USB "
	      "adapters at the cost of 1.6ms of input lag (2ms for single-port official adapter)."));

	const int space5 = FromDIP(5);
	const int space10 = FromDIP(10);

	wxGridBagSizer *const sSlippiReplaySettings = new wxGridBagSizer(space5, space5);
	sSlippiReplaySettings->Add(m_replay_enable_checkbox, wxGBPosition(0, 0), wxGBSpan(1, 2));
	sSlippiReplaySettings->Add(m_replay_month_folders_checkbox, wxGBPosition(1, 0), wxGBSpan(1, 2),
	                           wxRESERVE_SPACE_EVEN_IF_HIDDEN);
	sSlippiReplaySettings->Add(new wxStaticText(this, wxID_ANY, _("Replay folder:")), wxGBPosition(2, 0), wxDefaultSpan,
	                           wxALIGN_CENTER_VERTICAL);
	sSlippiReplaySettings->Add(m_replay_directory_picker, wxGBPosition(2, 1), wxDefaultSpan, wxEXPAND);
	sSlippiReplaySettings->AddGrowableCol(1);

	wxStaticBoxSizer *const sbSlippiReplaySettings =
	    new wxStaticBoxSizer(wxVERTICAL, this, _("Slippi Replay Settings"));
	sbSlippiReplaySettings->AddSpacer(space5);
	sbSlippiReplaySettings->Add(sSlippiReplaySettings, 0, wxEXPAND | wxLEFT | wxRIGHT, space5);
	sbSlippiReplaySettings->AddSpacer(space5);

	wxGridBagSizer *const sSlippiOnlineSettings = new wxGridBagSizer(space10, space5);
	sSlippiOnlineSettings->Add(m_slippi_delay_frames_txt, wxGBPosition(0, 0), wxDefaultSpan, wxALIGN_CENTER_VERTICAL);
	sSlippiOnlineSettings->Add(m_slippi_delay_frames_ctrl, wxGBPosition(0, 1), wxDefaultSpan, wxALIGN_LEFT);
	sSlippiOnlineSettings->Add(m_slippi_enable_quick_chat, wxGBPosition(1, 0), wxDefaultSpan, wxALIGN_LEFT);
<<<<<<< HEAD
	sSlippiOnlineSettings->Add(m_slippi_enable_custom_rules, wxGBPosition(2, 0), wxDefaultSpan, wxALIGN_LEFT);

	sSlippiOnlineSettings->Add(m_slippi_force_netplay_port_checkbox, wxGBPosition(3, 0), wxDefaultSpan,
	                           wxALIGN_CENTER_VERTICAL);
	sSlippiOnlineSettings->Add(m_slippi_force_netplay_port_ctrl, wxGBPosition(3, 1), wxDefaultSpan,
=======
	sSlippiOnlineSettings->Add(m_slippi_force_netplay_port_checkbox, wxGBPosition(2, 0), wxDefaultSpan,
	                           wxALIGN_CENTER_VERTICAL);
	sSlippiOnlineSettings->Add(m_slippi_force_netplay_port_ctrl, wxGBPosition(2, 1), wxDefaultSpan,
>>>>>>> 7b058c8c
	                           wxALIGN_LEFT | wxRESERVE_SPACE_EVEN_IF_HIDDEN);
	sSlippiOnlineSettings->Add(m_slippi_force_netplay_lan_ip_checkbox, wxGBPosition(4, 0), wxDefaultSpan,
	                           wxALIGN_CENTER_VERTICAL);
	sSlippiOnlineSettings->Add(m_slippi_netplay_lan_ip_ctrl, wxGBPosition(4, 1), wxDefaultSpan,
	                           wxALIGN_LEFT | wxRESERVE_SPACE_EVEN_IF_HIDDEN);

	wxStaticBoxSizer *const sbSlippiOnlineSettings =
	    new wxStaticBoxSizer(wxVERTICAL, this, _("Slippi Online Settings"));
	sbSlippiOnlineSettings->AddSpacer(space5);
	sbSlippiOnlineSettings->Add(sSlippiOnlineSettings, 0, wxEXPAND | wxLEFT | wxRIGHT, space5);
	sbSlippiOnlineSettings->AddSpacer(space5);

	wxStaticBoxSizer *const sbSlippiInputSettings = new wxStaticBoxSizer(wxVERTICAL, this, _("Slippi Input Settings"));
	sbSlippiInputSettings->AddSpacer(space5);
	sbSlippiInputSettings->Add(m_reduce_timing_dispersion_checkbox, 0, wxLEFT | wxRIGHT, space5);
	sbSlippiInputSettings->AddSpacer(space5);

	wxBoxSizer *const main_sizer = new wxBoxSizer(wxVERTICAL);

	main_sizer->AddSpacer(space5);
	main_sizer->Add(sbSlippiReplaySettings, 0, wxEXPAND | wxLEFT | wxRIGHT, space5);
	main_sizer->AddSpacer(space5);
	main_sizer->Add(sbSlippiOnlineSettings, 0, wxEXPAND | wxLEFT | wxRIGHT, space5);
	main_sizer->AddSpacer(space5);
	main_sizer->Add(sbSlippiInputSettings, 0, wxEXPAND | wxLEFT | wxRIGHT, space5);
	main_sizer->AddSpacer(space5);

	SetSizer(main_sizer);
}

void SlippiNetplayConfigPane::LoadGUIValues()
{
	const SConfig &startup_params = SConfig::GetInstance();

#if HAVE_PORTAUDIO
#endif

<<<<<<< HEAD
#ifndef IS_PLAYBACK
=======
>>>>>>> 7b058c8c
	bool enableReplays = startup_params.m_slippiSaveReplays;
	bool forceNetplayPort = startup_params.m_slippiForceNetplayPort;
	bool forceLanIp = startup_params.m_slippiForceLanIp;

	m_replay_enable_checkbox->SetValue(enableReplays);
	m_replay_month_folders_checkbox->SetValue(startup_params.m_slippiReplayMonthFolders);
	m_replay_directory_picker->SetPath(StrToWxStr(startup_params.m_strSlippiReplayDir));

	if (!enableReplays)
	{
		m_replay_month_folders_checkbox->Hide();
	}

	m_slippi_delay_frames_ctrl->SetValue(startup_params.m_slippiOnlineDelay);
	m_slippi_enable_quick_chat->SetValue(startup_params.m_slippiEnableQuickChat);
	m_slippi_enable_custom_rules->SetValue(startup_params.m_slippiEnableCustomRules);

	m_slippi_force_netplay_port_checkbox->SetValue(startup_params.m_slippiForceNetplayPort);
	m_slippi_force_netplay_port_ctrl->SetValue(startup_params.m_slippiNetplayPort);
	if (!forceNetplayPort)
	{
		m_slippi_force_netplay_port_ctrl->Hide();
	}

	m_slippi_force_netplay_lan_ip_checkbox->SetValue(startup_params.m_slippiForceLanIp);
	m_slippi_netplay_lan_ip_ctrl->SetValue(startup_params.m_slippiLanIp);
	if (!forceLanIp)
	{
		m_slippi_netplay_lan_ip_ctrl->Hide();
	}

	m_reduce_timing_dispersion_checkbox->SetValue(startup_params.bReduceTimingDispersion);
}

void SlippiNetplayConfigPane::BindEvents()
{
	m_replay_enable_checkbox->Bind(wxEVT_CHECKBOX, &SlippiNetplayConfigPane::OnReplaySavingToggle, this);

	m_replay_month_folders_checkbox->Bind(wxEVT_CHECKBOX, &SlippiNetplayConfigPane::OnReplayMonthFoldersToggle, this);

	m_replay_directory_picker->Bind(wxEVT_DIRPICKER_CHANGED, &SlippiNetplayConfigPane::OnReplayDirChanged, this);

<<<<<<< HEAD
	m_slippi_delay_frames_ctrl->Bind(wxEVT_SPINCTRL, &SlippiConfigPane::OnDelayFramesChanged, this);
	m_slippi_enable_quick_chat->Bind(wxEVT_CHECKBOX, &SlippiConfigPane::OnQuickChatToggle, this);
	m_slippi_enable_custom_rules->Bind(wxEVT_CHECKBOX, &SlippiConfigPane::OnCustomRulesToggle, this);

	m_slippi_force_netplay_port_checkbox->Bind(wxEVT_CHECKBOX, &SlippiConfigPane::OnForceNetplayPortToggle, this);
	m_slippi_force_netplay_port_ctrl->Bind(wxEVT_SPINCTRL, &SlippiConfigPane::OnNetplayPortChanged, this);
=======
	m_slippi_delay_frames_ctrl->Bind(wxEVT_SPINCTRL, &SlippiNetplayConfigPane::OnDelayFramesChanged, this);
	m_slippi_enable_quick_chat->Bind(wxEVT_CHECKBOX, &SlippiNetplayConfigPane::OnQuickChatToggle, this);
	m_slippi_force_netplay_port_checkbox->Bind(wxEVT_CHECKBOX, &SlippiNetplayConfigPane::OnForceNetplayPortToggle,
	                                           this);
	m_slippi_force_netplay_port_ctrl->Bind(wxEVT_SPINCTRL, &SlippiNetplayConfigPane::OnNetplayPortChanged, this);
>>>>>>> 7b058c8c

	m_slippi_force_netplay_lan_ip_checkbox->Bind(wxEVT_CHECKBOX, &SlippiNetplayConfigPane::OnForceNetplayLanIpToggle,
	                                             this);
	m_slippi_netplay_lan_ip_ctrl->Bind(wxEVT_TEXT, &SlippiNetplayConfigPane::OnNetplayLanIpChanged, this);

	m_reduce_timing_dispersion_checkbox->Bind(wxEVT_CHECKBOX, &SlippiNetplayConfigPane::OnReduceTimingDispersionToggle,
	                                          this);
}

void SlippiNetplayConfigPane::OnQuickChatToggle(wxCommandEvent &event)
{
	bool enableQuickChat = m_slippi_enable_quick_chat->IsChecked();
	SConfig::GetInstance().m_slippiEnableQuickChat = enableQuickChat;
}

<<<<<<< HEAD
void SlippiConfigPane::OnCustomRulesToggle(wxCommandEvent& event)
{
	bool enableCustomRules = m_slippi_enable_custom_rules->IsChecked();
	SConfig::GetInstance().m_slippiEnableCustomRules = enableCustomRules;
}

void SlippiConfigPane::OnReplaySavingToggle(wxCommandEvent& event)
=======
void SlippiNetplayConfigPane::OnReplaySavingToggle(wxCommandEvent &event)
>>>>>>> 7b058c8c
{
	bool enableReplays = m_replay_enable_checkbox->IsChecked();

	SConfig::GetInstance().m_slippiSaveReplays = enableReplays;

	if (enableReplays)
	{
		m_replay_month_folders_checkbox->Show();
	}
	else
	{
		m_replay_month_folders_checkbox->SetValue(false);
		m_replay_month_folders_checkbox->Hide();
		SConfig::GetInstance().m_slippiReplayMonthFolders = false;
	}
}

void SlippiNetplayConfigPane::OnReplayMonthFoldersToggle(wxCommandEvent &event)
{
	SConfig::GetInstance().m_slippiReplayMonthFolders =
	    m_replay_enable_checkbox->IsChecked() && m_replay_month_folders_checkbox->IsChecked();
}

void SlippiNetplayConfigPane::OnReplayDirChanged(wxCommandEvent &event)
{
	SConfig::GetInstance().m_strSlippiReplayDir = WxStrToStr(m_replay_directory_picker->GetPath());
}

void SlippiNetplayConfigPane::OnDelayFramesChanged(wxCommandEvent &event)
{
	SConfig::GetInstance().m_slippiOnlineDelay = m_slippi_delay_frames_ctrl->GetValue();
}

void SlippiNetplayConfigPane::OnForceNetplayPortToggle(wxCommandEvent &event)
{
	bool enableForcePort = m_slippi_force_netplay_port_checkbox->IsChecked();

	SConfig::GetInstance().m_slippiForceNetplayPort = enableForcePort;

	if (enableForcePort)
		m_slippi_force_netplay_port_ctrl->Show();
	else
		m_slippi_force_netplay_port_ctrl->Hide();
}

void SlippiNetplayConfigPane::OnNetplayPortChanged(wxCommandEvent &event)
{
	SConfig::GetInstance().m_slippiNetplayPort = m_slippi_force_netplay_port_ctrl->GetValue();
}

void SlippiNetplayConfigPane::OnForceNetplayLanIpToggle(wxCommandEvent &event)
{
	bool enableForceLanIp = m_slippi_force_netplay_lan_ip_checkbox->IsChecked();

	SConfig::GetInstance().m_slippiForceLanIp = enableForceLanIp;

	if (enableForceLanIp)
		m_slippi_netplay_lan_ip_ctrl->Show();
	else
		m_slippi_netplay_lan_ip_ctrl->Hide();
}

void SlippiNetplayConfigPane::OnNetplayLanIpChanged(wxCommandEvent &event)
{
	SConfig::GetInstance().m_slippiLanIp = m_slippi_netplay_lan_ip_ctrl->GetValue().c_str();
}

void SlippiNetplayConfigPane::OnReduceTimingDispersionToggle(wxCommandEvent &event)
{
	SConfig::GetInstance().bReduceTimingDispersion = m_reduce_timing_dispersion_checkbox->GetValue();
}

SlippiPlaybackConfigPane::SlippiPlaybackConfigPane(wxWindow *parent, wxWindowID id)
    : wxPanel(parent, id)
{
	InitializeGUI();
	LoadGUIValues();
	BindEvents();
}

void SlippiPlaybackConfigPane::InitializeGUI()
{
	// Slippi Replay settings
	m_display_frame_index = new wxCheckBox(this, wxID_ANY, _("Display Frame index"));
	m_display_frame_index->SetToolTip(_("Enable this to display the Frame Index when viewing replays."));

	const int space5 = FromDIP(5);

	wxGridBagSizer *const sSlippiReplaySettings = new wxGridBagSizer(space5, space5);
	sSlippiReplaySettings->Add(m_display_frame_index, wxGBPosition(0, 0), wxGBSpan(1, 2));
	sSlippiReplaySettings->AddGrowableCol(1);

	wxStaticBoxSizer *const sbSlippiReplaySettings =
	    new wxStaticBoxSizer(wxVERTICAL, this, _("Slippi Replay Settings"));
	sbSlippiReplaySettings->AddSpacer(space5);
	sbSlippiReplaySettings->Add(sSlippiReplaySettings, 0, wxEXPAND | wxLEFT | wxRIGHT, space5);
	sbSlippiReplaySettings->AddSpacer(space5);

	wxBoxSizer *const main_sizer = new wxBoxSizer(wxVERTICAL);

	main_sizer->AddSpacer(space5);
	main_sizer->Add(sbSlippiReplaySettings, 0, wxEXPAND | wxLEFT | wxRIGHT, space5);
	main_sizer->AddSpacer(space5);

	SetSizer(main_sizer);
}

void SlippiPlaybackConfigPane::LoadGUIValues()
{
	const SConfig &startup_params = SConfig::GetInstance();

	bool enableFrameIndex = startup_params.m_slippiEnableFrameIndex;

	m_display_frame_index->SetValue(enableFrameIndex);
}

void SlippiPlaybackConfigPane::BindEvents()
{
	m_display_frame_index->Bind(wxEVT_CHECKBOX, &SlippiPlaybackConfigPane::OnDisplayFrameIndexToggle, this);
}

void SlippiPlaybackConfigPane::OnDisplayFrameIndexToggle(wxCommandEvent &event)
{
	bool enableFrameIndex = m_display_frame_index->IsChecked();
	SConfig::GetInstance().m_slippiEnableFrameIndex = enableFrameIndex;
}<|MERGE_RESOLUTION|>--- conflicted
+++ resolved
@@ -68,12 +68,9 @@
 
 	m_slippi_enable_quick_chat = new wxCheckBox(this, wxID_ANY, _("Enable Quick Chat"));
 	m_slippi_enable_quick_chat->SetToolTip(_("Enable this to send and receive Quick Chat Messages when online."));
-<<<<<<< HEAD
 
 	m_slippi_enable_custom_rules = new wxCheckBox(this, wxID_ANY, _("Enable Custom Rules"));
 	m_slippi_enable_custom_rules->SetToolTip(_("Enable this to play Custom Rules on some Online Modes"));
-=======
->>>>>>> 7b058c8c
 
 	m_slippi_force_netplay_port_checkbox = new wxCheckBox(this, wxID_ANY, _("Force Netplay Port"));
 	m_slippi_force_netplay_port_checkbox->SetToolTip(
@@ -122,17 +119,10 @@
 	sSlippiOnlineSettings->Add(m_slippi_delay_frames_txt, wxGBPosition(0, 0), wxDefaultSpan, wxALIGN_CENTER_VERTICAL);
 	sSlippiOnlineSettings->Add(m_slippi_delay_frames_ctrl, wxGBPosition(0, 1), wxDefaultSpan, wxALIGN_LEFT);
 	sSlippiOnlineSettings->Add(m_slippi_enable_quick_chat, wxGBPosition(1, 0), wxDefaultSpan, wxALIGN_LEFT);
-<<<<<<< HEAD
-	sSlippiOnlineSettings->Add(m_slippi_enable_custom_rules, wxGBPosition(2, 0), wxDefaultSpan, wxALIGN_LEFT);
-
+    sSlippiOnlineSettings->Add(m_slippi_enable_custom_rules, wxGBPosition(2, 0), wxDefaultSpan, wxALIGN_LEFT);
 	sSlippiOnlineSettings->Add(m_slippi_force_netplay_port_checkbox, wxGBPosition(3, 0), wxDefaultSpan,
 	                           wxALIGN_CENTER_VERTICAL);
 	sSlippiOnlineSettings->Add(m_slippi_force_netplay_port_ctrl, wxGBPosition(3, 1), wxDefaultSpan,
-=======
-	sSlippiOnlineSettings->Add(m_slippi_force_netplay_port_checkbox, wxGBPosition(2, 0), wxDefaultSpan,
-	                           wxALIGN_CENTER_VERTICAL);
-	sSlippiOnlineSettings->Add(m_slippi_force_netplay_port_ctrl, wxGBPosition(2, 1), wxDefaultSpan,
->>>>>>> 7b058c8c
 	                           wxALIGN_LEFT | wxRESERVE_SPACE_EVEN_IF_HIDDEN);
 	sSlippiOnlineSettings->Add(m_slippi_force_netplay_lan_ip_checkbox, wxGBPosition(4, 0), wxDefaultSpan,
 	                           wxALIGN_CENTER_VERTICAL);
@@ -170,10 +160,6 @@
 #if HAVE_PORTAUDIO
 #endif
 
-<<<<<<< HEAD
-#ifndef IS_PLAYBACK
-=======
->>>>>>> 7b058c8c
 	bool enableReplays = startup_params.m_slippiSaveReplays;
 	bool forceNetplayPort = startup_params.m_slippiForceNetplayPort;
 	bool forceLanIp = startup_params.m_slippiForceLanIp;
@@ -216,20 +202,13 @@
 
 	m_replay_directory_picker->Bind(wxEVT_DIRPICKER_CHANGED, &SlippiNetplayConfigPane::OnReplayDirChanged, this);
 
-<<<<<<< HEAD
-	m_slippi_delay_frames_ctrl->Bind(wxEVT_SPINCTRL, &SlippiConfigPane::OnDelayFramesChanged, this);
-	m_slippi_enable_quick_chat->Bind(wxEVT_CHECKBOX, &SlippiConfigPane::OnQuickChatToggle, this);
-	m_slippi_enable_custom_rules->Bind(wxEVT_CHECKBOX, &SlippiConfigPane::OnCustomRulesToggle, this);
-
-	m_slippi_force_netplay_port_checkbox->Bind(wxEVT_CHECKBOX, &SlippiConfigPane::OnForceNetplayPortToggle, this);
-	m_slippi_force_netplay_port_ctrl->Bind(wxEVT_SPINCTRL, &SlippiConfigPane::OnNetplayPortChanged, this);
-=======
 	m_slippi_delay_frames_ctrl->Bind(wxEVT_SPINCTRL, &SlippiNetplayConfigPane::OnDelayFramesChanged, this);
 	m_slippi_enable_quick_chat->Bind(wxEVT_CHECKBOX, &SlippiNetplayConfigPane::OnQuickChatToggle, this);
+    m_slippi_enable_custom_rules->Bind(wxEVT_CHECKBOX, &SlippiConfigPane::OnCustomRulesToggle, this);
+
 	m_slippi_force_netplay_port_checkbox->Bind(wxEVT_CHECKBOX, &SlippiNetplayConfigPane::OnForceNetplayPortToggle,
 	                                           this);
 	m_slippi_force_netplay_port_ctrl->Bind(wxEVT_SPINCTRL, &SlippiNetplayConfigPane::OnNetplayPortChanged, this);
->>>>>>> 7b058c8c
 
 	m_slippi_force_netplay_lan_ip_checkbox->Bind(wxEVT_CHECKBOX, &SlippiNetplayConfigPane::OnForceNetplayLanIpToggle,
 	                                             this);
@@ -245,17 +224,13 @@
 	SConfig::GetInstance().m_slippiEnableQuickChat = enableQuickChat;
 }
 
-<<<<<<< HEAD
-void SlippiConfigPane::OnCustomRulesToggle(wxCommandEvent& event)
-{
-	bool enableCustomRules = m_slippi_enable_custom_rules->IsChecked();
-	SConfig::GetInstance().m_slippiEnableCustomRules = enableCustomRules;
-}
-
-void SlippiConfigPane::OnReplaySavingToggle(wxCommandEvent& event)
-=======
+void SlippiNetplayConfigPane::OnCustomRulesToggle(wxCommandEvent& event)
+{
+    bool enableCustomRules = m_slippi_enable_custom_rules->IsChecked();
+    SConfig::GetInstance().m_slippiEnableCustomRules = enableCustomRules;
+}
+
 void SlippiNetplayConfigPane::OnReplaySavingToggle(wxCommandEvent &event)
->>>>>>> 7b058c8c
 {
 	bool enableReplays = m_replay_enable_checkbox->IsChecked();
 
