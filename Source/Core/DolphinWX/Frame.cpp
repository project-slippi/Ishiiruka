--- conflicted
+++ resolved
@@ -398,11 +398,10 @@
 	slippiSizer->Add(seekBar, 1, wxALIGN_CENTER_VERTICAL, 0);
 	slippiSizer->Add(seekBarText, 0, wxALIGN_CENTER_VERTICAL | wxALL, 5);
 
-<<<<<<< HEAD
 	if (!g_pCodeWindow)
 		m_Mgr->AddPane(slippiPanel, wxAuiPaneInfo()
 										.Name(_("Slippi Pane"))
-										.Caption(_("Space: Pause/Play. Left Arrow: Rewind 5 seconds. Right Arrow: Fast forward 5 seconds. Drag and release slider to seek"))
+										.Caption(_("Space: Pause/Play. Left Arrow: Rewind 5 seconds. Right Arrow: Fast forward 5 seconds. Period: Advance one frame. Large fast-forwards might be slow."))
 										.CaptionVisible(true)
 										.Layer(1)
 										.CloseButton(false)
@@ -412,20 +411,6 @@
 										.Bottom()
 										.Floatable(false)
 										.Hide());
-=======
-	m_Mgr->AddPane(slippiPanel, wxAuiPaneInfo()
-									.Name(_("Slippi Pane"))
-									.Caption(_("Space: Pause/Play. Left Arrow: Rewind 5 seconds. Right Arrow: Fast forward 5 seconds. Period: Advance one frame. Large fast-forwards might be slow."))
-									.CaptionVisible(true)
-									.Layer(1)
-									.CloseButton(false)
-									.PaneBorder(false)
-									.MinSize(wxSize(wxDefaultCoord, 30))
-									.Fixed()
-									.Bottom()
-									.Floatable(false)
-									.Hide());
->>>>>>> 054f266e
 
 	AuiFullscreen = m_Mgr->SavePerspective();
 
