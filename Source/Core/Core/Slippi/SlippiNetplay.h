// Copyright 2010 Dolphin Emulator Project
// Licensed under GPLv2+
// Refer to the license.txt file included.

#pragma once

#include "Common/CommonTypes.h"
#include "Common/Event.h"
#include "Common/FifoQueue.h"
#include "Common/Timer.h"
#include "Common/TraversalClient.h"
#include "Core/NetPlayProto.h"
#include "Core/Slippi/SlippiPad.h"
#include "InputCommon/GCPadStatus.h"
#include <SFML/Network/Packet.hpp>
#include <array>
#include <deque>
#include <map>
#include <memory>
#include <mutex>
#include <string>
#include <thread>
#include <vector>

#ifdef _WIN32
#include <Qos2.h>
#endif

#define SLIPPI_ONLINE_LOCKSTEP_INTERVAL 30 // Number of frames to wait before attempting to time-sync
#define SLIPPI_PING_DISPLAY_INTERVAL 60

struct SlippiRemotePadOutput
{
	int32_t latestFrame;
	std::vector<u8> data;
};

class SlippiPlayerSelections
{
  public:
	u8 characterId = 0;
	u8 characterColor = 0;
	bool isCharacterSelected = false;

	u16 stageId = 0;
	bool isStageSelected = false;

	u32 rngOffset = 0;

<<<<<<< HEAD
	std::string playerName = "";
	std::string connectCode = "";
	std::string message = "";

=======
>>>>>>> 237b8dd9
	void Merge(SlippiPlayerSelections &s)
	{
		this->rngOffset = s.rngOffset;

		if (s.isStageSelected)
		{
			this->stageId = s.stageId;
			this->isStageSelected = true;
		}

		if (s.isCharacterSelected)
		{
			this->characterId = s.characterId;
			this->characterColor = s.characterColor;
			this->isCharacterSelected = true;
		}
	}

	void Reset()
	{
		characterId = 0;
		characterColor = 0;
		isCharacterSelected = false;

		stageId = 0;
		isStageSelected = false;

		rngOffset = 0;
	}
};

class SlippiMatchInfo
{
  public:
	SlippiPlayerSelections localPlayerSelections;
	SlippiPlayerSelections remotePlayerSelections;

	void Reset()
	{
		localPlayerSelections.Reset();
		remotePlayerSelections.Reset();
	}
};

class SlippiNetplayClient
{
  public:
	void ThreadFunc();
	void SendAsync(std::unique_ptr<sf::Packet> packet);

	SlippiNetplayClient(bool isDecider); // Make a dummy client
	SlippiNetplayClient(const std::string &address, const u16 remotePort, const u16 localPort, bool isDecider);
	~SlippiNetplayClient();

	// Slippi Online
	enum class SlippiConnectStatus
	{
		NET_CONNECT_STATUS_UNSET,
		NET_CONNECT_STATUS_INITIATED,
		NET_CONNECT_STATUS_CONNECTED,
		NET_CONNECT_STATUS_FAILED,
		NET_CONNECT_STATUS_DISCONNECTED,
	};

	bool IsDecider();
	bool IsConnectionSelected();
	SlippiConnectStatus GetSlippiConnectStatus();
	void StartSlippiGame();
	void SendConnectionSelected();
	void SendSlippiPad(std::unique_ptr<SlippiPad> pad);
	void SetMatchSelections(SlippiPlayerSelections &s);
	std::unique_ptr<SlippiRemotePadOutput> GetSlippiRemotePad(int32_t curFrame);
	SlippiMatchInfo *GetMatchInfo();
	u64 GetSlippiPing();
	int32_t GetSlippiLatestRemoteFrame();
	s32 CalcTimeOffsetUs();

	void WriteChatMessageToPacket(sf::Packet &packet, std::string message);
	std::unique_ptr<SlippiPlayerSelections> ReadChatMessageFromPacket(sf::Packet &packet);

  protected:
	struct
	{
		std::recursive_mutex game;
		// lock order
		std::recursive_mutex players;
		std::recursive_mutex async_queue_write;
	} m_crit;

	Common::FifoQueue<std::unique_ptr<sf::Packet>, false> m_async_queue;

	ENetHost *m_client = nullptr;
	ENetPeer *m_server = nullptr;
	std::thread m_thread;

	std::string m_selected_game;
	Common::Flag m_is_running{false};
	Common::Flag m_do_loop{true};

	unsigned int m_minimum_buffer_size = 6;

	u32 m_current_game = 0;

	// Slippi Stuff
	struct FrameTiming
	{
		int32_t frame;
		u64 timeUs;
	};

	struct
	{
		// TODO: Should the buffer size be dynamic based on time sync interval or not?
		int idx;
		std::vector<s32> buf;
	} frameOffsetData;

	bool isConnectionSelected = false;
	bool isDecider = false;
	int32_t lastFrameAcked;
	bool hasGameStarted = false;
	FrameTiming lastFrameTiming;
	u64 pingUs;
	std::deque<std::unique_ptr<SlippiPad>> localPadQueue;  // most recent inputs at start of deque
	std::deque<std::unique_ptr<SlippiPad>> remotePadQueue; // most recent inputs at start of deque
	Common::FifoQueue<FrameTiming, false> ackTimers;
	SlippiConnectStatus slippiConnectStatus = SlippiConnectStatus::NET_CONNECT_STATUS_UNSET;
	SlippiMatchInfo matchInfo;

	bool m_is_recording = false;

	void writeToPacket(sf::Packet &packet, SlippiPlayerSelections &s);
	std::unique_ptr<SlippiPlayerSelections> readSelectionsFromPacket(sf::Packet &packet);

  private:
	unsigned int OnData(sf::Packet &packet);
	void Send(sf::Packet &packet);
	void Disconnect();

	bool m_is_connected = false;

#ifdef _WIN32
	HANDLE m_qos_handle;
	QOS_FLOWID m_qos_flow_id;
#endif

	u32 m_timebase_frame = 0;
};
extern std::unique_ptr<SlippiNetplayClient> slippi_netplay;<|MERGE_RESOLUTION|>--- conflicted
+++ resolved
@@ -47,13 +47,10 @@
 
 	u32 rngOffset = 0;
 
-<<<<<<< HEAD
 	std::string playerName = "";
 	std::string connectCode = "";
 	std::string message = "";
 
-=======
->>>>>>> 237b8dd9
 	void Merge(SlippiPlayerSelections &s)
 	{
 		this->rngOffset = s.rngOffset;
