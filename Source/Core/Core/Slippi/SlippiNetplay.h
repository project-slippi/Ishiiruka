// Copyright 2010 Dolphin Emulator Project
// Licensed under GPLv2+
// Refer to the license.txt file included.

#pragma once

#include "Common/CommonTypes.h"
#include "Common/Event.h"
#include "Common/FifoQueue.h"
#include "Common/Timer.h"
#include "Common/TraversalClient.h"
#include "Core/NetPlayProto.h"
#include "Core/Slippi/SlippiPad.h"
#include "InputCommon/GCPadStatus.h"
#include <SFML/Network/Packet.hpp>
#include <array>
#include <deque>
#include <map>
#include <memory>
#include <mutex>
#include <string>
#include <thread>
#include <unordered_map>
#include <vector>
#ifdef _WIN32
#include <Qos2.h>
#endif

#define SLIPPI_ONLINE_LOCKSTEP_INTERVAL 30 // Number of frames to wait before attempting to time-sync
#define SLIPPI_PING_DISPLAY_INTERVAL 60
#define SLIPPI_REMOTE_PLAYER_MAX 3
#define SLIPPI_REMOTE_PLAYER_COUNT 3

struct SlippiRemotePadOutput
{
	int32_t latestFrame;
	u8 playerIdx;
	std::vector<u8> data;
};

class SlippiPlayerSelections
{
  public:
	u8 playerIdx = 0;
	u8 characterId = 0;
	u8 characterColor = 0;
	u8 teamId = 0;

	bool isCharacterSelected = false;

	u16 stageId = 0;
	bool isStageSelected = false;

	u32 rngOffset = 0;

<<<<<<< HEAD
	u32 stagesBlock = 0;
	bool areCustomRulesAllowed = true;
	bool isMatchConfigSet = false;
	std::vector<u8> matchConfig;

	int messageId;
=======
	int messageId = 0;
	bool error = false;
>>>>>>> b9124fe8

	void Merge(SlippiPlayerSelections &s)
	{
		this->rngOffset = s.rngOffset;

		if (s.isStageSelected)
		{
			this->stageId = s.stageId;
			this->isStageSelected = true;
		}

		if (s.isCharacterSelected)
		{
			this->characterId = s.characterId;
			this->characterColor = s.characterColor;
			this->teamId = s.teamId;
			this->isCharacterSelected = true;
			this->stagesBlock = s.stagesBlock;
		}

		if (s.isMatchConfigSet)
		{
			this->areCustomRulesAllowed = s.areCustomRulesAllowed;
			this->isMatchConfigSet = true;
			this->matchConfig = s.matchConfig;
		}
	}

	void Reset()
	{
		characterId = 0;
		characterColor = 0;
		isCharacterSelected = false;
		teamId = 0;

		stageId = 0;
		isStageSelected = false;

		rngOffset = 0;

		areCustomRulesAllowed = false;
		stagesBlock = 0;
		isMatchConfigSet = false;
		matchConfig = std::vector<u8>();
	}
};

class SlippiMatchInfo
{
  public:
	SlippiPlayerSelections localPlayerSelections;
	SlippiPlayerSelections remotePlayerSelections[SLIPPI_REMOTE_PLAYER_MAX];

	void Reset()
	{
		localPlayerSelections.Reset();
		for (int i = 0; i < SLIPPI_REMOTE_PLAYER_MAX; i++)
		{
			remotePlayerSelections[i].Reset();
		}
	}
};

class OnlinePlayMode;
class SlippiNetplayClient
{
  public:
	void ThreadFunc();
	void SendAsync(std::unique_ptr<sf::Packet> packet);

	SlippiNetplayClient(bool isDecider); // Make a dummy client
	SlippiNetplayClient(std::vector<std::string> addrs, std::vector<u16> ports, const u8 remotePlayerCount,
	                    const u16 localPort, bool isDecider, u8 playerIdx);
	~SlippiNetplayClient();

	// Slippi Online
	enum class SlippiConnectStatus
	{
		NET_CONNECT_STATUS_UNSET,
		NET_CONNECT_STATUS_INITIATED,
		NET_CONNECT_STATUS_CONNECTED,
		NET_CONNECT_STATUS_FAILED,
		NET_CONNECT_STATUS_DISCONNECTED,
	};

	bool IsDecider();
	bool IsConnectionSelected();
	u8 LocalPlayerPort();
	SlippiConnectStatus GetSlippiConnectStatus();
	std::vector<int> GetFailedConnections();
	void StartSlippiGame();
	void SendConnectionSelected();
	void SendSlippiPad(std::unique_ptr<SlippiPad> pad);
	void SetMatchSelections(SlippiPlayerSelections &s);
	std::unique_ptr<SlippiRemotePadOutput> GetSlippiRemotePad(int32_t curFrame, int index);
	void DropOldRemoteInputs(int32_t minFrameRead);
	SlippiMatchInfo *GetMatchInfo();
	int32_t GetSlippiLatestRemoteFrame();
	SlippiPlayerSelections GetSlippiRemoteChatMessage(bool isChatEnabled);
	u8 GetSlippiRemoteSentChatMessage(bool isChatEnabled);
	s32 CalcTimeOffsetUs();

	void WriteChatMessageToPacket(sf::Packet &packet, int messageId, u8 playerIdx);
	std::unique_ptr<SlippiPlayerSelections> ReadChatMessageFromPacket(sf::Packet &packet);

	std::unique_ptr<SlippiPlayerSelections> remoteChatMessageSelection =
	    nullptr;                    // most recent chat message player selection (message + player index)
	u8 remoteSentChatMessageId = 0; // most recent chat message id that current player sent

  protected:
	struct
	{
		std::recursive_mutex game;
		// lock order
		std::recursive_mutex players;
		std::recursive_mutex async_queue_write;
	} m_crit;

	Common::FifoQueue<std::unique_ptr<sf::Packet>, false> m_async_queue;

	ENetHost *m_client = nullptr;
	std::vector<ENetPeer *> m_server;
	std::thread m_thread;
	u8 m_remotePlayerCount = 0;

	std::string m_selected_game;
	Common::Flag m_is_running{false};
	Common::Flag m_do_loop{true};

	unsigned int m_minimum_buffer_size = 6;

	u32 m_current_game = 0;

	// Slippi Stuff
	struct FrameTiming
	{
		int32_t frame;
		u64 timeUs;
	};

	struct FrameOffsetData
	{
		// TODO: Should the buffer size be dynamic based on time sync interval or not?
		int idx;
		std::vector<s32> buf;
	};

	bool isConnectionSelected = false;
	bool isDecider = false;
	bool hasGameStarted = false;
	u8 playerIdx = 0;

	std::unordered_map<std::string, std::map<ENetPeer *, bool>> activeConnections;

	std::deque<std::unique_ptr<SlippiPad>> localPadQueue; // most recent inputs at start of deque
	std::deque<std::unique_ptr<SlippiPad>>
	    remotePadQueue[SLIPPI_REMOTE_PLAYER_MAX]; // most recent inputs at start of deque

	u64 pingUs[SLIPPI_REMOTE_PLAYER_MAX];
	int32_t lastFrameAcked[SLIPPI_REMOTE_PLAYER_MAX];
	FrameOffsetData frameOffsetData[SLIPPI_REMOTE_PLAYER_MAX];
	FrameTiming lastFrameTiming[SLIPPI_REMOTE_PLAYER_MAX];
	std::array<Common::FifoQueue<FrameTiming, false>, SLIPPI_REMOTE_PLAYER_MAX> ackTimers;

	SlippiConnectStatus slippiConnectStatus = SlippiConnectStatus::NET_CONNECT_STATUS_UNSET;
	std::vector<int> failedConnections;
	SlippiMatchInfo matchInfo;

	bool m_is_recording = false;

	void writeToPacket(sf::Packet &packet, SlippiPlayerSelections &s);
	std::unique_ptr<SlippiPlayerSelections> readSelectionsFromPacket(sf::Packet &packet);

  private:
	u8 PlayerIdxFromPort(u8 port);
	unsigned int OnData(sf::Packet &packet, ENetPeer *peer);
	void Send(sf::Packet &packet);
	void Disconnect();

	bool m_is_connected = false;

#ifdef _WIN32
	HANDLE m_qos_handle;
	QOS_FLOWID m_qos_flow_id;
#endif

	u32 m_timebase_frame = 0;
};
extern SlippiNetplayClient *SLIPPI_NETPLAY; // singleton static pointer

static bool IsOnline()
{
	return SLIPPI_NETPLAY != nullptr;
}<|MERGE_RESOLUTION|>--- conflicted
+++ resolved
@@ -53,17 +53,12 @@
 
 	u32 rngOffset = 0;
 
-<<<<<<< HEAD
+	int messageId = 0;
+	bool error = false;
 	u32 stagesBlock = 0;
 	bool areCustomRulesAllowed = true;
 	bool isMatchConfigSet = false;
 	std::vector<u8> matchConfig;
-
-	int messageId;
-=======
-	int messageId = 0;
-	bool error = false;
->>>>>>> b9124fe8
 
 	void Merge(SlippiPlayerSelections &s)
 	{
