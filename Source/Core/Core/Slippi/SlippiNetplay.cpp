--- conflicted
+++ resolved
@@ -443,10 +443,13 @@
 	packet << s.stageId << s.isStageSelected;
 	packet << s.rngOffset;
 	packet << s.teamId;
-<<<<<<< HEAD
 	packet << s.stagesBlock;
 	packet << s.areCustomRulesAllowed;
 	packet << s.isMatchConfigSet;
+	ERROR_LOG(SLIPPI_ONLINE, "stagesBlock: 0x%x", s.stagesBlock);
+	ERROR_LOG(SLIPPI_ONLINE, "areCustomRulesAllowed: 0x%x", s.areCustomRulesAllowed);
+	ERROR_LOG(SLIPPI_ONLINE, "isMatchConfigSet: 0x%x", s.isMatchConfigSet);
+
 	if (s.isMatchConfigSet)
 	{
 		u16 matchConfigSize = (u16)s.matchConfig.size();
@@ -454,9 +457,9 @@
 		for (int i = 0; i < matchConfigSize; i++)
 		{
 			packet << (u8)s.matchConfig[i];
-		}
-	}
-=======
+			ERROR_LOG(SLIPPI_ONLINE, "block: %i 0x%x", i, s.matchConfig[i]);
+		}
+	}
 }
 
 void SlippiNetplayClient::WriteChatMessageToPacket(sf::Packet &packet, int messageId, u8 playerIdx)
@@ -516,33 +519,70 @@
 	}
 
 	return std::move(s);
->>>>>>> b9124fe8
 }
 
 std::unique_ptr<SlippiPlayerSelections> SlippiNetplayClient::readSelectionsFromPacket(sf::Packet &packet)
 {
 	auto s = std::make_unique<SlippiPlayerSelections>();
 
-<<<<<<< HEAD
-	packet >> s->characterId;
-	packet >> s->characterColor;
-	packet >> s->isCharacterSelected;
-
-	packet >> s->playerIdx;
-
-	packet >> s->stageId;
-	packet >> s->isStageSelected;
-
-	packet >> s->rngOffset;
-	packet >> s->teamId;
-
-	packet >> s->stagesBlock;
+	if (!(packet >> s->characterId))
+	{
+		ERROR_LOG(SLIPPI_ONLINE, "Received invalid player selection");
+		s->error = true;
+	}
+	if (!(packet >> s->characterColor))
+	{
+		ERROR_LOG(SLIPPI_ONLINE, "Received invalid player selection");
+		s->error = true;
+	}
+	if (!(packet >> s->isCharacterSelected))
+	{
+		ERROR_LOG(SLIPPI_ONLINE, "Received invalid player selection");
+		s->error = true;
+	}
+	if (!(packet >> s->playerIdx))
+	{
+		ERROR_LOG(SLIPPI_ONLINE, "Received invalid player selection");
+		s->error = true;
+	}
+	if (!(packet >> s->stageId))
+	{
+		ERROR_LOG(SLIPPI_ONLINE, "Received invalid player selection");
+		s->error = true;
+	}
+	if (!(packet >> s->isStageSelected))
+	{
+		ERROR_LOG(SLIPPI_ONLINE, "Received invalid player selection");
+		s->error = true;
+	}
+	if (!(packet >> s->rngOffset))
+	{
+		ERROR_LOG(SLIPPI_ONLINE, "Received invalid player selection");
+		s->error = true;
+	}
+	if (!(packet >> s->teamId))
+	{
+		ERROR_LOG(SLIPPI_ONLINE, "Received invalid player selection");
+		s->error = true;
+	}
+	if (!(packet >> s->stagesBlock))
+	{
+		ERROR_LOG(SLIPPI_ONLINE, "Received invalid player selection");
+		s->error = true;
+	}
 	packet >> s->areCustomRulesAllowed;
 	packet >> s->isMatchConfigSet;
+
+	
+	ERROR_LOG(SLIPPI_ONLINE, "read stagesBlock: 0x%x", s->stagesBlock);
+	ERROR_LOG(SLIPPI_ONLINE, "read areCustomRulesAllowed: 0x%x", s->areCustomRulesAllowed);
+	ERROR_LOG(SLIPPI_ONLINE, "read isMatchConfigSet: 0x%x", s->isMatchConfigSet);
+
 	u16 matchConfigSize = 0;
 	if (s->isMatchConfigSet)
 	{
 		packet >> matchConfigSize;
+	
 		for (int i = 0; i < matchConfigSize; i++)
 		{
 			u8 data;
@@ -550,66 +590,6 @@
 			s->matchConfig.push_back(data);
 		}
 	}
-
-	return std::move(s);
-}
-
-void SlippiNetplayClient::WriteChatMessageToPacket(sf::Packet &packet, int messageId, u8 playerIdx)
-{
-	packet << static_cast<MessageId>(NP_MSG_SLIPPI_CHAT_MESSAGE);
-	packet << messageId;
-	packet << playerIdx;
-}
-
-std::unique_ptr<SlippiPlayerSelections> SlippiNetplayClient::ReadChatMessageFromPacket(sf::Packet &packet)
-{
-	auto s = std::make_unique<SlippiPlayerSelections>();
-
-	packet >> s->messageId;
-	packet >> s->playerIdx;
-
-=======
-	if (!(packet >> s->characterId))
-	{
-		ERROR_LOG(SLIPPI_ONLINE, "Received invalid player selection");
-		s->error = true;
-	}
-	if (!(packet >> s->characterColor))
-	{
-		ERROR_LOG(SLIPPI_ONLINE, "Received invalid player selection");
-		s->error = true;
-	}
-	if (!(packet >> s->isCharacterSelected))
-	{
-		ERROR_LOG(SLIPPI_ONLINE, "Received invalid player selection");
-		s->error = true;
-	}
-	if (!(packet >> s->playerIdx))
-	{
-		ERROR_LOG(SLIPPI_ONLINE, "Received invalid player selection");
-		s->error = true;
-	}
-	if (!(packet >> s->stageId))
-	{
-		ERROR_LOG(SLIPPI_ONLINE, "Received invalid player selection");
-		s->error = true;
-	}
-	if (!(packet >> s->isStageSelected))
-	{
-		ERROR_LOG(SLIPPI_ONLINE, "Received invalid player selection");
-		s->error = true;
-	}
-	if (!(packet >> s->rngOffset))
-	{
-		ERROR_LOG(SLIPPI_ONLINE, "Received invalid player selection");
-		s->error = true;
-	}
-	if (!(packet >> s->teamId))
-	{
-		ERROR_LOG(SLIPPI_ONLINE, "Received invalid player selection");
-		s->error = true;
-	}
->>>>>>> b9124fe8
 	return std::move(s);
 }
 
