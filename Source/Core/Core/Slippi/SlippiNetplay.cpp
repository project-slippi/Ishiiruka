--- conflicted
+++ resolved
@@ -34,7 +34,7 @@
 static std::mutex pad_mutex;
 static std::mutex ack_mutex;
 
-SlippiNetplayClient* SLIPPI_NETPLAY = nullptr;
+SlippiNetplayClient *SLIPPI_NETPLAY = nullptr;
 
 // called from ---GUI--- thread
 SlippiNetplayClient::~SlippiNetplayClient()
@@ -75,11 +75,8 @@
 	         isDecider ? "true" : "false");
 
 	this->isDecider = isDecider;
-<<<<<<< HEAD
 	SLIPPI_NETPLAY = std::move(this);
-=======
 	this->playerIdx = isDecider ? 0 : 1;
->>>>>>> 026a376c
 
 	// Local address
 	ENetAddress *localAddr = nullptr;
@@ -191,16 +188,11 @@
 			int inputsToCopy = frame - headFrame;
 
 			// Check that the packet actually contains the data it claims to
-<<<<<<< HEAD
-			if((5 + inputsToCopy * SLIPPI_PAD_DATA_SIZE) > (int)packet.getDataSize())
+			if ((6 + inputsToCopy * SLIPPI_PAD_DATA_SIZE) > (int)packet.getDataSize())
 			{
-				ERROR_LOG(SLIPPI_ONLINE, "Netplay packet too small to read pad buffer");
-=======
-			if((6 + inputsToCopy * SLIPPI_PAD_DATA_SIZE) > (int)packet.getDataSize())
-			{
-				ERROR_LOG(SLIPPI_ONLINE, "Netplay packet too small to read pad buffer. Size: %d, Inputs: %d, MinSize: %d",
+				ERROR_LOG(SLIPPI_ONLINE,
+				          "Netplay packet too small to read pad buffer. Size: %d, Inputs: %d, MinSize: %d",
 				          (int)packet.getDataSize(), inputsToCopy, 6 + inputsToCopy * SLIPPI_PAD_DATA_SIZE);
->>>>>>> 026a376c
 				break;
 			}
 
@@ -208,9 +200,9 @@
 			{
 				auto pad = std::make_unique<SlippiPad>(frame - i, &packetData[6 + i * SLIPPI_PAD_DATA_SIZE]);
 
-				//INFO_LOG(SLIPPI_ONLINE, "Rcv [%d] -> %02X %02X %02X %02X %02X %02X %02X %02X", pad->frame,
-				//         pad->padBuf[0], pad->padBuf[1], pad->padBuf[2], pad->padBuf[3], pad->padBuf[4], pad->padBuf[5],
-				//         pad->padBuf[6], pad->padBuf[7]);
+				// INFO_LOG(SLIPPI_ONLINE, "Rcv [%d] -> %02X %02X %02X %02X %02X %02X %02X %02X", pad->frame,
+				//         pad->padBuf[0], pad->padBuf[1], pad->padBuf[2], pad->padBuf[3], pad->padBuf[4],
+				//         pad->padBuf[5], pad->padBuf[6], pad->padBuf[7]);
 
 				remotePadQueue.push_front(std::move(pad));
 			}
@@ -632,10 +624,11 @@
 	*spac << frame;
 	*spac << this->playerIdx;
 
-	//INFO_LOG(SLIPPI_ONLINE, "Sending a packet of inputs [%d]...", frame);
+	// INFO_LOG(SLIPPI_ONLINE, "Sending a packet of inputs [%d]...", frame);
 	for (auto it = localPadQueue.begin(); it != localPadQueue.end(); ++it)
 	{
-		//INFO_LOG(SLIPPI_ONLINE, "Send [%d] -> %02X %02X %02X %02X %02X %02X %02X %02X", (*it)->frame, (*it)->padBuf[0],
+		// INFO_LOG(SLIPPI_ONLINE, "Send [%d] -> %02X %02X %02X %02X %02X %02X %02X %02X", (*it)->frame,
+		// (*it)->padBuf[0],
 		//         (*it)->padBuf[1], (*it)->padBuf[2], (*it)->padBuf[3], (*it)->padBuf[4], (*it)->padBuf[5],
 		//         (*it)->padBuf[6], (*it)->padBuf[7]);
 		spac->append((*it)->padBuf, SLIPPI_PAD_DATA_SIZE); // only transfer 8 bytes per pad
@@ -671,7 +664,8 @@
 
 u8 SlippiNetplayClient::GetSlippiRemoteChatMessage()
 {
-	if(!SConfig::GetInstance().m_slippiEnableQuickChat) {
+	if (!SConfig::GetInstance().m_slippiEnableQuickChat)
+	{
 		return 0;
 	}
 	u8 copiedMessageId = remoteChatMessageId;
@@ -681,7 +675,8 @@
 
 u8 SlippiNetplayClient::GetSlippiRemoteSentChatMessage()
 {
-	if(!SConfig::GetInstance().m_slippiEnableQuickChat) {
+	if (!SConfig::GetInstance().m_slippiEnableQuickChat)
+	{
 		return 0;
 	}
 	u8 copiedMessageId = remoteSentChatMessageId;
