// Copyright 2010 Dolphin Emulator Project
// Licensed under GPLv2+
// Refer to the license.txt file included.

#include "Core/Slippi/SlippiNetplay.h"
#include "Common/Common.h"
#include "Common/CommonPaths.h"
#include "Common/CommonTypes.h"
#include "Common/ENetUtil.h"
#include "Common/MD5.h"
#include "Common/MsgHandler.h"
#include "Common/Timer.h"
#include "Core/ConfigManager.h"
#include "Core/Core.h"
#include "Core/HW/EXI_DeviceIPL.h"
#include "Core/HW/SI.h"
#include "Core/HW/SI_DeviceGCController.h"
#include "Core/HW/Sram.h"
#include "Core/HW/WiimoteEmu/WiimoteEmu.h"
#include "Core/HW/WiimoteReal/WiimoteReal.h"
#include "Core/IPC_HLE/WII_IPC_HLE_Device_usb_bt_emu.h"
#include "Core/Movie.h"
#include "InputCommon/GCAdapter.h"
#include "VideoCommon/OnScreenDisplay.h"
#include "VideoCommon/VideoConfig.h"
#include <SlippiGame.h>
#include <algorithm>
#include <fstream>
#include <mbedtls/md5.h>
#include <memory>
#include <thread>

static std::mutex pad_mutex;
static std::mutex ack_mutex;

std::unique_ptr<SlippiNetplayClient> slippi_netplay;

// called from ---GUI--- thread
SlippiNetplayClient::~SlippiNetplayClient()
{
	m_do_loop.Clear();
	if (m_thread.joinable())
		m_thread.join();

	if (m_server)
	{
		Disconnect();
	}

	if (g_MainNetHost.get() == m_client)
	{
		g_MainNetHost.release();
	}
	if (m_client)
	{
		enet_host_destroy(m_client);
		m_client = nullptr;
	}

	WARN_LOG(SLIPPI_ONLINE, "Netplay client cleanup complete");
}

// called from ---SLIPPI EXI--- thread
SlippiNetplayClient::SlippiNetplayClient(const std::string &address, const u16 remotePort, const u16 localPort,
                                         bool isDecider)
#ifdef _WIN32
    : m_qos_handle(nullptr)
    , m_qos_flow_id(0)
#endif
{
	WARN_LOG(SLIPPI_ONLINE, "Initializing Slippi Netplay for port: %d, with host: %s", localPort,
	         isDecider ? "true" : "false");

	this->isDecider = isDecider;

	// Local address
	ENetAddress *localAddr = nullptr;
	ENetAddress localAddrDef;

	// It is important to be able to set the local port to listen on even in a client connection because
	// not doing so will break hole punching, the host is expecting traffic to come from a specific ip/port
	// and if the port does not match what it is expecting, it will not get through the NAT on some routers
	if (localPort > 0)
	{
		INFO_LOG(SLIPPI_ONLINE, "Setting up local address");

		localAddrDef.host = ENET_HOST_ANY;
		localAddrDef.port = localPort;

		localAddr = &localAddrDef;
	}

	// TODO: Figure out how to use a local port when not hosting without accepting incoming connections
	m_client = enet_host_create(localAddr, 2, 3, 0, 0);

	if (m_client == nullptr)
	{
		PanicAlertT("Couldn't Create Client");
	}

	ENetAddress addr;
	enet_address_set_host(&addr, address.c_str());
	addr.port = remotePort;

	m_server = enet_host_connect(m_client, &addr, 3, 0);

	if (m_server == nullptr)
	{
		PanicAlertT("Couldn't create peer.");
	}

	slippiConnectStatus = SlippiConnectStatus::NET_CONNECT_STATUS_INITIATED;

	m_thread = std::thread(&SlippiNetplayClient::ThreadFunc, this);
}

// Make a dummy client
SlippiNetplayClient::SlippiNetplayClient(bool isDecider)
{
	this->isDecider = isDecider;
	slippiConnectStatus = SlippiConnectStatus::NET_CONNECT_STATUS_FAILED;
}

// called from ---NETPLAY--- thread
unsigned int SlippiNetplayClient::OnData(sf::Packet &packet)
{
	MessageId mid = 0;
	if(!(packet >> mid))
	{
		ERROR_LOG(SLIPPI_ONLINE, "Received empty netplay packet");
		return 0;
	}

	switch (mid)
	{
	case NP_MSG_SLIPPI_PAD:
	{
		int32_t frame;
		if(!(packet >> frame))
		{
			ERROR_LOG(SLIPPI_ONLINE, "Netplay packet too small to read frame count");
			break;
		}

		// Pad received, try to guess what our local time was when the frame was sent by our opponent
		// before we initialized
		// We can compare this to when we sent a pad for last frame to figure out how far/behind we
		// are with respect to the opponent

		u64 curTime = Common::Timer::GetTimeUs();

		auto timing = lastFrameTiming;
		if (!hasGameStarted)
		{
			// Handle case where opponent starts sending inputs before our game has reached frame 1. This will
			// continuously say frame 0 is now to prevent opp from getting too far ahead
			timing.frame = 0;
			timing.timeUs = curTime;
		}

		s64 opponentSendTimeUs = curTime - (pingUs / 2);
		s64 frameDiffOffsetUs = 16683 * (timing.frame - frame);
		s64 timeOffsetUs = opponentSendTimeUs - timing.timeUs + frameDiffOffsetUs;

		INFO_LOG(SLIPPI_ONLINE, "[Offset] Opp Frame: %d, My Frame: %d. Time offset: %lld", frame, timing.frame,
		         timeOffsetUs);

		// Add this offset to circular buffer for use later
		if (frameOffsetData.buf.size() < SLIPPI_ONLINE_LOCKSTEP_INTERVAL)
			frameOffsetData.buf.push_back((s32)timeOffsetUs);
		else
			frameOffsetData.buf[frameOffsetData.idx] = (s32)timeOffsetUs;

		frameOffsetData.idx = (frameOffsetData.idx + 1) % SLIPPI_ONLINE_LOCKSTEP_INTERVAL;

		{
			std::lock_guard<std::mutex> lk(pad_mutex); // TODO: Is this the correct lock?

			auto packetData = (u8 *)packet.getData();

			INFO_LOG(SLIPPI_ONLINE, "Receiving a packet of inputs [%d]...", frame);

			int32_t headFrame = remotePadQueue.empty() ? 0 : remotePadQueue.front()->frame;
			int inputsToCopy = frame - headFrame;

			// Check that the packet actually contains the data it claims to
			if((5 + inputsToCopy * SLIPPI_PAD_DATA_SIZE) > (int)packet.getDataSize())
			{
				ERROR_LOG(SLIPPI_ONLINE, "Netplay packet too small to read pad buffer");
				break;
			}

			for (int i = inputsToCopy - 1; i >= 0; i--)
			{
				auto pad = std::make_unique<SlippiPad>(frame - i, &packetData[5 + i * SLIPPI_PAD_DATA_SIZE]);

				INFO_LOG(SLIPPI_ONLINE, "Rcv [%d] -> %02X %02X %02X %02X %02X %02X %02X %02X", pad->frame,
				         pad->padBuf[0], pad->padBuf[1], pad->padBuf[2], pad->padBuf[3], pad->padBuf[4], pad->padBuf[5],
				         pad->padBuf[6], pad->padBuf[7]);

				remotePadQueue.push_front(std::move(pad));
			}
		}

		// Send Ack
		sf::Packet spac;
		spac << (MessageId)NP_MSG_SLIPPI_PAD_ACK;
		spac << frame;
		Send(spac);
	}
	break;

	case NP_MSG_SLIPPI_PAD_ACK:
	{
		std::lock_guard<std::mutex> lk(ack_mutex); // Trying to fix rare crash on ackTimers.count

		// Store last frame acked
		int32_t frame;
		if(!(packet >> frame))
		{
			ERROR_LOG(SLIPPI_ONLINE, "Ack packet too small to read frame");
			break;
		}

		lastFrameAcked = frame > lastFrameAcked ? frame : lastFrameAcked;

		// Remove old timings
		while (!ackTimers.Empty() && ackTimers.Front().frame < frame)
		{
			ackTimers.Pop();
		}

		// Don't get a ping if we do not have the right ack frame
		if (ackTimers.Empty() || ackTimers.Front().frame != frame)
		{
			break;
		}

		auto sendTime = ackTimers.Front().timeUs;
		ackTimers.Pop();

		pingUs = Common::Timer::GetTimeUs() - sendTime;
		if (g_ActiveConfig.bShowNetPlayPing && frame % SLIPPI_PING_DISPLAY_INTERVAL == 0)
		{
			OSD::AddTypedMessage(OSD::MessageType::NetPlayPing, StringFromFormat("Ping: %u", pingUs / 1000),
			                     OSD::Duration::NORMAL, OSD::Color::CYAN);
		}
	}
	break;

	case NP_MSG_SLIPPI_MATCH_SELECTIONS:
	{
		auto s = readSelectionsFromPacket(packet);
		INFO_LOG(SLIPPI_ONLINE, "[Netplay] Received selections from opponent");
		matchInfo.remotePlayerSelections.Merge(*s);

		// This might be a good place to reset some logic? Game can't start until we receive this msg
		// so this should ensure that everything is initialized before the game starts
		// TODO: This could cause issues in the case of a desync? If this is ever received mid-game, bad things
		// TODO: will happen. Consider improving this
		hasGameStarted = false;
	}
	break;

	case NP_MSG_SLIPPI_CHAT_MESSAGE:
	{
		if (!SConfig::GetInstance().m_slippiAllowChat)
		{
			INFO_LOG(SLIPPI_ONLINE, "[Netplay] Blocked chat message from opponent");
			break;
		}
		

		auto playerSelection = ReadChatMessageFromPacket(packet);

		INFO_LOG(SLIPPI_ONLINE, "[Netplay] Received chat message from opponent");

		// Show chat message OSD
		OSD::AddMessage("[" + GetOpponentName() + "]: " + playerSelection->message,
		                OSD::Duration::VERY_LONG, OSD::Color::YELLOW);
	}
	break;

	case NP_MSG_SLIPPI_CONN_SELECTED:
	{
		// Currently this is unused but the intent is to support two-way simultaneous connection attempts
		isConnectionSelected = true;
	}
	break;

	default:
		WARN_LOG(SLIPPI_ONLINE, "Unknown message received with id : %d", mid);
		break;
	}

	return 0;
}

void SlippiNetplayClient::writeToPacket(sf::Packet &packet, SlippiPlayerSelections &s)
{
	packet << static_cast<MessageId>(NP_MSG_SLIPPI_MATCH_SELECTIONS);
	packet << s.characterId << s.characterColor << s.isCharacterSelected;
	packet << s.stageId << s.isStageSelected;
	packet << s.rngOffset;
<<<<<<< HEAD
	packet << s.playerName;
	packet << s.connectCode;
	packet << s.message;
}

void SlippiNetplayClient::WriteChatMessageToPacket(sf::Packet &packet, std::string message)
{
	packet << static_cast<MessageId>(NP_MSG_SLIPPI_CHAT_MESSAGE);
	packet << slippi_netplay->GetMatchInfo()->localPlayerSelections.playerName;
	packet << message; 
}

std::unique_ptr<SlippiPlayerSelections> SlippiNetplayClient::ReadChatMessageFromPacket(sf::Packet &packet)
{
	auto s = std::make_unique<SlippiPlayerSelections>();
	
	packet >> s->playerName;
	packet >> s->message;

	return std::move(s);
=======
>>>>>>> 237b8dd9
}

std::unique_ptr<SlippiPlayerSelections> SlippiNetplayClient::readSelectionsFromPacket(sf::Packet &packet)
{
	auto s = std::make_unique<SlippiPlayerSelections>();

	packet >> s->characterId;
	packet >> s->characterColor;
	packet >> s->isCharacterSelected;

	packet >> s->stageId;
	packet >> s->isStageSelected;

	packet >> s->rngOffset;
<<<<<<< HEAD
	packet >> s->playerName;
	packet >> s->connectCode;
	packet >> s->message;
=======
>>>>>>> 237b8dd9

	return std::move(s);
}

void SlippiNetplayClient::Send(sf::Packet &packet)
{
	enet_uint32 flags = ENET_PACKET_FLAG_RELIABLE;
	u8 channelId = 0;

	MessageId mid = ((u8 *)packet.getData())[0];
	if (mid == NP_MSG_SLIPPI_PAD || mid == NP_MSG_SLIPPI_PAD_ACK)
	{
		// Slippi communications do not need reliable connection and do not need to
		// be received in order. Channel is changed so that other reliable communications
		// do not block anything. This may not be necessary if order is not maintained?
		flags = ENET_PACKET_FLAG_UNSEQUENCED;
		channelId = 1;
	}

	ENetPacket *epac = enet_packet_create(packet.getData(), packet.getDataSize(), flags);
	enet_peer_send(m_server, channelId, epac);
}

void SlippiNetplayClient::Disconnect()
{
	ENetEvent netEvent;
	slippiConnectStatus = SlippiConnectStatus::NET_CONNECT_STATUS_DISCONNECTED;
	if (m_server)
		enet_peer_disconnect(m_server, 0);
	else
		return;

	while (enet_host_service(m_client, &netEvent, 3000) > 0)
	{
		switch (netEvent.type)
		{
		case ENET_EVENT_TYPE_RECEIVE:
			enet_packet_destroy(netEvent.packet);
			break;
		case ENET_EVENT_TYPE_DISCONNECT:
			m_server = nullptr;
			return;
		default:
			break;
		}
	}
	// didn't disconnect gracefully force disconnect
	enet_peer_reset(m_server);
	m_server = nullptr;
}

void SlippiNetplayClient::SendAsync(std::unique_ptr<sf::Packet> packet)
{
	{
		std::lock_guard<std::recursive_mutex> lkq(m_crit.async_queue_write);
		m_async_queue.Push(std::move(packet));
	}
	ENetUtil::WakeupThread(m_client);
}

// called from ---NETPLAY--- thread
void SlippiNetplayClient::ThreadFunc()
{
	// Let client die 1 second before host such that after a swap, the client won't be connected to
	int attemptCountLimit = 16;

	int attemptCount = 0;
	while (slippiConnectStatus == SlippiConnectStatus::NET_CONNECT_STATUS_INITIATED)
	{
		// This will confirm that connection went through successfully
		ENetEvent netEvent;
		int net = enet_host_service(m_client, &netEvent, 500);
		if (net > 0 && netEvent.type == ENET_EVENT_TYPE_CONNECT)
		{
			// TODO: Confirm gecko codes match?
			if (netEvent.peer)
			{
				WARN_LOG(SLIPPI_ONLINE, "[Netplay] Overwritting server");
				m_server = netEvent.peer;
			}

			m_client->intercept = ENetUtil::InterceptCallback;
			slippiConnectStatus = SlippiConnectStatus::NET_CONNECT_STATUS_CONNECTED;
			INFO_LOG(SLIPPI_ONLINE, "Slippi online connection successful!");
			break;
		}

		WARN_LOG(SLIPPI_ONLINE, "[Netplay] Not yet connected. Res: %d, Type: %d", net, netEvent.type);

		// Time out after enough time has passed
		attemptCount++;
		if (attemptCount >= attemptCountLimit || !m_do_loop.IsSet())
		{
			slippiConnectStatus = SlippiConnectStatus::NET_CONNECT_STATUS_FAILED;
			INFO_LOG(SLIPPI_ONLINE, "Slippi online connection failed");
			return;
		}
	}

	bool qos_success = false;
#ifdef _WIN32
	QOS_VERSION ver = {1, 0};

	if (SConfig::GetInstance().bQoSEnabled && QOSCreateHandle(&ver, &m_qos_handle))
	{
		// from win32.c
		struct sockaddr_in sin = {0};

		sin.sin_family = AF_INET;
		sin.sin_port = ENET_HOST_TO_NET_16(m_server->host->address.port);
		sin.sin_addr.s_addr = m_server->host->address.host;

		if (QOSAddSocketToFlow(m_qos_handle, m_server->host->socket, reinterpret_cast<PSOCKADDR>(&sin),
		                       // this is 0x38
		                       QOSTrafficTypeControl, QOS_NON_ADAPTIVE_FLOW, &m_qos_flow_id))
		{
			DWORD dscp = 0x2e;

			// this will fail if we're not admin
			// sets DSCP to the same as linux (0x2e)
			QOSSetFlow(m_qos_handle, m_qos_flow_id, QOSSetOutgoingDSCPValue, sizeof(DWORD), &dscp, 0, nullptr);

			qos_success = true;
		}
	}
#else
	if (SConfig::GetInstance().bQoSEnabled)
	{
#ifdef __linux__
		// highest priority
		int priority = 7;
		setsockopt(m_server->host->socket, SOL_SOCKET, SO_PRIORITY, &priority, sizeof(priority));
#endif

		// https://www.tucny.com/Home/dscp-tos
		// ef is better than cs7
		int tos_val = 0xb8;
		qos_success = setsockopt(m_server->host->socket, IPPROTO_IP, IP_TOS, &tos_val, sizeof(tos_val)) == 0;
	}
#endif

	while (m_do_loop.IsSet())
	{
		ENetEvent netEvent;
		int net;
		net = enet_host_service(m_client, &netEvent, 250);
		while (!m_async_queue.Empty())
		{
			Send(*(m_async_queue.Front().get()));
			m_async_queue.Pop();
		}
		if (net > 0)
		{
			sf::Packet rpac;
			switch (netEvent.type)
			{
			case ENET_EVENT_TYPE_RECEIVE:
				rpac.append(netEvent.packet->data, netEvent.packet->dataLength);
				OnData(rpac);

				enet_packet_destroy(netEvent.packet);
				break;
			case ENET_EVENT_TYPE_DISCONNECT:
				ERROR_LOG(SLIPPI_ONLINE, "[Netplay] Disconnected Event detected: %s",
				          netEvent.peer == m_server ? "same client" : "diff client");

				// If the disconnect event doesn't come from the client we are actually listening to,
				// it can be safely ignored
				if (netEvent.peer == m_server)
				{
					m_do_loop.Clear(); // Stop the loop, will trigger a disconnect
				}
				break;
			default:
				break;
			}
		}
	}

#ifdef _WIN32
	if (m_qos_handle != 0)
	{
		if (m_qos_flow_id != 0)
			QOSRemoveSocketFromFlow(m_qos_handle, m_server->host->socket, m_qos_flow_id, 0);
		QOSCloseHandle(m_qos_handle);
	}
#endif

	Disconnect();
	return;
}

bool SlippiNetplayClient::IsDecider()
{
	return isDecider;
}

bool SlippiNetplayClient::IsConnectionSelected()
{
	return isConnectionSelected;
}

SlippiNetplayClient::SlippiConnectStatus SlippiNetplayClient::GetSlippiConnectStatus()
{
	return slippiConnectStatus;
}

void SlippiNetplayClient::StartSlippiGame()
{
	// Reset variables to start a new game
	lastFrameAcked = 0;

	FrameTiming timing;
	timing.frame = 0;
	timing.timeUs = Common::Timer::GetTimeUs();
	lastFrameTiming = timing;
	hasGameStarted = false;

	localPadQueue.clear();

	remotePadQueue.clear();
	for (s32 i = 1; i <= 2; i++)
	{
		std::unique_ptr<SlippiPad> pad = std::make_unique<SlippiPad>(i);
		remotePadQueue.push_front(std::move(pad));
	}

	// Reset match info for next game
	matchInfo.Reset();

	// Reset ack timers
	ackTimers.Clear();
}

void SlippiNetplayClient::SendConnectionSelected()
{
	isConnectionSelected = true;

	auto spac = std::make_unique<sf::Packet>();
	*spac << static_cast<MessageId>(NP_MSG_SLIPPI_CONN_SELECTED);
	SendAsync(std::move(spac));
}

void SlippiNetplayClient::SendSlippiPad(std::unique_ptr<SlippiPad> pad)
{
	auto status = slippiConnectStatus;
	bool connectionFailed = status == SlippiNetplayClient::SlippiConnectStatus::NET_CONNECT_STATUS_FAILED;
	bool connectionDisconnected = status == SlippiNetplayClient::SlippiConnectStatus::NET_CONNECT_STATUS_DISCONNECTED;
	if (connectionFailed || connectionDisconnected)
	{
		return;
	}

	// if (pad && isDecider)
	//{
	//  ERROR_LOG(SLIPPI_ONLINE, "[%d] %X %X %X %X %X %X %X %X", pad->frame, pad->padBuf[0], pad->padBuf[1],
	//  pad->padBuf[2], pad->padBuf[3], pad->padBuf[4], pad->padBuf[5], pad->padBuf[6], pad->padBuf[7]);
	//}

	if (pad)
	{
		// Add latest local pad report to queue
		localPadQueue.push_front(std::move(pad));
	}

	// Remove pad reports that have been received and acked
	while (!localPadQueue.empty() && localPadQueue.back()->frame < lastFrameAcked)
	{
		localPadQueue.pop_back();
	}

	if (localPadQueue.empty())
	{
		// If pad queue is empty now, there's no reason to send anything
		return;
	}

	auto frame = localPadQueue.front()->frame;

	auto spac = std::make_unique<sf::Packet>();
	*spac << static_cast<MessageId>(NP_MSG_SLIPPI_PAD);
	*spac << frame;

	INFO_LOG(SLIPPI_ONLINE, "Sending a packet of inputs [%d]...", frame);
	for (auto it = localPadQueue.begin(); it != localPadQueue.end(); ++it)
	{
		INFO_LOG(SLIPPI_ONLINE, "Send [%d] -> %02X %02X %02X %02X %02X %02X %02X %02X", (*it)->frame, (*it)->padBuf[0],
		         (*it)->padBuf[1], (*it)->padBuf[2], (*it)->padBuf[3], (*it)->padBuf[4], (*it)->padBuf[5],
		         (*it)->padBuf[6], (*it)->padBuf[7]);
		spac->append((*it)->padBuf, SLIPPI_PAD_DATA_SIZE); // only transfer 8 bytes per pad
	}

	SendAsync(std::move(spac));

	u64 time = Common::Timer::GetTimeUs();

	hasGameStarted = true;

	FrameTiming timing;
	timing.frame = frame;
	timing.timeUs = time;
	lastFrameTiming = timing;

	// Add send time to ack timers
	FrameTiming sendTime;
	sendTime.frame = frame;
	sendTime.timeUs = time;
	ackTimers.Push(sendTime);
}

void SlippiNetplayClient::SetMatchSelections(SlippiPlayerSelections &s)
{
	matchInfo.localPlayerSelections.Merge(s);

	// Send packet containing selections
	auto spac = std::make_unique<sf::Packet>();
	writeToPacket(*spac, matchInfo.localPlayerSelections);
	SendAsync(std::move(spac));
}

std::unique_ptr<SlippiRemotePadOutput> SlippiNetplayClient::GetSlippiRemotePad(int32_t curFrame)
{
	std::lock_guard<std::mutex> lk(pad_mutex); // TODO: Is this the correct lock?

	std::unique_ptr<SlippiRemotePadOutput> padOutput = std::make_unique<SlippiRemotePadOutput>();

	if (remotePadQueue.empty())
	{
		auto emptyPad = std::make_unique<SlippiPad>(0);

		padOutput->latestFrame = emptyPad->frame;

		auto emptyIt = std::begin(emptyPad->padBuf);
		padOutput->data.insert(padOutput->data.end(), emptyIt, emptyIt + SLIPPI_PAD_FULL_SIZE);

		return std::move(padOutput);
	}

	padOutput->latestFrame = remotePadQueue.front()->frame;

	// Copy the entire remaining remote buffer
	for (auto it = remotePadQueue.begin(); it != remotePadQueue.end(); ++it)
	{
		auto padIt = std::begin((*it)->padBuf);
		padOutput->data.insert(padOutput->data.end(), padIt, padIt + SLIPPI_PAD_FULL_SIZE);
	}

	// Remove pad reports that should no longer be needed
	while (remotePadQueue.size() > 1 && remotePadQueue.back()->frame < curFrame)
	{
		remotePadQueue.pop_back();
	}

	return std::move(padOutput);
}

SlippiMatchInfo *SlippiNetplayClient::GetMatchInfo()
{
	return &matchInfo;
}

u64 SlippiNetplayClient::GetSlippiPing()
{
	return pingUs;
}

int32_t SlippiNetplayClient::GetSlippiLatestRemoteFrame()
{
	std::lock_guard<std::mutex> lk(pad_mutex); // TODO: Is this the correct lock?

	if (remotePadQueue.empty())
	{
		return 0;
	}

	return remotePadQueue.front()->frame;
}

s32 SlippiNetplayClient::CalcTimeOffsetUs()
{
	if (frameOffsetData.buf.empty())
	{
		return 0;
	}

	std::vector<s32> buf;
	std::copy(frameOffsetData.buf.begin(), frameOffsetData.buf.end(), std::back_inserter(buf));

	// TODO: Does this work?
	std::sort(buf.begin(), buf.end());

	int bufSize = (int)buf.size();
	int offset = (int)((1.0f / 3.0f) * bufSize);
	int end = bufSize - offset;

	int sum = 0;
	for (int i = offset; i < end; i++)
	{
		sum += buf[i];
	}

	int count = end - offset;
	if (count <= 0)
	{
		return 0; // What do I return here?
	}

	return sum / count;
}<|MERGE_RESOLUTION|>--- conflicted
+++ resolved
@@ -269,7 +269,7 @@
 			INFO_LOG(SLIPPI_ONLINE, "[Netplay] Blocked chat message from opponent");
 			break;
 		}
-		
+
 
 		auto playerSelection = ReadChatMessageFromPacket(packet);
 
@@ -302,29 +302,23 @@
 	packet << s.characterId << s.characterColor << s.isCharacterSelected;
 	packet << s.stageId << s.isStageSelected;
 	packet << s.rngOffset;
-<<<<<<< HEAD
-	packet << s.playerName;
-	packet << s.connectCode;
-	packet << s.message;
 }
 
 void SlippiNetplayClient::WriteChatMessageToPacket(sf::Packet &packet, std::string message)
 {
 	packet << static_cast<MessageId>(NP_MSG_SLIPPI_CHAT_MESSAGE);
 	packet << slippi_netplay->GetMatchInfo()->localPlayerSelections.playerName;
-	packet << message; 
+	packet << message;
 }
 
 std::unique_ptr<SlippiPlayerSelections> SlippiNetplayClient::ReadChatMessageFromPacket(sf::Packet &packet)
 {
 	auto s = std::make_unique<SlippiPlayerSelections>();
-	
+
 	packet >> s->playerName;
 	packet >> s->message;
 
 	return std::move(s);
-=======
->>>>>>> 237b8dd9
 }
 
 std::unique_ptr<SlippiPlayerSelections> SlippiNetplayClient::readSelectionsFromPacket(sf::Packet &packet)
@@ -339,12 +333,6 @@
 	packet >> s->isStageSelected;
 
 	packet >> s->rngOffset;
-<<<<<<< HEAD
-	packet >> s->playerName;
-	packet >> s->connectCode;
-	packet >> s->message;
-=======
->>>>>>> 237b8dd9
 
 	return std::move(s);
 }
