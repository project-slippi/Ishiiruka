--- conflicted
+++ resolved
@@ -263,36 +263,6 @@
 	}
 }
 
-<<<<<<< HEAD
-// On Linux platforms, the user.json file lives in the XDG_CONFIG_HOME/SlippiOnline
-// directory in order to deal with the fact that we want the configuration for AppImage
-// builds to be mutable.
-std::string SlippiUser::getUserFilePath()
-{
-#if defined(__APPLE__)
-	std::string userFilePath = File::GetBundleDirectory() + "/Contents/Resources" + DIR_SEP + "user.json";
-#elif defined(_WIN32)
-	std::string userFilePath = File::GetExeDirectory() + DIR_SEP + "user.json";
-#else
-	std::string userFilePath = File::GetUserPath(F_USERJSON_IDX);
-#endif
-	return userFilePath;
-}
-
-std::string SlippiUser::getDoublesFilePath()
-{
-#if defined(__APPLE__)
-	std::string userFilePath = File::GetBundleDirectory() + "/Contents/Resources" + DIR_SEP + "doubles.json";
-#elif defined(_WIN32)
-	std::string userFilePath = File::GetExeDirectory() + DIR_SEP + "doubles.json";
-#else
-	std::string userFilePath = File::GetUserPath(F_USERJSON_IDX);
-#endif
-	return userFilePath;
-}
-
-=======
->>>>>>> 4a12735c
 inline std::string readString(json obj, std::string key)
 {
 	auto item = obj.find(key);
