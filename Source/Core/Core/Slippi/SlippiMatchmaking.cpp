#include "SlippiMatchmaking.h"
#include "Common/Common.h"
#include "Common/ENetUtil.h"
#include "Common/Logging/Log.h"
#include "Common/StringUtil.h"
#include <string>
#include <vector>

#if defined __linux__ && HAVE_ALSA
#elif defined __APPLE__
#include <netdb.h>
#include <arpa/inet.h>
#elif defined _WIN32
#endif


class MmMessageType
{
  public:
	static std::string CREATE_TICKET;
	static std::string CREATE_TICKET_RESP;
	static std::string GET_TICKET_RESP;
};

std::string MmMessageType::CREATE_TICKET = "create-ticket";
std::string MmMessageType::CREATE_TICKET_RESP = "create-ticket-resp";
std::string MmMessageType::GET_TICKET_RESP = "get-ticket-resp";

SlippiMatchmaking::SlippiMatchmaking(SlippiUser *user)
{
	m_user = user;
	m_state = ProcessState::IDLE;
	m_errorMsg = "";

	m_client = nullptr;
	m_server = nullptr;

	MM_HOST = scm_slippi_semver_str.find("dev") == std::string::npos ? MM_HOST_PROD : MM_HOST_DEV;

	generator = std::default_random_engine(Common::Timer::GetTimeMs());
}

SlippiMatchmaking::~SlippiMatchmaking()
{
	m_state = ProcessState::ERROR_ENCOUNTERED;
	m_errorMsg = "Matchmaking shut down";

	if (m_matchmakeThread.joinable())
		m_matchmakeThread.join();

	terminateMmConnection();
}

void SlippiMatchmaking::FindMatch(MatchSearchSettings settings)
{
	isMmConnected = false;

	ERROR_LOG(SLIPPI_ONLINE, "[Matchmaking] Starting matchmaking...");

	m_searchSettings = settings;

	m_errorMsg = "";
	m_state = ProcessState::INITIALIZING;
	m_matchmakeThread = std::thread(&SlippiMatchmaking::MatchmakeThread, this);
}

SlippiMatchmaking::ProcessState SlippiMatchmaking::GetMatchmakeState()
{
	return m_state;
}

std::string SlippiMatchmaking::GetErrorMessage()
{
	return m_errorMsg;
}

bool SlippiMatchmaking::IsSearching()
{
	return searchingStates.count(m_state) != 0;
}

std::unique_ptr<SlippiNetplayClient> SlippiMatchmaking::GetNetplayClient()
{
	return std::move(m_netplayClient);
}

void SlippiMatchmaking::sendMessage(json msg)
{
	enet_uint32 flags = ENET_PACKET_FLAG_RELIABLE;
	u8 channelId = 0;

	std::string msgContents = msg.dump();

	ENetPacket *epac = enet_packet_create(msgContents.c_str(), msgContents.length(), flags);
	enet_peer_send(m_server, channelId, epac);
}

int SlippiMatchmaking::receiveMessage(json &msg, int timeoutMs)
{
	int hostServiceTimeoutMs = 250;

	// Make sure loop runs at least once
	if (timeoutMs < hostServiceTimeoutMs)
		timeoutMs = hostServiceTimeoutMs;

	// This is not a perfect way to timeout but hopefully it's close enough?
	int maxAttempts = timeoutMs / hostServiceTimeoutMs;

	for (int i = 0; i < maxAttempts; i++)
	{
		ENetEvent netEvent;
		int net = enet_host_service(m_client, &netEvent, hostServiceTimeoutMs);
		if (net <= 0)
			continue;

		switch (netEvent.type)
		{
		case ENET_EVENT_TYPE_RECEIVE:
		{
			
			std::vector<u8> buf;
			buf.insert(buf.end(), netEvent.packet->data, netEvent.packet->data + netEvent.packet->dataLength);

			std::string str(buf.begin(), buf.end());
			INFO_LOG(SLIPPI_ONLINE, "[Matchmaking] Received: %s", str.c_str());
			msg = json::parse(str);

			enet_packet_destroy(netEvent.packet);
			return 0;
		}
		case ENET_EVENT_TYPE_DISCONNECT:
			// Return -2 code to indicate we have lost connection to the server
			return -2;
		}
	}

	return -1;
}

void SlippiMatchmaking::MatchmakeThread()
{
	while (IsSearching())
	{
		switch (m_state)
		{
		case ProcessState::INITIALIZING:
			startMatchmaking();
			break;
		case ProcessState::MATCHMAKING:
			handleMatchmaking();
			break;
		case ProcessState::OPPONENT_CONNECTING:
			handleConnecting();
			break;
		}
	}

	// Clean up ENET connections
	terminateMmConnection();
}

void SlippiMatchmaking::disconnectFromServer()
{
	isMmConnected = false;

	if (m_server)
		enet_peer_disconnect(m_server, 0);
	else
		return;

	ENetEvent netEvent;
	while (enet_host_service(m_client, &netEvent, 3000) > 0)
	{
		switch (netEvent.type)
		{
		case ENET_EVENT_TYPE_RECEIVE:
			enet_packet_destroy(netEvent.packet);
			break;
		case ENET_EVENT_TYPE_DISCONNECT:
			m_server = nullptr;
			return;
		default:
			break;
		}
	}

	// didn't disconnect gracefully force disconnect
	enet_peer_reset(m_server);
	m_server = nullptr;
}

void SlippiMatchmaking::terminateMmConnection()
{
	// Disconnect from server
	disconnectFromServer();

	// Destroy client
	if (m_client)
	{
		enet_host_destroy(m_client);
		m_client = nullptr;
	}
}

void SlippiMatchmaking::startMatchmaking()
{
	// I don't understand why I have to do this... if I don't do this, rand always returns the
	// same value
	m_client = nullptr;

	int retryCount = 0;
	auto userInfo = m_user->GetUserInfo();
	while (m_client == nullptr && retryCount < 15)
	{
		if (userInfo.port > 0)
			m_hostPort = userInfo.port;
		else 
			m_hostPort = 49000 + (generator() % 2000);
		ERROR_LOG(SLIPPI_ONLINE, "[Matchmaking] Port to use: %d...", m_hostPort);

		// We are explicitly setting the client address because we are trying to utilize our connection
		// to the matchmaking service in order to hole punch. This port will end up being the port
		// we listen on when we start our server
		ENetAddress clientAddr;
		clientAddr.host = ENET_HOST_ANY;
		clientAddr.port = m_hostPort;

		m_client = enet_host_create(&clientAddr, 1, 3, 0, 0);
		retryCount++;
	}

	if (m_client == nullptr)
	{
		// Failed to create client
		m_state = ProcessState::ERROR_ENCOUNTERED;
		m_errorMsg = "Failed to create mm client";
		ERROR_LOG(SLIPPI_ONLINE, "[Matchmaking] Failed to create client...");
		return;
	}

	ENetAddress addr;
	std::string MM_DOUBLES = "104.154.50.102";
	//std::string MM_DOUBLES = "54.149.65.170";
	enet_address_set_host(&addr, MM_DOUBLES.c_str());
	addr.port = 43113;

	m_server = enet_host_connect(m_client, &addr, 3, 0);

	if (m_server == nullptr)
	{
		// Failed to connect to server
		m_state = ProcessState::ERROR_ENCOUNTERED;
		m_errorMsg = "Failed to start connection to mm server";
		ERROR_LOG(SLIPPI_ONLINE, "[Matchmaking] Failed to start connection to mm server...");
		return;
	}

	// Before we can request a ticket, we must wait for connection to be successful
	int connectAttemptCount = 0;
	while (!isMmConnected)
	{
		ENetEvent netEvent;
		int net = enet_host_service(m_client, &netEvent, 500);
		if (net <= 0 || netEvent.type != ENET_EVENT_TYPE_CONNECT)
		{
			// Not yet connected, will retry
			connectAttemptCount++;
			if (connectAttemptCount >= 20)
			{
				ERROR_LOG(SLIPPI_ONLINE, "[Matchmaking] Failed to connect to mm server...");
				m_state = ProcessState::ERROR_ENCOUNTERED;
				m_errorMsg = "Failed to connect to mm server";
				return;
			}

			continue;
		}

		netEvent.peer->data = &userInfo.displayName;
		m_client->intercept = ENetUtil::InterceptCallback;
		isMmConnected = true;
		ERROR_LOG(SLIPPI_ONLINE, "[Matchmaking] Connected to mm server...");
	}

	ERROR_LOG(SLIPPI_ONLINE, "[Matchmaking] Trying to find match...");

	/*if (!m_user->IsLoggedIn())
	{
		ERROR_LOG(SLIPPI_ONLINE, "[Matchmaking] Must be logged in to queue");
		m_state = ProcessState::ERROR_ENCOUNTERED;
		m_errorMsg = "Must be logged in to queue. Go back to menu";
		return;
	}*/

	// Compute LAN IP, in case 2 people are connecting from one IP we can send them each other's local
	// IP instead of public. Experimental to allow people from behind one router to connect.
	char host[256];
	char lanAddr[30];
	char *IP;
	struct hostent *host_entry;
	int hostname;
	hostname = gethostname(host, sizeof(host)); // find the host name
	if (hostname == -1)
	{
		ERROR_LOG(SLIPPI_ONLINE, "[Matchmaking] Error finding LAN address");
	}
	else
	{
		host_entry = gethostbyname(host); // find host information
		if (host_entry == NULL)
		{
			ERROR_LOG(SLIPPI_ONLINE, "[Matchmaking] Error finding LAN host");
		}
		else
		{
			IP = inet_ntoa(*((struct in_addr *)host_entry->h_addr_list[0])); // Convert into IP string
			INFO_LOG(SLIPPI_ONLINE, "[Matchmaking] LAN IP: %s", IP);
			sprintf(lanAddr, "%s:%d", IP, m_hostPort);
		}
	}

	std::vector<u8> connectCodeBuf;
	connectCodeBuf.insert(connectCodeBuf.end(), m_searchSettings.connectCode.begin(),
	                      m_searchSettings.connectCode.end());

	// Send message to server to create ticket
	json request;
	request["type"] = MmMessageType::CREATE_TICKET;
	request["user"] = {{"uid", userInfo.uid}, {"playKey", userInfo.playKey}};
	request["search"] = {{"mode", m_searchSettings.mode}, {"connectCode", connectCodeBuf}};
	request["appVersion"] = scm_slippi_semver_str;
	request["ipAddressLan"] = lanAddr;
	sendMessage(request);

	// Get response from server
	json response;
	int rcvRes = receiveMessage(response, 5000);
	if (rcvRes != 0)
	{
		ERROR_LOG(SLIPPI_ONLINE, "[Matchmaking] Did not receive response from server for create ticket");
		m_state = ProcessState::ERROR_ENCOUNTERED;
		m_errorMsg = "Failed to join mm queue";
		return;
	}

	std::string respType = response["type"];
	if (respType != MmMessageType::CREATE_TICKET_RESP)
	{
		ERROR_LOG(SLIPPI_ONLINE, "[Matchmaking] Received incorrect response for create ticket");
		ERROR_LOG(SLIPPI_ONLINE, "%s", response.dump().c_str());
		m_state = ProcessState::ERROR_ENCOUNTERED;
		m_errorMsg = "Invalid response when joining mm queue";
		return;
	}

	std::string err = response.value("error", "");
	if (err.length() > 0)
	{
		ERROR_LOG(SLIPPI_ONLINE, "[Matchmaking] Received error from server for create ticket");
		m_state = ProcessState::ERROR_ENCOUNTERED;
		m_errorMsg = err;
		return;
	}

	m_state = ProcessState::MATCHMAKING;
	ERROR_LOG(SLIPPI_ONLINE, "[Matchmaking] Request ticket success");
}

void SlippiMatchmaking::handleMatchmaking()
{
	// Deal with class shut down
	if (m_state != ProcessState::MATCHMAKING)
		return;

	// Get response from server
	json getResp;
	int rcvRes = receiveMessage(getResp, 2000);
	if (rcvRes == -1)
	{
		INFO_LOG(SLIPPI_ONLINE, "[Matchmaking] Have not yet received assignment");
		return;
	}
	else if (rcvRes != 0)
	{
		// Right now the only other code is -2 meaning the server died probably?
		ERROR_LOG(SLIPPI_ONLINE, "[Matchmaking] Lost connection to the mm server");
		m_state = ProcessState::ERROR_ENCOUNTERED;
		m_errorMsg = "Lost connection to the mm server";
		return;
	}

	std::string respType = getResp["type"];
	if (respType != MmMessageType::GET_TICKET_RESP)
	{
		ERROR_LOG(SLIPPI_ONLINE, "[Matchmaking] Received incorrect response for get ticket");
		m_state = ProcessState::ERROR_ENCOUNTERED;
		m_errorMsg = "Invalid response when getting mm status";
		return;
	}

	std::string err = getResp.value("error", "");
	std::string latestVersion = getResp.value("latestVersion", "");
	if (err.length() > 0)
	{
		if (latestVersion != "")
		{
			// Update version number when the mm server tells us our version is outdated
			m_user->OverwriteLatestVersion(
			    latestVersion); // Force latest version for people whose file updates dont work
		}

		ERROR_LOG(SLIPPI_ONLINE, "[Matchmaking] Received error from server for get ticket");
		m_state = ProcessState::ERROR_ENCOUNTERED;
		m_errorMsg = err;
		return;
	}

	m_isSwapAttempt = false;
	m_netplayClient = nullptr;
<<<<<<< HEAD

	// Clear old users
	m_remoteIps.clear();
	m_playerInfo.clear();
=======
	
	// Clear old user
	SlippiUser::UserInfo emptyInfo;
	m_oppUser = emptyInfo;
>>>>>>> bdb77533

	auto queue = getResp["players"];
	if (queue.is_array())
	{
		for (json::iterator it = queue.begin(); it != queue.end(); ++it)
		{
			json el = *it;
<<<<<<< HEAD
			SlippiUser::UserInfo playerInfo;

			bool isLocal = el.value("isLocalPlayer", false);
			playerInfo.uid = el.value("uid", "");
			playerInfo.displayName = el.value("displayName", "");
			playerInfo.connectCode = el.value("connectCode", "");
			playerInfo.port = el.value("port", 0);
			m_playerInfo.push_back(playerInfo);

			if (!isLocal)
				m_remoteIps.push_back(el.value("ipAddressLan", "1.1.1.1:123"));
			else
				m_localPlayerPort = playerInfo.port-1;
		};
	}
	m_isHost = getResp.value("isHost", false);

	// If it's teams mode, just have port 1 be the host since they have to synchronize the game start for everyone.
	/*if (m_searchSettings.mode == SlippiMatchmaking::OnlinePlayMode::TEAMS)
	{
		m_isHost = m_localPlayerPort == 0;
	}*/
=======
			//SlippiUser::UserInfo playerInfo;

			bool isLocal = el.value("isLocalPlayer", false);
			//playerInfo.uid = el.value("uid", "");
			//playerInfo.displayName = el.value("displayName", "");
			//playerInfo.connectCode = el.value("connectCode", "");
			//playerInfo.port = el.value("port", 0);

			if (!isLocal)
			{
				m_oppIp = el.value("ipAddress", "1.1.1.1:123");
				m_oppUser.uid = el.value("uid", "");
				m_oppUser.displayName = el.value("displayName", "");
				m_oppUser.connectCode = el.value("connectCode", "");
			}
				
			//else
			//	m_localPlayerPort = playerInfo.port - 1;
		};
	}
	m_isHost = getResp.value("isHost", false);
>>>>>>> bdb77533

	// Disconnect and destroy enet client to mm server
	terminateMmConnection();

	m_state = ProcessState::OPPONENT_CONNECTING;
	ERROR_LOG(SLIPPI_ONLINE, "[Matchmaking] Opponent found. isDecider: %s", m_isHost ? "true" : "false");
}

int SlippiMatchmaking::LocalPlayerIndex() {
	return m_localPlayerPort;
}

std::vector<SlippiUser::UserInfo> SlippiMatchmaking::GetPlayerInfo()
{
	return m_playerInfo;
}

std::string SlippiMatchmaking::GetPlayerName(u8 port) 
{
	if (port >= m_playerInfo.size())
	{
		return "";
	}
	return m_playerInfo[port].displayName;
}

u8 SlippiMatchmaking::RemotePlayerCount() 
{
	if (m_playerInfo.size() == 0)
		return 0;

	return (u8) m_playerInfo.size() - 1;
}

void SlippiMatchmaking::handleConnecting()
{
	auto userInfo = m_user->GetUserInfo();

	m_isSwapAttempt = false;
	m_netplayClient = nullptr;

	u8 remotePlayerCount = (u8) m_remoteIps.size();
	std::vector<std::string> remoteParts;
	std::vector<std::string> addrs;
	std::vector<u16> ports;
	for (int i = 0; i < m_remoteIps.size(); i++)
	{
		remoteParts.clear();
		SplitString(m_remoteIps[i], ':', remoteParts);
		addrs.push_back(remoteParts[0]);
		ports.push_back(std::stoi(remoteParts[1]));
	}

	std::stringstream ipLog;
	ipLog << "Remote player IPs: ";
	for (int i = 0; i < m_remoteIps.size(); i++)
	{
		ipLog << m_remoteIps[i] << ", ";
	}
	//INFO_LOG(SLIPPI_ONLINE, "[Matchmaking] My port: %d || %s", m_hostPort, ipLog.str());

	// Is host is now used to specify who the decider is
	auto client =
	    std::make_unique<SlippiNetplayClient>(addrs, ports, remotePlayerCount, m_hostPort, m_isHost, m_localPlayerPort);

	while (!m_netplayClient)
	{
		auto status = client->GetSlippiConnectStatus();
		if (status == SlippiNetplayClient::SlippiConnectStatus::NET_CONNECT_STATUS_INITIATED)
		{
			INFO_LOG(SLIPPI_ONLINE, "[Matchmaking] Connection not yet successful");
			Common::SleepCurrentThread(500);

			// Deal with class shut down
			if (m_state != ProcessState::OPPONENT_CONNECTING)
				return;

			continue;
		}
		else if (status == SlippiNetplayClient::SlippiConnectStatus::NET_CONNECT_STATUS_FAILED &&
		         m_searchSettings.mode == SlippiMatchmaking::OnlinePlayMode::TEAMS)
		{
			// If we failed setting up a connection in teams mode, show a detailed error about who we had issues connecting to.
			ERROR_LOG(SLIPPI_ONLINE, "[Matchmaking] Failed to connect to players");
			m_state = ProcessState::ERROR_ENCOUNTERED;
			m_errorMsg = "Timed out waiting for other players to connect";
			auto failedConns = client->GetFailedConnections();
			if (!failedConns.empty())
			{
				std::stringstream err;
				err << "Could not connect to players: ";
				for (int i = 0; i < failedConns.size(); i++)
				{
					int p = failedConns[i];
					if (p >= m_localPlayerPort)
						p++;

					err << m_playerInfo[p].displayName << " ";
				}
				m_errorMsg = err.str();
			}

			return;
		}
		else if (status != SlippiNetplayClient::SlippiConnectStatus::NET_CONNECT_STATUS_CONNECTED)
		{
			ERROR_LOG(SLIPPI_ONLINE, "[Matchmaking] Connection attempt failed, looking for someone else.");

			// Return to the start to get a new ticket to find someone else we can hopefully connect with
			m_netplayClient = nullptr;
			m_state = ProcessState::INITIALIZING;
			return;
		}

		ERROR_LOG(SLIPPI_ONLINE, "[Matchmaking] Connection success!");

		// Successful connection
		m_netplayClient = std::move(client);
	}

	// Connection success, our work is done
	m_state = ProcessState::CONNECTION_SUCCESS;
}<|MERGE_RESOLUTION|>--- conflicted
+++ resolved
@@ -8,11 +8,10 @@
 
 #if defined __linux__ && HAVE_ALSA
 #elif defined __APPLE__
+#include <arpa/inet.h>
 #include <netdb.h>
-#include <arpa/inet.h>
 #elif defined _WIN32
 #endif
-
 
 class MmMessageType
 {
@@ -117,7 +116,7 @@
 		{
 		case ENET_EVENT_TYPE_RECEIVE:
 		{
-			
+
 			std::vector<u8> buf;
 			buf.insert(buf.end(), netEvent.packet->data, netEvent.packet->data + netEvent.packet->dataLength);
 
@@ -214,7 +213,7 @@
 	{
 		if (userInfo.port > 0)
 			m_hostPort = userInfo.port;
-		else 
+		else
 			m_hostPort = 49000 + (generator() % 2000);
 		ERROR_LOG(SLIPPI_ONLINE, "[Matchmaking] Port to use: %d...", m_hostPort);
 
@@ -240,7 +239,7 @@
 
 	ENetAddress addr;
 	std::string MM_DOUBLES = "104.154.50.102";
-	//std::string MM_DOUBLES = "54.149.65.170";
+	// std::string MM_DOUBLES = "54.149.65.170";
 	enet_address_set_host(&addr, MM_DOUBLES.c_str());
 	addr.port = 43113;
 
@@ -286,10 +285,10 @@
 
 	/*if (!m_user->IsLoggedIn())
 	{
-		ERROR_LOG(SLIPPI_ONLINE, "[Matchmaking] Must be logged in to queue");
-		m_state = ProcessState::ERROR_ENCOUNTERED;
-		m_errorMsg = "Must be logged in to queue. Go back to menu";
-		return;
+	    ERROR_LOG(SLIPPI_ONLINE, "[Matchmaking] Must be logged in to queue");
+	    m_state = ProcessState::ERROR_ENCOUNTERED;
+	    m_errorMsg = "Must be logged in to queue. Go back to menu";
+	    return;
 	}*/
 
 	// Compute LAN IP, in case 2 people are connecting from one IP we can send them each other's local
@@ -417,17 +416,10 @@
 
 	m_isSwapAttempt = false;
 	m_netplayClient = nullptr;
-<<<<<<< HEAD
 
 	// Clear old users
 	m_remoteIps.clear();
 	m_playerInfo.clear();
-=======
-	
-	// Clear old user
-	SlippiUser::UserInfo emptyInfo;
-	m_oppUser = emptyInfo;
->>>>>>> bdb77533
 
 	auto queue = getResp["players"];
 	if (queue.is_array())
@@ -435,7 +427,6 @@
 		for (json::iterator it = queue.begin(); it != queue.end(); ++it)
 		{
 			json el = *it;
-<<<<<<< HEAD
 			SlippiUser::UserInfo playerInfo;
 
 			bool isLocal = el.value("isLocalPlayer", false);
@@ -448,7 +439,7 @@
 			if (!isLocal)
 				m_remoteIps.push_back(el.value("ipAddressLan", "1.1.1.1:123"));
 			else
-				m_localPlayerPort = playerInfo.port-1;
+				m_localPlayerPort = playerInfo.port - 1;
 		};
 	}
 	m_isHost = getResp.value("isHost", false);
@@ -456,31 +447,8 @@
 	// If it's teams mode, just have port 1 be the host since they have to synchronize the game start for everyone.
 	/*if (m_searchSettings.mode == SlippiMatchmaking::OnlinePlayMode::TEAMS)
 	{
-		m_isHost = m_localPlayerPort == 0;
+	    m_isHost = m_localPlayerPort == 0;
 	}*/
-=======
-			//SlippiUser::UserInfo playerInfo;
-
-			bool isLocal = el.value("isLocalPlayer", false);
-			//playerInfo.uid = el.value("uid", "");
-			//playerInfo.displayName = el.value("displayName", "");
-			//playerInfo.connectCode = el.value("connectCode", "");
-			//playerInfo.port = el.value("port", 0);
-
-			if (!isLocal)
-			{
-				m_oppIp = el.value("ipAddress", "1.1.1.1:123");
-				m_oppUser.uid = el.value("uid", "");
-				m_oppUser.displayName = el.value("displayName", "");
-				m_oppUser.connectCode = el.value("connectCode", "");
-			}
-				
-			//else
-			//	m_localPlayerPort = playerInfo.port - 1;
-		};
-	}
-	m_isHost = getResp.value("isHost", false);
->>>>>>> bdb77533
 
 	// Disconnect and destroy enet client to mm server
 	terminateMmConnection();
@@ -489,7 +457,8 @@
 	ERROR_LOG(SLIPPI_ONLINE, "[Matchmaking] Opponent found. isDecider: %s", m_isHost ? "true" : "false");
 }
 
-int SlippiMatchmaking::LocalPlayerIndex() {
+int SlippiMatchmaking::LocalPlayerIndex()
+{
 	return m_localPlayerPort;
 }
 
@@ -498,7 +467,7 @@
 	return m_playerInfo;
 }
 
-std::string SlippiMatchmaking::GetPlayerName(u8 port) 
+std::string SlippiMatchmaking::GetPlayerName(u8 port)
 {
 	if (port >= m_playerInfo.size())
 	{
@@ -507,12 +476,12 @@
 	return m_playerInfo[port].displayName;
 }
 
-u8 SlippiMatchmaking::RemotePlayerCount() 
+u8 SlippiMatchmaking::RemotePlayerCount()
 {
 	if (m_playerInfo.size() == 0)
 		return 0;
 
-	return (u8) m_playerInfo.size() - 1;
+	return (u8)m_playerInfo.size() - 1;
 }
 
 void SlippiMatchmaking::handleConnecting()
@@ -522,7 +491,7 @@
 	m_isSwapAttempt = false;
 	m_netplayClient = nullptr;
 
-	u8 remotePlayerCount = (u8) m_remoteIps.size();
+	u8 remotePlayerCount = (u8)m_remoteIps.size();
 	std::vector<std::string> remoteParts;
 	std::vector<std::string> addrs;
 	std::vector<u16> ports;
@@ -540,7 +509,7 @@
 	{
 		ipLog << m_remoteIps[i] << ", ";
 	}
-	//INFO_LOG(SLIPPI_ONLINE, "[Matchmaking] My port: %d || %s", m_hostPort, ipLog.str());
+	// INFO_LOG(SLIPPI_ONLINE, "[Matchmaking] My port: %d || %s", m_hostPort, ipLog.str());
 
 	// Is host is now used to specify who the decider is
 	auto client =
@@ -563,7 +532,8 @@
 		else if (status == SlippiNetplayClient::SlippiConnectStatus::NET_CONNECT_STATUS_FAILED &&
 		         m_searchSettings.mode == SlippiMatchmaking::OnlinePlayMode::TEAMS)
 		{
-			// If we failed setting up a connection in teams mode, show a detailed error about who we had issues connecting to.
+			// If we failed setting up a connection in teams mode, show a detailed error about who we had issues
+			// connecting to.
 			ERROR_LOG(SLIPPI_ONLINE, "[Matchmaking] Failed to connect to players");
 			m_state = ProcessState::ERROR_ENCOUNTERED;
 			m_errorMsg = "Timed out waiting for other players to connect";
