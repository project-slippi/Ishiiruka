--- conflicted
+++ resolved
@@ -141,12 +141,9 @@
 	bool m_slippiSaveReplays = true;
 	bool m_slippiReplayMonthFolders = false;
 	std::string m_strSlippiReplayDir;
-<<<<<<< HEAD
 	bool m_meleeUserIniBootstrapped = false;
 	bool m_blockingPipes = false;
-=======
 	bool m_coutEnabled = false;
->>>>>>> ba24f6c3
 
 	bool bDPL2Decoder = false;
 	bool bTimeStretching = false;
