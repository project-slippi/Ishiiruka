--- conflicted
+++ resolved
@@ -157,12 +157,8 @@
 
 	// Slippi
 	bool m_slippiSaveReplays = true;
-<<<<<<< HEAD
 	bool m_slippiEnableCustomRules = true;
-	bool m_slippiEnableQuickChat = true;
-=======
 	int m_slippiEnableQuickChat = SLIPPI_CHAT_ON;
->>>>>>> b9124fe8
 	bool m_slippiReplayMonthFolders = false;
 	std::string m_strSlippiReplayDir;
 	bool m_slippiForceNetplayPort = false;
