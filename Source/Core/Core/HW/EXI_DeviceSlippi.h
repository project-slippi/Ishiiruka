// Copyright 2017 Dolphin Emulator Project
// Licensed under GPLv2+
// Refer to the license.txt file included.

#pragma once

#include <SlippiGame.h>

#include "Common/CommonTypes.h"
#include "Common/FileUtil.h"
#include "Core/HW/EXI_Device.h"
#include "Core/Slippi/SlippiGameFileLoader.h"
#include "Core/Slippi/SlippiMatchmaking.h"
#include "Core/Slippi/SlippiNetplay.h"
#include "Core/Slippi/SlippiReplayComm.h"
#include "Core/Slippi/SlippiSavestate.h"
#include "Core/Slippi/SlippiSpectate.h"
#include "Core/Slippi/SlippiUser.h"

#define ROLLBACK_MAX_FRAMES 7
#define MAX_NAME_LENGTH 15
#define CONNECT_CODE_LENGTH 8

extern bool g_needInputForFrame;

// Emulated Slippi device used to receive and respond to in-game messages
class CEXISlippi : public IEXIDevice
{
  public:
	CEXISlippi();
	virtual ~CEXISlippi();

	void DMAWrite(u32 _uAddr, u32 _uSize) override;
	void DMARead(u32 addr, u32 size) override;

	bool IsPresent() const override;

  private:
	enum
	{
		CMD_UNKNOWN = 0x0,

		// Recording
		CMD_RECEIVE_COMMANDS = 0x35,
		CMD_RECEIVE_GAME_INFO = 0x36,
		CMD_RECEIVE_POST_FRAME_UPDATE = 0x38,
		CMD_RECEIVE_GAME_END = 0x39,
		CMD_FRAME_BOOKEND = 0x3C,
		CMD_MENU_FRAME = 0x3E,

		// Playback
		CMD_PREPARE_REPLAY = 0x75,
		CMD_READ_FRAME = 0x76,
		CMD_GET_LOCATION = 0x77,
		CMD_IS_FILE_READY = 0x88,
		CMD_IS_STOCK_STEAL = 0x89,
		CMD_GET_GECKO_CODES = 0x8A,

		// Online
		CMD_ONLINE_INPUTS = 0xB0,
		CMD_CAPTURE_SAVESTATE = 0xB1,
		CMD_LOAD_SAVESTATE = 0xB2,
		CMD_GET_MATCH_STATE = 0xB3,
		CMD_FIND_OPPONENT = 0xB4,
		CMD_SET_MATCH_SELECTIONS = 0xB5,
		CMD_OPEN_LOGIN = 0xB6,
		CMD_LOGOUT = 0xB7,
		CMD_UPDATE = 0xB8,
		CMD_GET_ONLINE_STATUS = 0xB9,
		CMD_CLEANUP_CONNECTION = 0xBA,
<<<<<<< HEAD
		CMD_SEND_CHAT_MESSAGE = 0xBB,
=======
		CMD_GET_NEW_SEED = 0xBC,
>>>>>>> 148fc7f3

		// Misc
		CMD_LOG_MESSAGE = 0xD0,
		CMD_FILE_LENGTH = 0xD1,
		CMD_FILE_LOAD = 0xD2,

	};

	enum
	{
		FRAME_RESP_WAIT = 0,
		FRAME_RESP_CONTINUE = 1,
		FRAME_RESP_TERMINATE = 2,
		FRAME_RESP_FASTFORWARD = 3,
	};

	std::unordered_map<u8, u32> payloadSizes = {
	    // The actual size of this command will be sent in one byte
	    // after the command is received. The other receive command IDs
	    // and sizes will be received immediately following
	    {CMD_RECEIVE_COMMANDS, 1},

	    // The following are all commands used to play back a replay and
	    // have fixed sizes
	    {CMD_PREPARE_REPLAY, 0},
	    {CMD_READ_FRAME, 4},
	    {CMD_IS_STOCK_STEAL, 5},
	    {CMD_GET_LOCATION, 6},
	    {CMD_IS_FILE_READY, 0},
	    {CMD_GET_GECKO_CODES, 0},

	    // The following are used for Slippi online and also have fixed sizes
	    {CMD_ONLINE_INPUTS, 17},
	    {CMD_CAPTURE_SAVESTATE, 32},
	    {CMD_LOAD_SAVESTATE, 32},
	    {CMD_GET_MATCH_STATE, 0},
	    {CMD_FIND_OPPONENT, 19},
	    {CMD_SET_MATCH_SELECTIONS, 6},
	    {CMD_SEND_CHAT_MESSAGE, 2},
	    {CMD_OPEN_LOGIN, 0},
	    {CMD_LOGOUT, 0},
	    {CMD_UPDATE, 0},
	    {CMD_GET_ONLINE_STATUS, 0},
	    {CMD_CLEANUP_CONNECTION, 0},
	    {CMD_GET_NEW_SEED, 0},

	    // Misc
	    {CMD_LOG_MESSAGE, 0xFFFF}, // Variable size... will only work if by itself
	    {CMD_FILE_LENGTH, 0x40},
	    {CMD_FILE_LOAD, 0x40},
	};

	struct WriteMessage
	{
		std::vector<u8> data;
		std::string operation;
	};

	// .slp File creation stuff
	u32 writtenByteCount = 0;

	// cout stuff
	bool outputCurrentFrame = false;
	bool shouldOutput = false;

	// vars for metadata generation
	time_t gameStartTime;
	s32 lastFrame;
	std::unordered_map<u8, std::unordered_map<u8, u32>> characterUsage;

	void updateMetadataFields(u8 *payload, u32 length);
	void configureCommands(u8 *payload, u8 length);
	void writeToFileAsync(u8 *payload, u32 length, std::string fileOption);
	void writeToFile(std::unique_ptr<WriteMessage> msg);
	std::vector<u8> generateMetadata();
	void createNewFile();
	void closeFile();
	std::string generateFileName();
	bool checkFrameFullyFetched(s32 frameIndex);
	bool shouldFFWFrame(s32 frameIndex);

	// std::ofstream log;

	File::IOFile m_file;
	std::vector<u8> m_payload;

	// online play stuff
	u16 getRandomStage();
	bool isDisconnected();
	void handleOnlineInputs(u8 *payload);
	void prepareOpponentInputs(u8 *payload);
	void handleSendInputs(u8 *payload);
	void handleCaptureSavestate(u8 *payload);
	void handleLoadSavestate(u8 *payload);
	void startFindMatch(u8 *payload);
	void prepareOnlineMatchState();
	void setMatchSelections(u8 *payload);
	bool shouldSkipOnlineFrame(s32 frame);
	void handleLogInRequest();
	void handleLogOutRequest();
	void handleUpdateAppRequest();
	void prepareOnlineStatus();
	void handleConnectionCleanup();
	void prepareNewSeed();

	// replay playback stuff
	void prepareGameInfo(u8 *payload);
	void prepareGeckoList();
	void prepareCharacterFrameData(Slippi::FrameData *frame, u8 port, u8 isFollower);
	void prepareFrameData(u8 *payload);
	void prepareIsStockSteal(u8 *payload);
	void prepareIsFileReady();

	// misc stuff
	void handleChatMessage(u8 *payload);
	void logMessageFromGame(u8 *payload);
	void prepareFileLength(u8 *payload);
	void prepareFileLoad(u8 *payload);

	void FileWriteThread(void);

	Common::FifoQueue<std::unique_ptr<WriteMessage>, false> fileWriteQueue;
	bool writeThreadRunning = false;
	std::thread m_fileWriteThread;

	std::unordered_map<u8, std::string> getNetplayNames();

	std::vector<u8> playbackSavestatePayload;
	std::vector<u8> geckoList;

	u32 stallFrameCount = 0;
	bool isConnectionStalled = false;

	std::vector<u8> m_read_queue;
	std::unique_ptr<Slippi::SlippiGame> m_current_game = nullptr;
	SlippiSpectateServer *m_slippiserver = nullptr;
	SlippiMatchmaking::MatchSearchSettings lastSearch;

	std::vector<u16> stagePool;

	u32 frameSeqIdx = 0;

	bool isEnetInitialized = false;

	std::default_random_engine generator;

	// Frame skipping variables
	int framesToSkip = 0;
	bool isCurrentlySkipping = false;

	std::string forcedError = "";

  protected:
	void TransferByte(u8 &byte) override;

  private:
	SlippiPlayerSelections localSelections;

	std::unique_ptr<SlippiUser> user;
	std::unique_ptr<SlippiGameFileLoader> gameFileLoader;
	std::unique_ptr<SlippiNetplayClient> slippi_netplay;
	std::unique_ptr<SlippiMatchmaking> matchmaking;

	std::map<s32, std::unique_ptr<SlippiSavestate>> activeSavestates;
	std::deque<std::unique_ptr<SlippiSavestate>> availableSavestates;
};<|MERGE_RESOLUTION|>--- conflicted
+++ resolved
@@ -68,11 +68,8 @@
 		CMD_UPDATE = 0xB8,
 		CMD_GET_ONLINE_STATUS = 0xB9,
 		CMD_CLEANUP_CONNECTION = 0xBA,
-<<<<<<< HEAD
 		CMD_SEND_CHAT_MESSAGE = 0xBB,
-=======
 		CMD_GET_NEW_SEED = 0xBC,
->>>>>>> 148fc7f3
 
 		// Misc
 		CMD_LOG_MESSAGE = 0xD0,
