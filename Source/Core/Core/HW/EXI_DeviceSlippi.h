// Copyright 2017 Dolphin Emulator Project
// Licensed under GPLv2+
// Refer to the license.txt file included.

#pragma once

#include <SlippiGame.h>

#include "Common/CommonTypes.h"
#include "Common/FileUtil.h"
#include "Core/HW/EXI_Device.h"
#include "Core/Slippi/SlippiGameFileLoader.h"
#include "Core/Slippi/SlippiMatchmaking.h"
#include "Core/Slippi/SlippiNetplay.h"
#include "Core/Slippi/SlippiReplayComm.h"
#include "Core/Slippi/SlippiSavestate.h"
#include "Core/Slippi/SlippiSpectate.h"
#include "Core/Slippi/SlippiUser.h"

#define ROLLBACK_MAX_FRAMES 7
#define MAX_NAME_LENGTH 15
#define CONNECT_CODE_LENGTH 8

extern bool g_needInputForFrame;

// Emulated Slippi device used to receive and respond to in-game messages
class CEXISlippi : public IEXIDevice
{
  public:
	CEXISlippi();
	virtual ~CEXISlippi();

	void DMAWrite(u32 _uAddr, u32 _uSize) override;
	void DMARead(u32 addr, u32 size) override;

	bool IsPresent() const override;

  private:
	enum
	{
		CMD_UNKNOWN = 0x0,

		// Recording
		CMD_RECEIVE_COMMANDS = 0x35,
		CMD_RECEIVE_GAME_INFO = 0x36,
		CMD_RECEIVE_POST_FRAME_UPDATE = 0x38,
		CMD_RECEIVE_GAME_END = 0x39,
<<<<<<< HEAD
		CMD_MENU_FRAME = 0x3E,
=======
    CMD_FRAME_BOOKEND = 0x3C,
>>>>>>> 45c3fae7

		// Playback
		CMD_PREPARE_REPLAY = 0x75,
		CMD_READ_FRAME = 0x76,
		CMD_GET_LOCATION = 0x77,
		CMD_IS_FILE_READY = 0x88,
		CMD_IS_STOCK_STEAL = 0x89,
		CMD_GET_GECKO_CODES = 0x8A,

		// Online
		CMD_ONLINE_INPUTS = 0xB0,
		CMD_CAPTURE_SAVESTATE = 0xB1,
		CMD_LOAD_SAVESTATE = 0xB2,
		CMD_GET_MATCH_STATE = 0xB3,
		CMD_FIND_OPPONENT = 0xB4,
		CMD_SET_MATCH_SELECTIONS = 0xB5,
		CMD_OPEN_LOGIN = 0xB6,
		CMD_LOGOUT = 0xB7,
		CMD_UPDATE = 0xB8,
		CMD_GET_ONLINE_STATUS = 0xB9,
		CMD_CLEANUP_CONNECTION = 0xBA,

		// Misc
		CMD_LOG_MESSAGE = 0xD0,
		CMD_FILE_LENGTH = 0xD1,
		CMD_FILE_LOAD = 0xD2,
	};

	enum
	{
		FRAME_RESP_WAIT = 0,
		FRAME_RESP_CONTINUE = 1,
		FRAME_RESP_TERMINATE = 2,
		FRAME_RESP_FASTFORWARD = 3,
	};

	std::unordered_map<u8, u32> payloadSizes = {
	    // The actual size of this command will be sent in one byte
	    // after the command is received. The other receive command IDs
	    // and sizes will be received immediately following
	    {CMD_RECEIVE_COMMANDS, 1},

	    // The following are all commands used to play back a replay and
	    // have fixed sizes
	    {CMD_PREPARE_REPLAY, 0},
	    {CMD_READ_FRAME, 4},
	    {CMD_IS_STOCK_STEAL, 5},
	    {CMD_GET_LOCATION, 6},
	    {CMD_IS_FILE_READY, 0},
	    {CMD_GET_GECKO_CODES, 0},

	    // The following are used for Slippi online and also have fixed sizes
	    {CMD_ONLINE_INPUTS, 17},
	    {CMD_CAPTURE_SAVESTATE, 32},
	    {CMD_LOAD_SAVESTATE, 32},
	    {CMD_GET_MATCH_STATE, 0},
	    {CMD_FIND_OPPONENT, 19},
	    {CMD_SET_MATCH_SELECTIONS, 6},
	    {CMD_OPEN_LOGIN, 0},
	    {CMD_LOGOUT, 0},
	    {CMD_UPDATE, 0},
	    {CMD_GET_ONLINE_STATUS, 0},
	    {CMD_CLEANUP_CONNECTION, 0},

	    // Misc
	    {CMD_LOG_MESSAGE, 0xFFFF}, // Variable size... will only work if by itself
	    {CMD_FILE_LENGTH, 0x40},
	    {CMD_FILE_LOAD, 0x40},
	};

	struct WriteMessage
	{
		std::vector<u8> data;
		std::string operation;
	};

	// .slp File creation stuff
	u32 writtenByteCount = 0;

	// vars for metadata generation
	time_t gameStartTime;
	s32 lastFrame;
	std::unordered_map<u8, std::unordered_map<u8, u32>> characterUsage;

	void updateMetadataFields(u8 *payload, u32 length);
	void configureCommands(u8 *payload, u8 length);
	void writeToFileAsync(u8 *payload, u32 length, std::string fileOption);
	void writeToFile(std::unique_ptr<WriteMessage> msg);
	std::vector<u8> generateMetadata();
	void createNewFile();
	void closeFile();
	std::string generateFileName();
	bool checkFrameFullyFetched(s32 frameIndex);
	bool shouldFFWFrame(s32 frameIndex);

	// std::ofstream log;

	File::IOFile m_file;
	std::vector<u8> m_payload;

	// online play stuff
	u16 getRandomStage();
	void handleOnlineInputs(u8 *payload);
	void prepareOpponentInputs(u8 *payload);
	void handleSendInputs(u8 *payload);
	void handleCaptureSavestate(u8 *payload);
	void handleLoadSavestate(u8 *payload);
	void startFindMatch(u8 *payload);
	void prepareOnlineMatchState();
	void setMatchSelections(u8 *payload);
	bool shouldSkipOnlineFrame(s32 frame);
	void handleLogInRequest();
	void handleLogOutRequest();
	void handleUpdateAppRequest();
	void prepareOnlineStatus();
	void handleConnectionCleanup();

	// replay playback stuff
	void prepareGameInfo(u8 *payload);
	void prepareGeckoList();
	void prepareCharacterFrameData(Slippi::FrameData *frame, u8 port, u8 isFollower);
	void prepareFrameData(u8 *payload);
	void prepareIsStockSteal(u8 *payload);
	void prepareIsFileReady();

	// misc stuff
	void logMessageFromGame(u8 *payload);
	void prepareFileLength(u8 *payload);
	void prepareFileLoad(u8 *payload);

	void FileWriteThread(void);

	Common::FifoQueue<std::unique_ptr<WriteMessage>, false> fileWriteQueue;
	bool writeThreadRunning = false;
	std::thread m_fileWriteThread;

	std::unordered_map<u8, std::string> getNetplayNames();

	std::vector<u8> playbackSavestatePayload;
	std::vector<u8> geckoList;

	u32 stallFrameCount = 0;
	bool isConnectionStalled = false;

	std::vector<u8> m_read_queue;
	std::unique_ptr<Slippi::SlippiGame> m_current_game = nullptr;
  SlippiSpectateServer *m_slippiserver = nullptr;
	SlippiMatchmaking::MatchSearchSettings lastSearch;

	std::vector<u16> stagePool;

	u32 frameSeqIdx = 0;

	bool isEnetInitialized = false;

	std::default_random_engine generator;

	// Frame skipping variables
	int framesToSkip = 0;
	bool isCurrentlySkipping = false;

	std::string forcedError = "";

  protected:
	void TransferByte(u8 &byte) override;

  private:
	SlippiPlayerSelections localSelections;

	std::unique_ptr<SlippiUser> user;
	std::unique_ptr<SlippiGameFileLoader> gameFileLoader;
	std::unique_ptr<SlippiNetplayClient> slippi_netplay;
	std::unique_ptr<SlippiMatchmaking> matchmaking;

	std::map<s32, std::unique_ptr<SlippiSavestate>> activeSavestates;
	std::deque<std::unique_ptr<SlippiSavestate>> availableSavestates;
};<|MERGE_RESOLUTION|>--- conflicted
+++ resolved
@@ -45,11 +45,8 @@
 		CMD_RECEIVE_GAME_INFO = 0x36,
 		CMD_RECEIVE_POST_FRAME_UPDATE = 0x38,
 		CMD_RECEIVE_GAME_END = 0x39,
-<<<<<<< HEAD
+    CMD_FRAME_BOOKEND = 0x3C,
 		CMD_MENU_FRAME = 0x3E,
-=======
-    CMD_FRAME_BOOKEND = 0x3C,
->>>>>>> 45c3fae7
 
 		// Playback
 		CMD_PREPARE_REPLAY = 0x75,
