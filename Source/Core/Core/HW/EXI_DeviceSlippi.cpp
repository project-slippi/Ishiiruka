// Copyright 2017 Dolphin Emulator Project
// Licensed under GPLv2+
// Refer to the license.txt file included.

#include "Core/Debugger/Debugger_SymbolMap.h"

#include "Core/Slippi/SlippiPlayback.h"
#include "Core/Slippi/SlippiPremadeText.h"
#include "Core/Slippi/SlippiReplayComm.h"
#include <SlippiLib/SlippiGame.h>

#include <semver/include/semver200.h>
#include <utility> // std::move

#include "Common/CommonPaths.h"
#include "Common/CommonTypes.h"
#include "Common/FileUtil.h"
#include "Common/Logging/Log.h"
#include "Common/MemoryUtil.h"
#include "Common/MsgHandler.h"
#include "Common/StringUtil.h"
#include "Common/Thread.h"
#include "Core/HW/Memmap.h"

#include "AudioCommon/AudioCommon.h"
#include "VideoCommon/OnScreenDisplay.h"

#include "Core/Core.h"
#include "Core/CoreTiming.h"
#include "Core/NetPlayClient.h"

#include "Core/HW/EXI_DeviceSlippi.h"
#include "Core/HW/SystemTimers.h"
#include "Core/State.h"

#include "Core/GeckoCode.h"
// #include "Core/PatchEngine.h"
#include "Core/PowerPC/PowerPC.h"

// Not clean but idk a better way atm
#include "DolphinWX/Frame.h"
#include "DolphinWX/Main.h"

// The Rust library that houses a "shadow" EXI Device that we can call into.
#include "SlippiRustExtensions.h"

#define FRAME_INTERVAL 900
#define SLEEP_TIME_MS 8
#define WRITE_FILE_SLEEP_TIME_MS 85

// #define LOCAL_TESTING
// #define CREATE_DIFF_FILES

static std::unordered_map<u8, std::string> slippi_names;
static std::unordered_map<u8, std::string> slippi_connect_codes;

extern std::unique_ptr<SlippiPlaybackStatus> g_playbackStatus;
extern std::unique_ptr<SlippiReplayComm> g_replayComm;

#ifdef LOCAL_TESTING
bool isLocalConnected = false;
int localChatMessageId = 0;
#endif

// Are we waiting for input on this frame?
//  Is set to true between frames
bool g_needInputForFrame = false;

template <typename T> bool isFutureReady(std::future<T> &t)
{
	return t.wait_for(std::chrono::seconds(0)) == std::future_status::ready;
}

std::vector<u8> uint16ToVector(u16 num)
{
	u8 byte0 = num >> 8;
	u8 byte1 = num & 0xFF;

	return std::vector<u8>({byte0, byte1});
}

std::vector<u8> uint32ToVector(u32 num)
{
	u8 byte0 = num >> 24;
	u8 byte1 = (num & 0xFF0000) >> 16;
	u8 byte2 = (num & 0xFF00) >> 8;
	u8 byte3 = num & 0xFF;

	return std::vector<u8>({byte0, byte1, byte2, byte3});
}

std::vector<u8> int32ToVector(int32_t num)
{
	u8 byte0 = num >> 24;
	u8 byte1 = (num & 0xFF0000) >> 16;
	u8 byte2 = (num & 0xFF00) >> 8;
	u8 byte3 = num & 0xFF;

	return std::vector<u8>({byte0, byte1, byte2, byte3});
}

void appendWordToBuffer(std::vector<u8> *buf, u32 word)
{
	auto wordVector = uint32ToVector(word);
	buf->insert(buf->end(), wordVector.begin(), wordVector.end());
}

void appendHalfToBuffer(std::vector<u8> *buf, u16 word)
{
	auto halfVector = uint16ToVector(word);
	buf->insert(buf->end(), halfVector.begin(), halfVector.end());
}

std::string processDiff2(std::vector<u8> iState, std::vector<u8> cState)
{
	INFO_LOG(SLIPPI, "Processing diff");
	std::string diff = std::string();
	open_vcdiff::VCDiffEncoder encoder((char *)iState.data(), iState.size());
	encoder.Encode((char *)cState.data(), cState.size(), &diff);

	INFO_LOG(SLIPPI, "done processing");
	return diff;
}

std::string ConvertConnectCodeForGame(const std::string &input)
{
	char fullWidthShiftJisHashtag[] = {(char)0x81, (char)0x94, (char)0x00};
	std::string connectCode(input);
	connectCode = ReplaceAll(connectCode, "#", fullWidthShiftJisHashtag);
	connectCode.resize(CONNECT_CODE_LENGTH + 2); // fixed length + full width (two byte) hashtag +1, null terminator +1
	return connectCode;
}

// This function gets passed to the Rust EXI device to support emitting OSD messages
// across the Rust/C/C++ boundary.
void OSDMessageHandler(const char *message, u32 color, u32 duration_ms)
{
	// When called with a C str type, this constructor does a copy.
	//
	// We intentionally do this to ensure that there are no ownership issues with a C String coming
	// from the Rust side. This isn't a particularly hot code path so we don't need to care about
	// the extra allocation, but this could be revisited in the future.
	std::string msg(message);

	OSD::AddMessage(msg, duration_ms, color);
}

CEXISlippi::CEXISlippi()
{
	INFO_LOG(SLIPPI, "EXI SLIPPI Constructor called.");

	// @TODO: For mainline port, ISO file path can't be fetched this way. Look at the following:
	// https://github.com/dolphin-emu/dolphin/blob/7f450f1d7e7d37bd2300f3a2134cb443d07251f9/Source/Core/Core/Movie.cpp#L246-L249
	std::string isoPath = SConfig::GetInstance().m_strFilename;

	// @TODO: Eventually we should move `GetSlippiUserJSONPath` out of the File module.
	std::string userJSONPath = File::GetSlippiUserJSONPath();

	SlippiRustEXIConfig slprs_exi_config;
	slprs_exi_config.iso_path = isoPath.c_str();
	slprs_exi_config.user_json_path = userJSONPath.c_str();
	slprs_exi_config.scm_slippi_semver_str = scm_slippi_semver_str.c_str();
	slprs_exi_config.osd_add_msg_fn = OSDMessageHandler;

	slprs_exi_device_ptr = slprs_exi_device_create(slprs_exi_config);

	m_slippiserver = SlippiSpectateServer::getInstance();
	user = std::make_unique<SlippiUser>(slprs_exi_device_ptr);
	g_playbackStatus = std::make_unique<SlippiPlaybackStatus>();
	matchmaking = std::make_unique<SlippiMatchmaking>(user.get());
	gameFileLoader = std::make_unique<SlippiGameFileLoader>();
	g_replayComm = std::make_unique<SlippiReplayComm>();
	directCodes = std::make_unique<SlippiDirectCodes>("direct-codes.json");
	teamsCodes = std::make_unique<SlippiDirectCodes>("teams-codes.json");

	generator = std::default_random_engine(Common::Timer::GetTimeMs());

	shouldOutput = SConfig::GetInstance().m_coutEnabled && g_replayComm->getSettings().mode != "mirror";

	// Loggers will check 5 bytes, make sure we own that memory
	m_read_queue.reserve(5);

	// Initialize local selections to empty
	localSelections.Reset();

	// Forces savestate to re-init regions when a new ISO is loaded
	SlippiSavestate::shouldForceInit = true;

	// Update user file and then listen for User
#ifndef IS_PLAYBACK
	user->ListenForLogIn();
#endif

	// Use sane stage defaults (should get overwritten)
	allowedStages = {
	    0x2,  // FoD
	    0x3,  // Pokemon
	    0x8,  // Yoshi's Story
	    0x1C, // Dream Land
	    0x1F, // Battlefield
	    0x20, // Final Destination
	};

#ifdef CREATE_DIFF_FILES
	// MnMaAll.usd
	std::string origStr;
	std::string modifiedStr;
	File::ReadFileToString("C:\\Users\\Jas\\Documents\\Melee\\Textures\\Slippi\\MainMenu\\MnMaAll.usd", origStr);
	File::ReadFileToString("C:\\Users\\Jas\\Documents\\Melee\\Textures\\Slippi\\MainMenu\\MnMaAll-new.usd",
	                       modifiedStr);
	std::vector<u8> orig(origStr.begin(), origStr.end());
	std::vector<u8> modified(modifiedStr.begin(), modifiedStr.end());
	auto diff = processDiff2(orig, modified);
	File::WriteStringToFile(diff, "C:\\Users\\Jas\\Documents\\Melee\\Textures\\Slippi\\MainMenu\\MnMaAll.usd.diff");
	File::WriteStringToFile(diff, "C:\\Dolphin\\IshiiDev\\Sys\\GameFiles\\GALE01\\MnMaAll.usd.diff");

	//// MnExtAll.usd
	// File::ReadFileToString("C:\\Users\\Jas\\Documents\\Melee\\Textures\\Slippi\\CSS\\MnExtAll.usd", origStr);
	// File::ReadFileToString("C:\\Users\\Jas\\Documents\\Melee\\Textures\\Slippi\\CSS\\MnExtAll-new.usd", modifiedStr);
	// orig = std::vector<u8>(origStr.begin(), origStr.end());
	// modified = std::vector<u8>(modifiedStr.begin(), modifiedStr.end());
	// diff = processDiff(orig, modified);
	// File::WriteStringToFile(diff, "C:\\Users\\Jas\\Documents\\Melee\\Textures\\Slippi\\CSS\\MnExtAll.usd.diff");
	// File::WriteStringToFile(diff, "C:\\Dolphin\\IshiiDev\\Sys\\GameFiles\\GALE01\\MnExtAll.usd.diff");

	// SdMenu.usd
	File::ReadFileToString("C:\\Users\\Jas\\Documents\\Melee\\Textures\\Slippi\\MainMenu\\SdMenu.usd", origStr);
	File::ReadFileToString("C:\\Users\\Jas\\Documents\\Melee\\Textures\\Slippi\\MainMenu\\SdMenu-new.usd", modifiedStr);
	orig = std::vector<u8>(origStr.begin(), origStr.end());
	modified = std::vector<u8>(modifiedStr.begin(), modifiedStr.end());
	diff = processDiff2(orig, modified);
	File::WriteStringToFile(diff, "C:\\Users\\Jas\\Documents\\Melee\\Textures\\Slippi\\MainMenu\\SdMenu.usd.diff");
	File::WriteStringToFile(diff, "C:\\Dolphin\\IshiiDev\\Sys\\GameFiles\\GALE01\\SdMenu.usd.diff");

	//// MnSlChr.usd
	// std::string origStr;
	// std::string modifiedStr;
	// File::ReadFileToString("D:\\Melee\\MnSlChr.usd", origStr);
	// File::ReadFileToString("D:\\Melee\\MnSlChr.new.usd", modifiedStr);
	// orig = std::vector<u8>(origStr.begin(), origStr.end());
	// modified = std::vector<u8>(modifiedStr.begin(), modifiedStr.end());
	// diff = processDiff(orig, modified);
	// File::WriteStringToFile(diff, "D:\\Melee\\MnSlChr.usd.diff");
	// File::WriteStringToFile(diff, "D:\\GitHub\\Ishiiruka\\Binary\\x64\\Sys\\GameFiles\\GALE01\\MnSlChr.usd.diff");

	// Japanese Files
	// MnMaAll.dat
	File::ReadFileToString("C:\\Users\\Jas\\Documents\\Melee\\Textures\\Slippi\\MainMenu\\MnMaAll.dat", origStr);
	File::ReadFileToString("C:\\Users\\Jas\\Documents\\Melee\\Textures\\Slippi\\MainMenu\\MnMaAll-new.dat",
	                       modifiedStr);
	orig = std::vector<u8>(origStr.begin(), origStr.end());
	modified = std::vector<u8>(modifiedStr.begin(), modifiedStr.end());
	diff = processDiff2(orig, modified);
	File::WriteStringToFile(diff, "C:\\Users\\Jas\\Documents\\Melee\\Textures\\Slippi\\MainMenu\\MnMaAll.dat.diff");
	File::WriteStringToFile(diff, "C:\\Dolphin\\IshiiDev\\Sys\\GameFiles\\GALE01\\MnMaAll.dat.diff");

	//// MnExtAll.dat
	// File::ReadFileToString("C:\\Users\\Jas\\Documents\\Melee\\Textures\\Slippi\\CSS\\MnExtAll.dat", origStr);
	// File::ReadFileToString("C:\\Users\\Jas\\Documents\\Melee\\Textures\\Slippi\\CSS\\MnExtAll-new.dat", modifiedStr);
	// orig = std::vector<u8>(origStr.begin(), origStr.end());
	// modified = std::vector<u8>(modifiedStr.begin(), modifiedStr.end());
	// diff = processDiff(orig, modified);
	// File::WriteStringToFile(diff, "C:\\Users\\Jas\\Documents\\Melee\\Textures\\Slippi\\CSS\\MnExtAll.dat.diff");
	// File::WriteStringToFile(diff, "C:\\Dolphin\\IshiiDev\\Sys\\GameFiles\\GALE01\\MnExtAll.dat.diff");

	// SdMenu.dat
	File::ReadFileToString("C:\\Users\\Jas\\Documents\\Melee\\Textures\\Slippi\\MainMenu\\SdMenu.dat", origStr);
	File::ReadFileToString("C:\\Users\\Jas\\Documents\\Melee\\Textures\\Slippi\\MainMenu\\SdMenu-new.dat", modifiedStr);
	orig = std::vector<u8>(origStr.begin(), origStr.end());
	modified = std::vector<u8>(modifiedStr.begin(), modifiedStr.end());
	diff = processDiff2(orig, modified);
	File::WriteStringToFile(diff, "C:\\Users\\Jas\\Documents\\Melee\\Textures\\Slippi\\MainMenu\\SdMenu.dat.diff");
	File::WriteStringToFile(diff, "C:\\Dolphin\\IshiiDev\\Sys\\GameFiles\\GALE01\\SdMenu.dat.diff");

	//// MnSlChr.usd
	// File::ReadFileToString("D:\\Melee\\MnSlChr.dat", origStr);
	// File::ReadFileToString("D:\\Melee\\MnSlChr.new.dat", modifiedStr);
	// orig = std::vector<u8>(origStr.begin(), origStr.end());
	// modified = std::vector<u8>(modifiedStr.begin(), modifiedStr.end());
	// diff = processDiff2(orig, modified);
	// File::WriteStringToFile(diff, "D:\\Melee\\MnSlChr.dat.diff");
	// File::WriteStringToFile(diff, "D:\\GitHub\\Ishiiruka\\Binary\\x64\\Sys\\GameFiles\\GALE01\\MnSlChr.dat.diff");

	// TEMP - Restore orig
	// std::string stateString;
	// decoder.Decode((char *)orig.data(), orig.size(), diff, &stateString);
	// File::WriteStringToFile(stateString,
	//                        "C:\\Users\\Jas\\Documents\\Melee\\Textures\\Slippi\\MainMenu\\MnMaAll-restored.usd");
#endif

	//    auto spt = SlippiPremadeText();
	//    spt.GetPremadeTextData(SlippiPremadeText::SPT_CHAT_P1, "Rapito", "Test");
	//    spt.GetPremadeTextData(SlippiPremadeText::SPT_CHAT_P1, "ラピト", "Test");
}

CEXISlippi::~CEXISlippi()
{
	u8 empty[1];

	// Closes file gracefully to prevent file corruption when emulation
	// suddenly stops. This would happen often on netplay when the opponent
	// would close the emulation before the file successfully finished writing
	writeToFileAsync(&empty[0], 0, "close");
	writeThreadRunning = false;
	if (m_fileWriteThread.joinable())
	{
		m_fileWriteThread.join();
	}
	m_slippiserver->endGame(true);

	// Try to determine whether we were playing an in-progress ranked match, if so
	// indicate to server that this client has abandoned. Anyone trying to modify
	// this behavior to game their rating is subject to get banned.
	auto activeMatchId = matchmaking->GetMatchmakeResult().id;
	if (activeMatchId.find("mode.ranked") != std::string::npos)
	{
		ERROR_LOG(SLIPPI_ONLINE, "Exit during in-progress ranked game: %s", activeMatchId.c_str());

		slprs_exi_device_report_match_abandonment(slprs_exi_device_ptr, activeMatchId.c_str());
	}
	handleConnectionCleanup();

	localSelections.Reset();

	// Kill threads to prevent cleanup crash
	g_playbackStatus->resetPlayback();

	// Instruct the Rust EXI device to shut down/drop everything.
	slprs_exi_device_destroy(slprs_exi_device_ptr);

	// TODO: ENET shutdown should maybe be done at app shutdown instead.
	// Right now this might be problematic in the case where someone starts a netplay client
	// and then queues into online matchmaking, and then stops the game. That might deinit
	// the ENET libraries so that they can't be used anymore for the netplay lobby? Course
	// you'd have to be kinda dumb to do that sequence of stuff anyway so maybe it's nbd
	if (isEnetInitialized)
		enet_deinitialize();
}

void CEXISlippi::configureCommands(u8 *payload, u8 length)
{
	for (int i = 1; i < length; i += 3)
	{
		// Go through the receive commands payload and set up other commands
		u8 commandByte = payload[i];
		u32 commandPayloadSize = payload[i + 1] << 8 | payload[i + 2];
		payloadSizes[commandByte] = commandPayloadSize;
	}
}

void CEXISlippi::updateMetadataFields(u8 *payload, u32 length)
{
	if (length <= 0 || payload[0] != CMD_RECEIVE_POST_FRAME_UPDATE)
	{
		// Only need to update if this is a post frame update
		return;
	}

	// Keep track of last frame
	lastFrame = payload[1] << 24 | payload[2] << 16 | payload[3] << 8 | payload[4];

	// Keep track of character usage
	u8 playerIndex = payload[5];
	u8 internalCharacterId = payload[7];
	if (!characterUsage.count(playerIndex) || !characterUsage[playerIndex].count(internalCharacterId))
	{
		characterUsage[playerIndex][internalCharacterId] = 0;
	}
	characterUsage[playerIndex][internalCharacterId] += 1;
}

std::unordered_map<u8, std::string> CEXISlippi::getNetplayNames()
{
	std::unordered_map<u8, std::string> names;

	if (slippi_names.size())
	{
		names = slippi_names;
	}

	else if (netplay_client && netplay_client->IsConnected())
	{
		auto netplayPlayers = netplay_client->GetPlayers();
		for (auto it = netplayPlayers.begin(); it != netplayPlayers.end(); ++it)
		{
			auto player = *it;
			u8 portIndex = netplay_client->FindPlayerPad(player);
			if (portIndex < 0)
			{
				continue;
			}

			names[portIndex] = player->name;
		}
	}

	return names;
}

std::vector<u8> CEXISlippi::generateMetadata()
{
	std::vector<u8> metadata({'U', 8, 'm', 'e', 't', 'a', 'd', 'a', 't', 'a', '{'});

	// TODO: Abstract out UBJSON functions to make this cleaner

	// Add game start time
	u8 dateTimeStrLength = sizeof "2011-10-08T07:07:09Z";
	std::vector<char> dateTimeBuf(dateTimeStrLength);
	strftime(&dateTimeBuf[0], dateTimeStrLength, "%FT%TZ", gmtime(&gameStartTime));
	dateTimeBuf.pop_back(); // Removes the \0 from the back of string
	metadata.insert(metadata.end(), {'U', 7, 's', 't', 'a', 'r', 't', 'A', 't', 'S', 'U', (u8)dateTimeBuf.size()});
	metadata.insert(metadata.end(), dateTimeBuf.begin(), dateTimeBuf.end());

	// Add game duration
	std::vector<u8> lastFrameToWrite = int32ToVector(lastFrame);
	metadata.insert(metadata.end(), {'U', 9, 'l', 'a', 's', 't', 'F', 'r', 'a', 'm', 'e', 'l'});
	metadata.insert(metadata.end(), lastFrameToWrite.begin(), lastFrameToWrite.end());

	// Add players elements to metadata, one per player index
	metadata.insert(metadata.end(), {'U', 7, 'p', 'l', 'a', 'y', 'e', 'r', 's', '{'});

	auto playerNames = getNetplayNames();

	for (auto it = characterUsage.begin(); it != characterUsage.end(); ++it)
	{
		auto playerIndex = it->first;
		auto playerCharacterUsage = it->second;

		metadata.push_back('U');
		std::string playerIndexStr = std::to_string(playerIndex);
		metadata.push_back((u8)playerIndexStr.length());
		metadata.insert(metadata.end(), playerIndexStr.begin(), playerIndexStr.end());
		metadata.push_back('{');

		// Add names element for this player
		metadata.insert(metadata.end(), {'U', 5, 'n', 'a', 'm', 'e', 's', '{'});

		if (playerNames.count(playerIndex))
		{
			auto playerName = playerNames[playerIndex];
			// Add netplay element for this player name
			metadata.insert(metadata.end(), {'U', 7, 'n', 'e', 't', 'p', 'l', 'a', 'y', 'S', 'U'});
			metadata.push_back((u8)playerName.length());
			metadata.insert(metadata.end(), playerName.begin(), playerName.end());
		}

		if (slippi_connect_codes.count(playerIndex))
		{
			auto connectCode = slippi_connect_codes[playerIndex];
			// Add connection code element for this player name
			metadata.insert(metadata.end(), {'U', 4, 'c', 'o', 'd', 'e', 'S', 'U'});
			metadata.push_back((u8)connectCode.length());
			metadata.insert(metadata.end(), connectCode.begin(), connectCode.end());
		}

		metadata.push_back('}'); // close names

		// Add character element for this player
		metadata.insert(metadata.end(), {'U', 10, 'c', 'h', 'a', 'r', 'a', 'c', 't', 'e', 'r', 's', '{'});
		for (auto it2 = playerCharacterUsage.begin(); it2 != playerCharacterUsage.end(); ++it2)
		{
			metadata.push_back('U');
			std::string internalCharIdStr = std::to_string(it2->first);
			metadata.push_back((u8)internalCharIdStr.length());
			metadata.insert(metadata.end(), internalCharIdStr.begin(), internalCharIdStr.end());

			metadata.push_back('l');
			std::vector<u8> frameCount = uint32ToVector(it2->second);
			metadata.insert(metadata.end(), frameCount.begin(), frameCount.end());
		}
		metadata.push_back('}'); // close characters

		metadata.push_back('}'); // close player
	}
	metadata.push_back('}');

	// Indicate this was played on dolphin
	metadata.insert(metadata.end(),
	                {'U', 8, 'p', 'l', 'a', 'y', 'e', 'd', 'O', 'n', 'S', 'U', 7, 'd', 'o', 'l', 'p', 'h', 'i', 'n'});

	metadata.push_back('}');
	return metadata;
}

void CEXISlippi::writeToFileAsync(u8 *payload, u32 length, std::string fileOption)
{
	if (!SConfig::GetInstance().m_slippiSaveReplays)
	{
		return;
	}

	if (fileOption == "create" && !writeThreadRunning)
	{
		WARN_LOG(SLIPPI, "Creating file write thread...");
		writeThreadRunning = true;
		m_fileWriteThread = std::thread(&CEXISlippi::FileWriteThread, this);
	}

	if (!writeThreadRunning)
	{
		return;
	}

	std::vector<u8> payloadData;
	payloadData.insert(payloadData.end(), payload, payload + length);

	auto writeMsg = std::make_unique<WriteMessage>();
	writeMsg->data = payloadData;
	writeMsg->operation = fileOption;

	fileWriteQueue.Push(std::move(writeMsg));
}

void CEXISlippi::FileWriteThread(void)
{
	while (writeThreadRunning || !fileWriteQueue.Empty())
	{
		// Process all messages
		while (!fileWriteQueue.Empty())
		{
			writeToFile(std::move(fileWriteQueue.Front()));
			fileWriteQueue.Pop();

			Common::SleepCurrentThread(0);
		}

		Common::SleepCurrentThread(WRITE_FILE_SLEEP_TIME_MS);
	}
}

void CEXISlippi::writeToFile(std::unique_ptr<WriteMessage> msg)
{
	if (!msg)
	{
		ERROR_LOG(SLIPPI, "Unexpected error: write message is falsy.");
		return;
	}

	u8 *payload = msg->data.data();
	u32 length = (u32)msg->data.size();
	std::string fileOption = msg->operation;

	std::vector<u8> dataToWrite;
	if (fileOption == "create")
	{
		// If the game sends over option 1 that means a file should be created
		createNewFile();

		// Start ubjson file and prepare the "raw" element that game
		// data output will be dumped into. The size of the raw output will
		// be initialized to 0 until all of the data has been received
		std::vector<u8> headerBytes({'{', 'U', 3, 'r', 'a', 'w', '[', '$', 'U', '#', 'l', 0, 0, 0, 0});
		dataToWrite.insert(dataToWrite.end(), headerBytes.begin(), headerBytes.end());

		// Used to keep track of how many bytes have been written to the file
		writtenByteCount = 0;

		// Used to track character usage (sheik/zelda)
		characterUsage.clear();

		// Reset lastFrame
		lastFrame = Slippi::GAME_FIRST_FRAME;

		// Get display names and connection codes from slippi netplay client
		if (slippi_netplay)
		{
			auto playerInfo = matchmaking->GetPlayerInfo();

			for (int i = 0; i < playerInfo.size(); i++)
			{
				slippi_names[i] = playerInfo[i].displayName;
				slippi_connect_codes[i] = playerInfo[i].connectCode;
			}
		}
	}

	// If no file, do nothing
	if (!m_file)
	{
		return;
	}

	// Update fields relevant to generating metadata at the end
	updateMetadataFields(payload, length);

	// Add the payload to data to write
	dataToWrite.insert(dataToWrite.end(), payload, payload + length);
	writtenByteCount += length;

	// If we are going to close the file, generate data to complete the UBJSON file
	if (fileOption == "close")
	{
		// This option indicates we are done sending over body
		std::vector<u8> closingBytes = generateMetadata();
		closingBytes.push_back('}');
		dataToWrite.insert(dataToWrite.end(), closingBytes.begin(), closingBytes.end());

		// Reset display names and connect codes retrieved from netplay client
		slippi_names.clear();
		slippi_connect_codes.clear();
	}

	// Write data to file
	bool result = m_file.WriteBytes(&dataToWrite[0], dataToWrite.size());
	if (!result)
	{
		ERROR_LOG(EXPANSIONINTERFACE, "Failed to write data to file.");
	}

	// If file should be closed, close it
	if (fileOption == "close")
	{
		// Write the number of bytes for the raw output
		std::vector<u8> sizeBytes = uint32ToVector(writtenByteCount);
		m_file.Seek(11, 0);
		m_file.WriteBytes(&sizeBytes[0], sizeBytes.size());

		// Close file
		closeFile();
	}
}

void CEXISlippi::createNewFile()
{
	if (m_file)
	{
		// If there's already a file open, close that one
		closeFile();
	}

	std::string dirpath = SConfig::GetInstance().m_strSlippiReplayDir;
	// in case the config value just gets lost somehow
	if (dirpath.empty())
	{
		SConfig::GetInstance().m_strSlippiReplayDir = File::GetHomeDirectory() + DIR_SEP + "Slippi";
		dirpath = SConfig::GetInstance().m_strSlippiReplayDir;
	}

	// Remove a trailing / or \\ if the user managed to have that in their config
	char dirpathEnd = dirpath.back();
	if (dirpathEnd == '/' || dirpathEnd == '\\')
	{
		dirpath.pop_back();
	}

	// First, ensure that the root Slippi replay directory is created
	File::CreateFullPath(dirpath + "/");

	// Now we have a dir such as /home/Replays but we need to make one such
	// as /home/Replays/2020-06 if month categorization is enabled
	if (SConfig::GetInstance().m_slippiReplayMonthFolders)
	{
		dirpath.push_back('/');

		// Append YYYY-MM to the directory path
		uint8_t yearMonthStrLength = sizeof "2020-06";
		std::vector<char> yearMonthBuf(yearMonthStrLength);
		strftime(&yearMonthBuf[0], yearMonthStrLength, "%Y-%m", localtime(&gameStartTime));

		std::string yearMonth(&yearMonthBuf[0]);
		dirpath.append(yearMonth);

		// Ensure that the subfolder directory is created
		File::CreateDir(dirpath);
	}

	std::string filepath = dirpath + DIR_SEP + generateFileName();
	INFO_LOG(SLIPPI, "EXI_DeviceSlippi.cpp: Creating new replay file %s", filepath.c_str());

#ifdef _WIN32
	m_file = File::IOFile(filepath, "wb", _SH_DENYWR);
#else
	m_file = File::IOFile(filepath, "wb");
#endif

	if (!m_file)
	{
		PanicAlertT("Could not create .slp replay file [%s].\n\n"
		            "The replay folder's path might be invalid, or you might "
		            "not have permission to write to it.\n\n"
		            "You can change the replay folder in Config > Slippi > "
		            "Slippi Replay Settings.",
		            filepath.c_str());
	}
}

std::string CEXISlippi::generateFileName()
{
	// Add game start time
	u8 dateTimeStrLength = sizeof "20171015T095717";
	std::vector<char> dateTimeBuf(dateTimeStrLength);
	strftime(&dateTimeBuf[0], dateTimeStrLength, "%Y%m%dT%H%M%S", localtime(&gameStartTime));

	std::string str(&dateTimeBuf[0]);
	return StringFromFormat("Game_%s.slp", str.c_str());
}

void CEXISlippi::closeFile()
{
	if (!m_file)
	{
		// If we have no file or payload is not game end, do nothing
		return;
	}

	// If this is the end of the game end payload, reset the file so that we create a new one
	m_file.Close();
	m_file = nullptr;
}

void CEXISlippi::prepareGameInfo(u8 *payload)
{
	// Since we are prepping new data, clear any existing data
	m_read_queue.clear();

	if (!m_current_game)
	{
		// Do nothing if we don't have a game loaded
		return;
	}

	if (!m_current_game->AreSettingsLoaded())
	{
		m_read_queue.push_back(0);
		return;
	}

	// Return success code
	m_read_queue.push_back(1);

	// Prepare playback savestate payload
	playbackSavestatePayload.clear();
	appendWordToBuffer(&playbackSavestatePayload, 0); // This space will be used to set frame index
	int bkpPos = 0;
	while ((*(u32 *)(&payload[bkpPos * 8])) != 0)
	{
		bkpPos += 1;
	}
	playbackSavestatePayload.insert(playbackSavestatePayload.end(), payload, payload + (bkpPos * 8 + 4));

	Slippi::GameSettings *settings = m_current_game->GetSettings();

	// Start in Fast Forward if this is mirrored
	auto replayCommSettings = g_replayComm->getSettings();
	if (!g_playbackStatus->isHardFFW)
		g_playbackStatus->isHardFFW = replayCommSettings.mode == "mirror";

	g_playbackStatus->lastFFWFrame = INT_MIN;

	// Build a word containing the stage and the presence of the characters
	u32 randomSeed = settings->randomSeed;
	appendWordToBuffer(&m_read_queue, randomSeed);

	// This is kinda dumb but we need to handle the case where a player transforms
	// into sheik/zelda immediately. This info is not stored in the game info header
	// and so let's overwrite those values
	int player1Pos = 24; // This is the index of the first players character info
	std::array<u32, Slippi::GAME_INFO_HEADER_SIZE> gameInfoHeader = settings->header;
	for (int i = 0; i < 4; i++)
	{
		// check if this player is actually in the game
		bool playerExists = m_current_game->DoesPlayerExist(i);
		if (!playerExists)
		{
			continue;
		}

		// check if the player is playing sheik or zelda
		u8 externalCharId = settings->players[i].characterId;
		if (externalCharId != 0x12 && externalCharId != 0x13)
		{
			continue;
		}

		// this is the position in the array that this player's character info is stored
		int pos = player1Pos + (9 * i);

		// here we have determined the player is playing sheik or zelda...
		// at this point let's overwrite the player's character with the one
		// that they are playing
		gameInfoHeader[pos] &= 0x00FFFFFF;
		gameInfoHeader[pos] |= externalCharId << 24;
	}

	// Write entire header to game
	for (int i = 0; i < Slippi::GAME_INFO_HEADER_SIZE; i++)
	{
		appendWordToBuffer(&m_read_queue, gameInfoHeader[i]);
	}

	// Write UCF toggles
	std::array<u32, Slippi::UCF_TOGGLE_SIZE> ucfToggles = settings->ucfToggles;
	for (int i = 0; i < Slippi::UCF_TOGGLE_SIZE; i++)
	{
		appendWordToBuffer(&m_read_queue, ucfToggles[i]);
	}

	// Write nametags
	for (int i = 0; i < 4; i++)
	{
		auto player = settings->players[i];
		for (int j = 0; j < Slippi::NAMETAG_SIZE; j++)
		{
			appendHalfToBuffer(&m_read_queue, player.nametag[j]);
		}
	}

	// Write PAL byte
	m_read_queue.push_back(settings->isPAL);

	// Get replay version numbers
	auto replayVersion = m_current_game->GetVersion();
	auto majorVersion = replayVersion[0];
	auto minorVersion = replayVersion[1];

	// Write PS pre-load byte
	auto shouldPreloadPs = majorVersion > 1 || (majorVersion == 1 && minorVersion > 2);
	m_read_queue.push_back(shouldPreloadPs);

	// Write PS Frozen byte
	m_read_queue.push_back(settings->isFrozenPS);

	// Write should resync setting
	m_read_queue.push_back(replayCommSettings.shouldResync ? 1 : 0);

	// Write display names
	for (int i = 0; i < 4; i++)
	{
		auto displayName = settings->players[i].displayName;
		m_read_queue.insert(m_read_queue.end(), displayName.begin(), displayName.end());
	}

	// Return the size of the gecko code list
	prepareGeckoList();
	appendWordToBuffer(&m_read_queue, (u32)geckoList.size());

	// Initialize frame sequence index value for reading rollbacks
	frameSeqIdx = 0;

	if (replayCommSettings.rollbackDisplayMethod != "off")
	{
		// Prepare savestates
		availableSavestates.clear();
		activeSavestates.clear();

		// Prepare savestates for online play
		for (int i = 0; i < ROLLBACK_MAX_FRAMES; i++)
		{
			availableSavestates.push_back(std::make_unique<SlippiSavestate>());
		}
	}
	else
	{
		// Prepare savestates
		availableSavestates.clear();
		activeSavestates.clear();

		// Add savestate for testing
		availableSavestates.push_back(std::make_unique<SlippiSavestate>());
	}

	// Reset playback frame to begining
	g_playbackStatus->currentPlaybackFrame = Slippi::GAME_FIRST_FRAME;

	// Initialize replay related threads if not viewing rollback versions of relays
	if (replayCommSettings.rollbackDisplayMethod == "off" &&
	    (replayCommSettings.mode == "normal" || replayCommSettings.mode == "queue"))
	{
		g_playbackStatus->startThreads();
	}
}

void CEXISlippi::prepareGeckoList()
{
	// This contains all of the codes required to play legacy replays (UCF, PAL, Frz Stadium)
	std::vector<u8> legacyCodelist = g_playbackStatus->getLegacyCodelist();

	// Assignment like this copies the values into a new map I think
	std::unordered_map<u32, bool> denylist = g_playbackStatus->getDenylist();

	auto replayCommSettings = g_replayComm->getSettings();

	// Some codes should only be denylisted when not displaying rollbacks, these are codes
	// that are required for things to not break when using Slippi savestates. Perhaps this
	// should be handled by actually applying these codes in the playback ASM instead? not sure
	auto should_deny = replayCommSettings.rollbackDisplayMethod == "off";
	denylist[0x8038add0] = should_deny; // Online/Core/PreventFileAlarms/PreventMusicAlarm.asm
	denylist[0x80023FFC] = should_deny; // Online/Core/PreventFileAlarms/MuteMusic.asm

	geckoList.clear();

	Slippi::GameSettings *settings = m_current_game->GetSettings();
	if (settings->geckoCodes.empty())
	{
		geckoList = legacyCodelist;
		return;
	}

	std::vector<u8> source = settings->geckoCodes;
	INFO_LOG(SLIPPI, "Booting codes with source size: %d", source.size());

	int idx = 0;
	while (idx < source.size())
	{
		u8 codeType = source[idx] & 0xFE;
		u32 address = source[idx] << 24 | source[idx + 1] << 16 | source[idx + 2] << 8 | source[idx + 3];
		address = (address & 0x01FFFFFF) | 0x80000000;

		u32 codeOffset = 8; // Default code offset. Most codes are this length
		switch (codeType)
		{
		case 0xC0:
		case 0xC2:
		{
			u32 lineCount = source[idx + 4] << 24 | source[idx + 5] << 16 | source[idx + 6] << 8 | source[idx + 7];
			codeOffset = 8 + (lineCount * 8);
			break;
		}
		case 0x08:
			codeOffset = 16;
			break;
		case 0x06:
		{
			u32 byteLen = source[idx + 4] << 24 | source[idx + 5] << 16 | source[idx + 6] << 8 | source[idx + 7];
			codeOffset = 8 + ((byteLen + 7) & 0xFFFFFFF8); // Round up to next 8 bytes and add the first 8 bytes
			break;
		}
		}

		idx += codeOffset;

		// If this address is denylisted, we don't add it to what we will send to game
		if (denylist[address])
			continue;

		INFO_LOG(SLIPPI, "Codetype [%x] Inserting section: %d - %d (%x, %d)", codeType, idx - codeOffset, idx, address,
		         codeOffset);

		// If not denylisted, add code to return vector
		geckoList.insert(geckoList.end(), source.begin() + (idx - codeOffset), source.begin() + idx);
	}

	// Add the termination sequence
	geckoList.insert(geckoList.end(), {0xFF, 0x00, 0x00, 0x00, 0x00, 0x00, 0x00, 0x00});
}

void CEXISlippi::prepareCharacterFrameData(Slippi::FrameData *frame, u8 port, u8 isFollower)
{
	std::unordered_map<uint8_t, Slippi::PlayerFrameData> source;
	source = isFollower ? frame->followers : frame->players;

	// This must be updated if new data is added
	int characterDataLen = 50;

	// Check if player exists
	if (!source.count(port))
	{
		// If player does not exist, insert blank section
		m_read_queue.insert(m_read_queue.end(), characterDataLen, 0);
		return;
	}

	// Get data for this player
	Slippi::PlayerFrameData data = source[port];

	// log << frameIndex << "\t" << port << "\t" << data.locationX << "\t" << data.locationY << "\t" <<
	// data.animation
	// << "\n";

	// WARN_LOG(EXPANSIONINTERFACE, "[Frame %d] [Player %d] Positions: %f | %f", frameIndex, port, data.locationX,
	// data.locationY);

	// Add all of the inputs in order
	appendWordToBuffer(&m_read_queue, data.randomSeed);
	appendWordToBuffer(&m_read_queue, *(u32 *)&data.joystickX);
	appendWordToBuffer(&m_read_queue, *(u32 *)&data.joystickY);
	appendWordToBuffer(&m_read_queue, *(u32 *)&data.cstickX);
	appendWordToBuffer(&m_read_queue, *(u32 *)&data.cstickY);
	appendWordToBuffer(&m_read_queue, *(u32 *)&data.trigger);
	appendWordToBuffer(&m_read_queue, data.buttons);
	appendWordToBuffer(&m_read_queue, *(u32 *)&data.locationX);
	appendWordToBuffer(&m_read_queue, *(u32 *)&data.locationY);
	appendWordToBuffer(&m_read_queue, *(u32 *)&data.facingDirection);
	appendWordToBuffer(&m_read_queue, (u32)data.animation);
	m_read_queue.push_back(data.joystickXRaw);
	m_read_queue.push_back(data.joystickYRaw);
	appendWordToBuffer(&m_read_queue, *(u32 *)&data.percent);
	// NOTE TO DEV: If you add data here, make sure to increase the size above
}

bool CEXISlippi::checkFrameFullyFetched(s32 frameIndex)
{
	auto doesFrameExist = m_current_game->DoesFrameExist(frameIndex);
	if (!doesFrameExist)
		return false;

	Slippi::FrameData *frame = m_current_game->GetFrame(frameIndex);

	version::Semver200_version lastFinalizedVersion("3.7.0");
	version::Semver200_version currentVersion(m_current_game->GetVersionString());

	bool frameIsFinalized = true;
	if (currentVersion >= lastFinalizedVersion)
	{
		// If latest finalized frame should exist, check it as well. This will prevent us
		// from loading a non-committed frame when mirroring a rollback game
		frameIsFinalized = m_current_game->GetLastFinalizedFrame() >= frameIndex;
	}

	// This flag is set to true after a post frame update has been received. At that point
	// we know we have received all of the input data for the frame
	return frame->inputsFullyFetched && frameIsFinalized;
}

void CEXISlippi::prepareFrameData(u8 *payload)
{
	// Since we are prepping new data, clear any existing data
	m_read_queue.clear();

	if (!m_current_game)
	{
		// Do nothing if we don't have a game loaded
		return;
	}

	// Parse input
	s32 frameIndex = payload[0] << 24 | payload[1] << 16 | payload[2] << 8 | payload[3];

	// If loading from queue, move on to the next replay if we have past endFrame
	auto watchSettings = g_replayComm->current;
#ifdef IS_PLAYBACK
	if (shouldOutput && !outputCurrentFrame && frameIndex >= watchSettings.startFrame)
		outputCurrentFrame = true;
	if (shouldOutput && outputCurrentFrame)
	{
		std::cout << "[CURRENT_FRAME] " << frameIndex << std::endl;
		if (frameIndex >= watchSettings.endFrame)
			outputCurrentFrame = false;
	}
#endif
	if (frameIndex > watchSettings.endFrame)
	{
		INFO_LOG(SLIPPI, "Killing game because we are past endFrame");
		m_read_queue.push_back(FRAME_RESP_TERMINATE);
		return;
	}

	// If a new replay should be played, terminate the current game
	auto isNewReplay = g_replayComm->isNewReplay();
	if (isNewReplay)
	{
		m_read_queue.push_back(FRAME_RESP_TERMINATE);
		return;
	}

	auto isProcessingComplete = m_current_game->IsProcessingComplete();
	// Wait until frame exists in our data before reading it. We also wait until
	// next frame has been found to ensure we have actually received all of the
	// data from this frame. Don't wait until next frame is processing is complete
	// (this is the last frame, in that case)
	auto isFrameFound = m_current_game->DoesFrameExist(frameIndex);
	g_playbackStatus->latestFrame = m_current_game->GetLatestIndex();
	auto isFrameComplete = checkFrameFullyFetched(frameIndex);
	auto isFrameReady = isFrameFound && (isProcessingComplete || isFrameComplete);

	// If there is a startFrame configured, manage the fast-forward flag
	if (watchSettings.startFrame > Slippi::GAME_FIRST_FRAME)
	{
		if (frameIndex < watchSettings.startFrame)
		{
			g_playbackStatus->setHardFFW(true);
		}
		else if (frameIndex == watchSettings.startFrame)
		{
			// TODO: This might disable fast forward on first frame when we dont want to?
			g_playbackStatus->setHardFFW(false);
		}
	}

	auto commSettings = g_replayComm->getSettings();
	if (commSettings.rollbackDisplayMethod == "normal")
	{
		auto nextFrame = m_current_game->GetFrameAt(frameSeqIdx);
		bool shouldHardFFW = nextFrame && nextFrame->frame <= g_playbackStatus->currentPlaybackFrame;
		g_playbackStatus->setHardFFW(shouldHardFFW);

		if (nextFrame)
		{
			// This feels jank but without this g_playbackStatus ends up getting updated to
			// a value beyond the frame that actually gets played causes too much FFW
			frameIndex = nextFrame->frame;
		}
	}

	// If RealTimeMode is enabled, let's trigger fast forwarding under certain conditions
	auto isFarBehind = g_playbackStatus->latestFrame - frameIndex > 2;
	auto isVeryFarBehind = g_playbackStatus->latestFrame - frameIndex > 25;
	if (isFarBehind && commSettings.mode == "mirror" && commSettings.isRealTimeMode)
	{
		g_playbackStatus->isSoftFFW = true;

		// Once isHardFFW has been turned on, do not turn it off with this condition, should
		// hard FFW to the latest point
		if (!g_playbackStatus->isHardFFW)
			g_playbackStatus->isHardFFW = isVeryFarBehind;
	}

	if (g_playbackStatus->latestFrame == frameIndex)
	{
		// The reason to disable fast forwarding here is in hopes
		// of disabling it on the last frame that we have actually received.
		// Doing this will allow the rendering logic to run to display the
		// last frame instead of the frame previous to fast forwarding.
		// Not sure if this fully works with partial frames
		g_playbackStatus->isSoftFFW = false;
		g_playbackStatus->setHardFFW(false);
	}

	bool shouldFFW = g_playbackStatus->shouldFFWFrame(frameIndex);
	u8 requestResultCode = shouldFFW ? FRAME_RESP_FASTFORWARD : FRAME_RESP_CONTINUE;
	if (!isFrameReady)
	{
		// If processing is complete, the game has terminated early. Tell our playback
		// to end the game as well.
		auto shouldTerminateGame = isProcessingComplete;
		requestResultCode = shouldTerminateGame ? FRAME_RESP_TERMINATE : FRAME_RESP_WAIT;
		m_read_queue.push_back(requestResultCode);

		// Disable fast forward here too... this shouldn't be necessary but better
		// safe than sorry I guess
		g_playbackStatus->isSoftFFW = false;
		g_playbackStatus->setHardFFW(false);

		if (requestResultCode == FRAME_RESP_TERMINATE)
		{
			ERROR_LOG(EXPANSIONINTERFACE, "Game should terminate on frame %d [%X]", frameIndex, frameIndex);
		}

		return;
	}

	u8 rollbackCode = 0; // 0 = not rollback, 1 = rollback, perhaps other options in the future?

	// Increment frame index if greater
	if (frameIndex > g_playbackStatus->currentPlaybackFrame || frameIndex != g_playbackStatus->currentPlaybackFrame)
	{
		g_playbackStatus->currentPlaybackFrame = frameIndex;
	}
	else if (commSettings.rollbackDisplayMethod != "off")
	{
		rollbackCode = 1;
	}

	// WARN_LOG(EXPANSIONINTERFACE, "[Frame %d] Playback current behind by: %d frames.", frameIndex,
	//        g_playbackStatus->latestFrame - frameIndex);

	// Keep track of last FFW frame, used for soft FFW's
	if (shouldFFW)
	{
		WARN_LOG(EXPANSIONINTERFACE, "[Frame %d] FFW frame, behind by: %d frames.", frameIndex,
		         g_playbackStatus->latestFrame - frameIndex);
		g_playbackStatus->lastFFWFrame = frameIndex;
	}

	// Return success code
	m_read_queue.push_back(requestResultCode);

	// Get frame
	Slippi::FrameData *frame = m_current_game->GetFrame(frameIndex);
	if (commSettings.rollbackDisplayMethod != "off")
	{
		auto previousFrame = m_current_game->GetFrameAt(frameSeqIdx - 1);
		frame = m_current_game->GetFrameAt(frameSeqIdx);

		*(s32 *)(&playbackSavestatePayload[0]) = Common::swap32(frame->frame);

		if (previousFrame && frame->frame <= previousFrame->frame)
		{
			// Here we should load a savestate
			handleLoadSavestate(&playbackSavestatePayload[0]);
		}

		// Here we should save a savestate
		handleCaptureSavestate(&playbackSavestatePayload[0]);

		frameSeqIdx += 1;
	}

	// For normal replays, modify slippi seek/playback data as needed
	// TODO: maybe handle other modes too?
	if (commSettings.mode == "normal" || commSettings.mode == "queue")
	{
		g_playbackStatus->prepareSlippiPlayback(frame->frame);
	}

	// Push RB code
	m_read_queue.push_back(rollbackCode);

	// Add frame rng seed to be restored at priority 0
	u8 rngResult = frame->randomSeedExists ? 1 : 0;
	m_read_queue.push_back(rngResult);
	appendWordToBuffer(&m_read_queue, *(u32 *)&frame->randomSeed);

	// Add frame data for every character
	for (u8 port = 0; port < 4; port++)
	{
		prepareCharacterFrameData(frame, port, 0);
		prepareCharacterFrameData(frame, port, 1);
	}
}

void CEXISlippi::prepareIsStockSteal(u8 *payload)
{
	// Since we are prepping new data, clear any existing data
	m_read_queue.clear();

	if (!m_current_game)
	{
		// Do nothing if we don't have a game loaded
		return;
	}

	// Parse args
	s32 frameIndex = payload[0] << 24 | payload[1] << 16 | payload[2] << 8 | payload[3];
	u8 playerIndex = payload[4];

	// I'm not sure checking for the frame should be necessary. Theoretically this
	// should get called after the frame request so the frame should already exist
	auto isFrameFound = m_current_game->DoesFrameExist(frameIndex);
	if (!isFrameFound)
	{
		m_read_queue.push_back(0);
		return;
	}

	// Load the data from this frame into the read buffer
	Slippi::FrameData *frame = m_current_game->GetFrame(frameIndex);
	auto players = frame->players;

	u8 playerIsBack = players.count(playerIndex) ? 1 : 0;
	m_read_queue.push_back(playerIsBack);
}

void CEXISlippi::prepareIsFileReady()
{
	m_read_queue.clear();

	// Hides frame index message on waiting for game screen
	OSD::AddTypedMessage(OSD::MessageType::FrameIndex, "", 0, OSD::Color::CYAN);

	auto isNewReplay = g_replayComm->isNewReplay();
	if (!isNewReplay)
	{
		g_replayComm->nextReplay();
		m_read_queue.push_back(0);
		return;
	}

	// Attempt to load game if there is a new replay file
	// this can come pack falsy if the replay file does not exist
	m_current_game = g_replayComm->loadGame();
	if (!m_current_game)
	{
		// Do not start if replay file doesn't exist
		// TODO: maybe display error message?
		INFO_LOG(SLIPPI, "EXI_DeviceSlippi.cpp: Replay file does not exist?");
		m_read_queue.push_back(0);
		return;
	}
#ifdef IS_PLAYBACK
	if (shouldOutput)
	{
		auto lastFrame = m_current_game->GetLatestIndex();
		auto gameEndMethod = m_current_game->GetGameEndMethod();
		auto watchSettings = g_replayComm->current;
		auto replayCommSettings = g_replayComm->getSettings();
		std::cout << "[FILE_PATH] " << watchSettings.path << std::endl;
		if (gameEndMethod == 0 || gameEndMethod == 7)
			std::cout << "[LRAS]" << std::endl;
		std::cout << "[PLAYBACK_START_FRAME] " << watchSettings.startFrame << std::endl;
		std::cout << "[GAME_END_FRAME] " << lastFrame << std::endl;
		std::cout << "[PLAYBACK_END_FRAME] " << watchSettings.endFrame << std::endl;
	}
#endif
	INFO_LOG(SLIPPI, "EXI_DeviceSlippi.cpp: Replay file loaded successfully!?");

	// Clear playback control related vars
	g_playbackStatus->resetPlayback();

	// Start the playback!
	m_read_queue.push_back(1);
}

// The original reason for this was to avoid crashes when people disconnected during CSS/VSS Screens, causing that
// slippi_netplay got set to null on it's own thread and then the instance of the ExiDevice would crash while performing
// a method that was that used it.
// Maybe someone smart can fix that logic instead of this monkey patch.
bool CEXISlippi::isDisconnected()
{
	if (!slippi_netplay)
		return true;

	auto status = slippi_netplay->GetSlippiConnectStatus();
	return status != SlippiNetplayClient::SlippiConnectStatus::NET_CONNECT_STATUS_CONNECTED;
}

void CEXISlippi::handleOnlineInputs(u8 *payload)
{
	m_read_queue.clear();

	s32 frame = Common::swap32(&payload[0]);
	s32 finalizedFrame = Common::swap32(&payload[4]);
	u32 finalizedFrameChecksum = Common::swap32(&payload[8]);
	u8 delay = payload[12];
	u8 *inputs = &payload[13];

	if (frame == 1)
	{
		availableSavestates.clear();
		activeSavestates.clear();

		// Prepare savestates for online play
		for (int i = 0; i < ROLLBACK_MAX_FRAMES; i++)
		{
			availableSavestates.push_back(std::make_unique<SlippiSavestate>());
		}

		// Reset stall counter
		isConnectionStalled = false;
		stallFrameCount = 0;

		// Reset skip variables
		framesToSkip = 0;
		isCurrentlySkipping = false;

		// Reset advance stuff
		framesToAdvance = 0;
		isCurrentlyAdvancing = false;
		fallBehindCounter = 0;
		fallFarBehindCounter = 0;

		// Reset character selections such that they are cleared for next game
		localSelections.Reset();
		if (slippi_netplay)
			slippi_netplay->StartSlippiGame();
	}

	if (isDisconnected())
	{
		m_read_queue.push_back(3); // Indicate we disconnected
		return;
	}

	// Drop inputs that we no longer need (inputs older than the finalized frame passed in)
	slippi_netplay->DropOldRemoteInputs(finalizedFrame);

	bool shouldSkip = shouldSkipOnlineFrame(frame, finalizedFrame);
	if (shouldSkip)
	{
		// Send inputs that have not yet been acked
		slippi_netplay->SendSlippiPad(nullptr);
	}
	else
	{
		// Send the input for this frame along with everything that has yet to be acked
		handleSendInputs(frame, delay, finalizedFrame, finalizedFrameChecksum, inputs);
	}

	prepareOpponentInputs(frame, shouldSkip);
}

bool CEXISlippi::shouldSkipOnlineFrame(s32 frame, s32 finalizedFrame)
{
	auto status = slippi_netplay->GetSlippiConnectStatus();
	bool connectionFailed = status == SlippiNetplayClient::SlippiConnectStatus::NET_CONNECT_STATUS_FAILED;
	bool connectionDisconnected = status == SlippiNetplayClient::SlippiConnectStatus::NET_CONNECT_STATUS_DISCONNECTED;
	if (connectionFailed || connectionDisconnected)
	{
		// If connection failed just continue the game
		return false;
	}

	if (isConnectionStalled)
	{
		return false;
	}

	// Return true if we are too far ahead for rollback. ROLLBACK_MAX_FRAMES is the number of frames
	// we can receive for the opponent at one time and is our "look-ahead" limit
	// Example: finalizedFrame = 100 means the last savestate we need is 101. We can then store
	// states 101 to 107 before running out of savestates. So 107 - 100 = 7. We need to make sure
	// we have enough inputs to finalize to not overflow the available states, so if our latest frame
	// is 101, we can't let frame 109 be created. 101 - 100 >= 109 - 100 - 7 : 1 >= 2 (false).
	// It has to work this way because we only have room to move our states forward by one for frame 108
	s32 latestRemoteFrame = slippi_netplay->GetSlippiLatestRemoteFrame(ROLLBACK_MAX_FRAMES);
	auto hasEnoughNewInputs = latestRemoteFrame - finalizedFrame >= (frame - finalizedFrame - ROLLBACK_MAX_FRAMES);
	if (!hasEnoughNewInputs)
	{
		stallFrameCount++;
		if (stallFrameCount > 60 * 7)
		{
			// 7 second stall will disconnect game
			isConnectionStalled = true;
		}

		WARN_LOG(SLIPPI_ONLINE,
		         "Halting for one frame due to rollback limit (frame: %d | latest: %d | finalized: %d)...", frame,
		         latestRemoteFrame, finalizedFrame);

		return true;
	}

	stallFrameCount = 0;

	s32 frameTime = 16683;
	s32 t1 = 10000;
	s32 t2 = (2 * frameTime) + t1;

	// 8/8/23: Removed the halting time sync logic in favor of emulation speed. Hopefully less halts means
	// less dropped inputs. We will only do it at the start of the game to sync everything up

	// Only skip once for a given frame because our time detection method doesn't take into consideration
	// waiting for a frame. Also it's less jarring and it happens often enough that it will smoothly
	// get to the right place
	auto isTimeSyncFrame = frame % SLIPPI_ONLINE_LOCKSTEP_INTERVAL; // Only time sync every 30 frames
	if (isTimeSyncFrame == 0 && !isCurrentlySkipping && frame <= 120)
	{
		auto offsetUs = slippi_netplay->CalcTimeOffsetUs();
		INFO_LOG(SLIPPI_ONLINE, "[Frame %d] Offset for skip is: %d us", frame, offsetUs);

		// At the start of the game, let's make sure to sync perfectly, but after that let the slow instance
		// try to do more work before we stall

		// The decision to skip a frame only happens when we are already pretty far off ahead. The hope is
		// that this won't really be used much because the frame advance of the slow client along with
		// dynamic emulation speed will pick up the difference most of the time. But at some point it's
		// probably better to slow down...
		if (offsetUs > (frame <= 120 ? t1 : t2))
		{
			isCurrentlySkipping = true;

			int maxSkipFrames = frame <= 120 ? 5 : 1; // On early frames, support skipping more frames
			framesToSkip = ((offsetUs - t1) / frameTime) + 1;
			framesToSkip = framesToSkip > maxSkipFrames ? maxSkipFrames : framesToSkip; // Only skip 5 frames max

			WARN_LOG(SLIPPI_ONLINE, "Halting on frame %d due to time sync. Offset: %d us. Frames: %d...", frame,
			         offsetUs, framesToSkip);
		}
	}

	// Handle the skipped frames
	if (framesToSkip > 0)
	{
		// If ahead by 60% of a frame, stall. I opted to use 60% instead of half a frame
		// because I was worried about two systems continuously stalling for each other
		framesToSkip = framesToSkip - 1;
		return true;
	}

	isCurrentlySkipping = false;

	return false;
}

bool CEXISlippi::shouldAdvanceOnlineFrame(s32 frame)
{
	// Logic below is used to test frame advance by forcing it more often
	// SConfig::GetInstance().m_EmulationSpeed = 0.5f;
	// if (frame > 120 && frame % 10 < 3)
	//{
	//	Common::SleepCurrentThread(1); // Sleep to try to let inputs come in to make late rollbacks more likely
	//	return true;
	//}

	// return false;
	// return frame % 2 == 0;

	// Return true if we are over 60% of a frame behind our opponent. We limit how often this happens
	// to get a reliable average to act on. We will allow advancing up to 5 frames (spread out) over
	// the 30 frame period. This makes the game feel relatively smooth still
	auto isTimeSyncFrame = (frame % SLIPPI_ONLINE_LOCKSTEP_INTERVAL) == 0; // Only time sync every 30 frames
	if (isTimeSyncFrame)
	{
		auto offsetUs = slippi_netplay->CalcTimeOffsetUs();

		// Dynamically adjust emulation speed in order to fine-tune time sync to reduce one sided rollbacks even more
		// Modify emulation speed up to a max of 1% at 3 frames offset or more. Don't slow down the front instance as
		// much because we want to prioritize performance for the fast PC
		float deviation = 0;
		float maxSlowDownAmount = 0.005f;
		float maxSpeedUpAmount = 0.05f;
		int slowDownFrameWindow = 3;
		int speedUpFrameWindow = 6;
		if (offsetUs > -250 && offsetUs < 8000)
		{
			// Do nothing, leave deviation at 0 for 100% emulation speed when ahead by 8 ms or less
		}
		else if (offsetUs < 0)
		{
			// Here we are behind, so let's speed up our instance
			float frameWindowMultiplier = std::min(-offsetUs / (speedUpFrameWindow * 16683.0f), 1.0f);
			deviation = frameWindowMultiplier * maxSpeedUpAmount;
		}
		else
		{
			// Here we are ahead, so let's slow down our instance
			float frameWindowMultiplier = std::min(offsetUs / (slowDownFrameWindow * 16683.0f), 1.0f);
			deviation = frameWindowMultiplier * -maxSlowDownAmount;
		}

		auto dynamicEmulationSpeed = 1.0f + deviation;
		SConfig::GetInstance().m_EmulationSpeed = dynamicEmulationSpeed;
		// SConfig::GetInstance().m_EmulationSpeed = 0.97f; // used for testing

		INFO_LOG(SLIPPI_ONLINE, "[Frame %d] Offset for advance is: %d us. New speed: %.2f%%", frame, offsetUs,
		         dynamicEmulationSpeed * 100.0f);

		s32 frameTime = 16683;
		s32 t1 = 10000;
		s32 t2 = frameTime + t1;

		// Count the number of times we're below a threshold we should easily be able to clear. This is checked twice
		// per second.
		fallBehindCounter += offsetUs < -t1 ? 1 : 0;
		fallFarBehindCounter += offsetUs < -t2 ? 1 : 0;

		bool isSlow = (offsetUs < -t1 && fallBehindCounter > 50) || (offsetUs < -t2 && fallFarBehindCounter > 15);
		if (isSlow && lastSearch.mode != SlippiMatchmaking::OnlinePlayMode::TEAMS)
		{
			// We don't show this message for teams because it seems to false positive a lot there, maybe because the
			// min offset is always selected? Idk I feel like doubles has some perf issues I don't understand atm.
			OSD::AddTypedMessage(
			    OSD::MessageType::PerformanceWarning,
			    "\nPossible poor match performance detected.\nIf this message appears with most opponents, your "
			    "computer or network is likely impacting match performance for the other players.",
			    10000, OSD::Color::RED);
		}

		// 8/8/23: I want to disable forced frame advances for now. I think they're largely unnecessary because of the
		// dynamic emulation speed and cause more jarring frame drops.

		// if (offsetUs < -t2 && !isCurrentlyAdvancing)
		//{
		//	isCurrentlyAdvancing = true;

		//	// On early frames, don't advance any frames. Let the stalling logic handle the initial sync
		//	int maxAdvFrames = frame > 120 ? 3 : 0;
		//	framesToAdvance = ((-offsetUs - t1) / frameTime) + 1;
		//	framesToAdvance = framesToAdvance > maxAdvFrames ? maxAdvFrames : framesToAdvance;

		//	WARN_LOG(SLIPPI_ONLINE, "Advancing on frame %d due to time sync. Offset: %d us. Frames: %d...", frame,
		//	         offsetUs, framesToAdvance);
		//}
	}

	// Handle the skipped frames
	if (framesToAdvance > 0)
	{
		// Only advance once every 5 frames in an attempt to make the speed up feel smoother
		if (frame % 5 != 0)
		{
			return false;
		}

		framesToAdvance = framesToAdvance - 1;
		return true;
	}

	isCurrentlyAdvancing = false;
	return false;
}

void CEXISlippi::handleSendInputs(s32 frame, u8 delay, s32 checksumFrame, u32 checksum, u8 *inputs)
{
	if (isConnectionStalled)
		return;

	// On the first frame sent, we need to queue up empty dummy pads for as many
	//	frames as we have delay
	if (frame == 1)
	{
		for (int i = 1; i <= delay; i++)
		{
			auto empty = std::make_unique<SlippiPad>(i);
			slippi_netplay->SendSlippiPad(std::move(empty));
		}
	}

	auto pad = std::make_unique<SlippiPad>(frame + delay, checksumFrame, checksum, inputs);

	slippi_netplay->SendSlippiPad(std::move(pad));
}

void CEXISlippi::prepareOpponentInputs(s32 frame, bool shouldSkip)
{
	m_read_queue.clear();

	u8 frameResult = 1; // Indicates to continue frame

	auto state = slippi_netplay->GetSlippiConnectStatus();
	if (shouldSkip)
	{
		// Event though we are skipping an input, we still want to prepare the opponent inputs because
		// in the case where we get a stall on an advance frame, we need to keep the RXB inputs populated
		// for when the frame inputs are requested on a rollback
		frameResult = 2;
	}
	else if (state != SlippiNetplayClient::SlippiConnectStatus::NET_CONNECT_STATUS_CONNECTED || isConnectionStalled)
	{
		frameResult = 3; // Indicates we have disconnected
	}
	else if (shouldAdvanceOnlineFrame(frame))
	{
		frameResult = 4;
	}

	m_read_queue.push_back(frameResult); // Write out the control message value

	u8 remotePlayerCount = matchmaking->RemotePlayerCount();
	m_read_queue.push_back(remotePlayerCount); // Indicate the number of remote players

	std::unique_ptr<SlippiRemotePadOutput> results[SLIPPI_REMOTE_PLAYER_MAX];

	for (int i = 0; i < remotePlayerCount; i++)
	{
		results[i] = slippi_netplay->GetSlippiRemotePad(i, ROLLBACK_MAX_FRAMES);
		// results[i] = slippi_netplay->GetFakePadOutput(frame);

		// INFO_LOG(SLIPPI_ONLINE, "Sending checksum values: [%d] %08x", results[i]->checksumFrame,
		// results[i]->checksum);
		appendWordToBuffer(&m_read_queue, static_cast<u32>(results[i]->checksumFrame));
		appendWordToBuffer(&m_read_queue, results[i]->checksum);
	}
	for (int i = remotePlayerCount; i < SLIPPI_REMOTE_PLAYER_MAX; i++)
	{
		// Send dummy data for unused players
		appendWordToBuffer(&m_read_queue, 0);
		appendWordToBuffer(&m_read_queue, 0);
	}

	int offset[SLIPPI_REMOTE_PLAYER_MAX];
	// INFO_LOG(SLIPPI_ONLINE, "Preparing pad data for frame %d", frame);

	int32_t latestFrameRead[SLIPPI_REMOTE_PLAYER_MAX]{};

	// Get pad data for each remote player and write each of their latest frame nums to the buf
	for (int i = 0; i < remotePlayerCount; i++)
	{
		// determine offset from which to copy data
		offset[i] = (results[i]->latestFrame - frame) * SLIPPI_PAD_FULL_SIZE;
		offset[i] = offset[i] < 0 ? 0 : offset[i];

		// add latest frame we are transfering to begining of return buf
		int32_t latestFrame = results[i]->latestFrame;
		if (latestFrame > frame)
			latestFrame = frame;
		latestFrameRead[i] = latestFrame;
		appendWordToBuffer(&m_read_queue, static_cast<u32>(latestFrame));
		// INFO_LOG(SLIPPI_ONLINE, "Sending frame num %d for pIdx %d (offset: %d)", latestFrame, i, offset[i]);
	}
	// Send the current frame for any unused player slots.
	for (int i = remotePlayerCount; i < SLIPPI_REMOTE_PLAYER_MAX; i++)
	{
		latestFrameRead[i] = frame;
		appendWordToBuffer(&m_read_queue, static_cast<u32>(frame));
	}

	s32 *val = std::min_element(std::begin(latestFrameRead), std::end(latestFrameRead));
	appendWordToBuffer(&m_read_queue, static_cast<u32>(*val));

	// copy pad data over
	for (int i = 0; i < SLIPPI_REMOTE_PLAYER_MAX; i++)
	{
		std::vector<u8> tx;

		// Get pad data if this remote player exists
		if (i < remotePlayerCount && offset[i] < results[i]->data.size())
		{
			auto txStart = results[i]->data.begin() + offset[i];
			auto txEnd = results[i]->data.end();
			tx.insert(tx.end(), txStart, txEnd);
		}

		tx.resize(SLIPPI_PAD_FULL_SIZE * ROLLBACK_MAX_FRAMES, 0);

		m_read_queue.insert(m_read_queue.end(), tx.begin(), tx.end());
	}

	// ERROR_LOG(SLIPPI_ONLINE, "EXI: [%d] %X %X %X %X %X %X %X %X", latestFrame, m_read_queue[5], m_read_queue[6],
	// m_read_queue[7], m_read_queue[8], m_read_queue[9], m_read_queue[10], m_read_queue[11], m_read_queue[12]);
}

void CEXISlippi::handleCaptureSavestate(u8 *payload)
{
#ifndef IS_PLAYBACK
	if (isDisconnected())
		return;
#endif

	s32 frame = payload[0] << 24 | payload[1] << 16 | payload[2] << 8 | payload[3];

	// u64 startTime = Common::Timer::GetTimeUs();

	// Grab an available savestate
	std::unique_ptr<SlippiSavestate> ss;
	if (!availableSavestates.empty())
	{
		ss = std::move(availableSavestates.back());
		availableSavestates.pop_back();
	}
	else
	{
		// If there were no available savestates, use the oldest one
		auto it = activeSavestates.begin();
		ss = std::move(it->second);
		activeSavestates.erase(it->first);
	}

	// If there is already a savestate for this frame, remove it and add it to available
	if (activeSavestates.count(frame))
	{
		availableSavestates.push_back(std::move(activeSavestates[frame]));
		activeSavestates.erase(frame);
	}

	ss->Capture();
	activeSavestates[frame] = std::move(ss);

	// u32 timeDiff = (u32)(Common::Timer::GetTimeUs() - startTime);
	// INFO_LOG(SLIPPI_ONLINE, "SLIPPI ONLINE: Captured savestate for frame %d in: %f ms", frame,
	//         ((double)timeDiff) / 1000);
}

void CEXISlippi::handleLoadSavestate(u8 *payload)
{
	s32 frame = payload[0] << 24 | payload[1] << 16 | payload[2] << 8 | payload[3];
	u32 *preserveArr = (u32 *)(&payload[4]);

	if (!activeSavestates.count(frame))
	{
		// This savestate does not exist... uhhh? What do we do?
		ERROR_LOG(SLIPPI_ONLINE, "SLIPPI ONLINE: Savestate for frame %d does not exist.", frame);
		return;
	}

	// u64 startTime = Common::Timer::GetTimeUs();

	// Fetch preservation blocks
	std::vector<SlippiSavestate::PreserveBlock> blocks;

	// Get preservation blocks
	int idx = 0;
	while (Common::swap32(preserveArr[idx]) != 0)
	{
		SlippiSavestate::PreserveBlock p = {Common::swap32(preserveArr[idx]), Common::swap32(preserveArr[idx + 1])};
		blocks.push_back(p);
		idx += 2;
	}

	// Load savestate
	activeSavestates[frame]->Load(blocks);

	// Move all active savestates to available
	for (auto it = activeSavestates.begin(); it != activeSavestates.end(); ++it)
	{
		availableSavestates.push_back(std::move(it->second));
	}

	activeSavestates.clear();

	// u32 timeDiff = (u32)(Common::Timer::GetTimeUs() - startTime);
	// INFO_LOG(SLIPPI_ONLINE, "SLIPPI ONLINE: Loaded savestate for frame %d in: %f ms", frame, ((double)timeDiff) /
	// 1000);
}

void CEXISlippi::startFindMatch(u8 *payload)
{
	SlippiMatchmaking::MatchSearchSettings search;
	search.mode = (SlippiMatchmaking::OnlinePlayMode)payload[0];

	std::string shiftJisCode;
	shiftJisCode.insert(shiftJisCode.begin(), &payload[1], &payload[1] + 18);
	shiftJisCode.erase(std::find(shiftJisCode.begin(), shiftJisCode.end(), 0x00), shiftJisCode.end());

	// Log the direct code to file.
	if (search.mode == SlippiMatchmaking::DIRECT)
	{
		// Make sure to convert to UTF8, otherwise json library will fail when
		// calling dump().
		std::string utf8Code = SHIFTJISToUTF8(shiftJisCode);
		directCodes->AddOrUpdateCode(utf8Code);
	}
	else if (search.mode == SlippiMatchmaking::TEAMS)
	{
		std::string utf8Code = SHIFTJISToUTF8(shiftJisCode);
		teamsCodes->AddOrUpdateCode(utf8Code);
	}

	// TODO: Make this work so we dont have to pass shiftJis to mm server
	// search.connectCode = SHIFTJISToUTF8(shiftJisCode).c_str();
	search.connectCode = shiftJisCode;

	// Store this search so we know what was queued for
	lastSearch = search;

	// While we do have another condition that checks characters after being connected, it's nice to give
	// someone an early error before they even queue so that they wont enter the queue and make someone
	// else get force removed from queue and have to requeue
	if (SlippiMatchmaking::IsFixedRulesMode(search.mode))
	{
		// Character check
		if (localSelections.characterId >= 26)
		{
			forcedError = "The character you selected is not allowed in this mode";
			return;
		}

		// Stage check
		if (localSelections.isStageSelected &&
		    std::find(allowedStages.begin(), allowedStages.end(), localSelections.stageId) == allowedStages.end())
		{
			forcedError = "The stage being requested is not allowed in this mode";
			return;
		}
	}
	else if (search.mode == SlippiMatchmaking::OnlinePlayMode::TEAMS)
	{
		auto isMex = SConfig::GetInstance().m_gameType == GAMETYPE_MELEE_MEX;
		// Some special handling for teams since it is being heavily used for unranked
		if (localSelections.characterId >= 26 && !isMex)
		{
			forcedError = "The character you selected is not allowed in this mode";
			return;
		}
	}

#ifndef LOCAL_TESTING
	if (!isEnetInitialized)
	{
		// Initialize enet
		auto res = enet_initialize();
		if (res < 0)
			ERROR_LOG(SLIPPI_ONLINE, "Failed to initialize enet res: %d", res);

		isEnetInitialized = true;
	}

	matchmaking->FindMatch(search);
#endif
}

bool CEXISlippi::doesTagMatchInput(u8 *input, u8 inputLen, std::string tag)
{
	auto jisTag = UTF8ToSHIFTJIS(tag);

	// Check if this tag matches what has been input so far
	bool isMatch = true;
	for (int i = 0; i < inputLen; i++)
	{
		// ERROR_LOG(SLIPPI_ONLINE, "Entered: %X%X. History: %X%X", input[i * 3], input[i * 3 + 1], (u8)jisTag[i * 2],
		//          (u8)jisTag[i * 2 + 1]);
		if (input[i * 3] != (u8)jisTag[i * 2] || input[i * 3 + 1] != (u8)jisTag[i * 2 + 1])
		{
			isMatch = false;
			break;
		}
	}

	return isMatch;
}

void CEXISlippi::handleNameEntryLoad(u8 *payload)
{
	u8 inputLen = payload[24];
	u32 initialIndex = payload[25] << 24 | payload[26] << 16 | payload[27] << 8 | payload[28];
	u8 scrollDirection = payload[29];
	u8 curMode = payload[30];

	auto codeHistory = directCodes.get();
	if (curMode == SlippiMatchmaking::TEAMS)
	{
		codeHistory = teamsCodes.get();
	}

	// Adjust index
	u32 curIndex = initialIndex;
	if (scrollDirection == 1)
	{
		curIndex++;
	}
	else if (scrollDirection == 2)
	{
		curIndex = curIndex > 0 ? curIndex - 1 : curIndex;
	}
	else if (scrollDirection == 3)
	{
		curIndex = 0;
	}

	// Scroll to next tag that
	std::string tagAtIndex = "1";
	while (curIndex >= 0 && curIndex < (u32)codeHistory->length())
	{
		tagAtIndex = codeHistory->get(curIndex);

		// Break if we have found a tag that matches
		if (doesTagMatchInput(payload, inputLen, tagAtIndex))
			break;

		curIndex = scrollDirection == 2 ? curIndex - 1 : curIndex + 1;
	}

	INFO_LOG(SLIPPI_ONLINE, "Idx: %d, InitIdx: %d, Scroll: %d. Len: %d", curIndex, initialIndex, scrollDirection,
	         inputLen);

	tagAtIndex = codeHistory->get(curIndex);
	if (tagAtIndex == "1")
	{
		// If we failed to find a tag at the current index, try the initial index again.
		// If the initial index matches the filter, preserve that suggestion. Without
		// this logic, the suggestion would get cleared
		auto initialTag = codeHistory->get(initialIndex);
		if (doesTagMatchInput(payload, inputLen, initialTag))
		{
			tagAtIndex = initialTag;
			curIndex = initialIndex;
		}
	}

	INFO_LOG(SLIPPI_ONLINE, "Retrieved tag: %s", tagAtIndex.c_str());
	std::string jisCode;
	m_read_queue.clear();

	if (tagAtIndex == "1")
	{
		m_read_queue.push_back(0);
		m_read_queue.insert(m_read_queue.end(), payload, payload + 3 * inputLen);
		m_read_queue.insert(m_read_queue.end(), 3 * (8 - inputLen), 0);
		m_read_queue.push_back(inputLen);
		appendWordToBuffer(&m_read_queue, initialIndex);
		return;
	}

	// Indicate we have a suggestion
	m_read_queue.push_back(1);

	// Convert to tag to shift jis and write to response
	jisCode = UTF8ToSHIFTJIS(tagAtIndex);

	// Write out connect code into buffer, injection null terminator after each letter
	for (int i = 0; i < 8; i++)
	{
		for (int j = i * 2; j < i * 2 + 2; j++)
		{
			m_read_queue.push_back(j < jisCode.length() ? jisCode[j] : 0);
		}

		m_read_queue.push_back(0x0);
	}

	INFO_LOG(SLIPPI_ONLINE, "New Idx: %d. Jis Code length: %d", curIndex, (u8)(jisCode.length() / 2));

	// Write length of tag
	m_read_queue.push_back(jisCode.length() / 2);
	appendWordToBuffer(&m_read_queue, curIndex);
}

void CEXISlippi::prepareOnlineMatchState()
{
	SConfig::GetInstance().m_EmulationSpeed = 1.0f; // force 100% speed

	// This match block is a VS match with P1 Red Falco vs P2 Red Bowser vs P3 Young Link vs P4 Young Link
	// on Battlefield. The proper values will be overwritten
	static std::vector<u8> onlineMatchBlock = {
	    0x32, 0x01, 0x86, 0x4C, 0xC3, 0x00, 0x00, 0x00, 0x00, 0x00, 0x00, 0xFF, 0xFF, 0x6E, 0x00, 0x1F, 0x00, 0x00,
	    0x01, 0xE0, 0x00, 0x00, 0x00, 0x00, 0x00, 0x00, 0x00, 0x00, 0x00, 0x00, 0x00, 0x00, 0xFF, 0xFF, 0xFF, 0xFF,
	    0xFF, 0xFF, 0xFF, 0xFF, 0x00, 0x00, 0x00, 0x00, 0x3F, 0x80, 0x00, 0x00, 0x3F, 0x80, 0x00, 0x00, 0x3F, 0x80,
	    0x00, 0x00, 0x00, 0x00, 0x00, 0x00, 0x00, 0x00, 0x00, 0x00, 0x00, 0x00, 0x00, 0x00, 0x00, 0x00, 0x00, 0x00,
	    0x00, 0x00, 0x00, 0x00, 0x00, 0x00, 0x00, 0x00, 0x00, 0x00, 0x00, 0x00, 0x00, 0x00, 0x00, 0x00, 0x00, 0x00,
	    0x00, 0x00, 0x00, 0x00, 0x00, 0x00, 0x14, 0x00, 0x04, 0x01, 0x00, 0x00, 0x00, 0x00, 0x09, 0x00, 0x78, 0x00,
	    0xC0, 0x00, 0x04, 0x01, 0x00, 0x00, 0x00, 0x00, 0x00, 0x00, 0x00, 0x00, 0x3F, 0x80, 0x00, 0x00, 0x3F, 0x80,
	    0x00, 0x00, 0x3F, 0x80, 0x00, 0x00, 0x05, 0x00, 0x04, 0x01, 0x00, 0x01, 0x00, 0x00, 0x09, 0x00, 0x78, 0x00,
	    0xC0, 0x00, 0x04, 0x01, 0x00, 0x00, 0x00, 0x00, 0x00, 0x00, 0x00, 0x00, 0x3F, 0x80, 0x00, 0x00, 0x3F, 0x80,
	    0x00, 0x00, 0x3F, 0x80, 0x00, 0x00, 0x15, 0x03, 0x04, 0x00, 0x00, 0xFF, 0x00, 0x00, 0x09, 0x00, 0x78, 0x00,
	    0xC0, 0x00, 0x04, 0x01, 0x00, 0x00, 0x00, 0x00, 0x00, 0x00, 0x00, 0x00, 0x3F, 0x80, 0x00, 0x00, 0x3F, 0x80,
	    0x00, 0x00, 0x3F, 0x80, 0x00, 0x00, 0x15, 0x03, 0x04, 0x00, 0x00, 0xFF, 0x00, 0x00, 0x09, 0x00, 0x78, 0x00,
	    0xC0, 0x00, 0x04, 0x01, 0x00, 0x00, 0x00, 0x00, 0x00, 0x00, 0x00, 0x00, 0x3F, 0x80, 0x00, 0x00, 0x3F, 0x80,
	    0x00, 0x00, 0x3F, 0x80, 0x00, 0x00, 0x21, 0x03, 0x04, 0x00, 0x00, 0xFF, 0x00, 0x00, 0x09, 0x00, 0x78, 0x00,
	    0x40, 0x00, 0x04, 0x00, 0x00, 0x00, 0x00, 0x00, 0x00, 0x00, 0x00, 0x00, 0x3F, 0x80, 0x00, 0x00, 0x3F, 0x80,
	    0x00, 0x00, 0x3F, 0x80, 0x00, 0x00, 0x21, 0x03, 0x04, 0x00, 0x00, 0xFF, 0x00, 0x00, 0x09, 0x00, 0x78, 0x00,
	    0x40, 0x00, 0x04, 0x00, 0x00, 0x00, 0x00, 0x00, 0x00, 0x00, 0x00, 0x00, 0x3F, 0x80, 0x00, 0x00, 0x3F, 0x80,
	    0x00, 0x00, 0x3F, 0x80, 0x00, 0x00,
	};

	m_read_queue.clear();

	auto errorState = SlippiMatchmaking::ProcessState::ERROR_ENCOUNTERED;
	SlippiMatchmaking::ProcessState mmState = !forcedError.empty() ? errorState : matchmaking->GetMatchmakeState();

#ifdef LOCAL_TESTING
	if (localSelections.isCharacterSelected || isLocalConnected)
	{
		mmState = SlippiMatchmaking::ProcessState::CONNECTION_SUCCESS;
		isLocalConnected = true;
	}
#endif

	m_read_queue.push_back(mmState); // Matchmaking State

	u8 localPlayerReady = localSelections.isCharacterSelected;
	u8 remotePlayersReady = 0;

	auto userInfo = user->GetUserInfo();

	if (mmState == SlippiMatchmaking::ProcessState::CONNECTION_SUCCESS)
	{
		localPlayerIndex = matchmaking->LocalPlayerIndex();

		if (!slippi_netplay)
		{
#ifdef LOCAL_TESTING
			slippi_netplay = std::make_unique<SlippiNetplayClient>(true);
#else
			slippi_netplay = matchmaking->GetNetplayClient();
#endif

			// This happens on the initial connection to a player. The matchmaking object is ephemeral, it
			// gets re-created when a connection is terminated, that said, it can still be useful to know
			// who we were connected to after they disconnect from us, for example in the case of reporting
			// a match. So let's copy the results.
			recentMmResult = matchmaking->GetMatchmakeResult();

			// Use allowed stages from the matchmaking service and pick a new random stage before sending
			// the selections to the opponent
			allowedStages = recentMmResult.stages;
			if (allowedStages.empty())
			{
				allowedStages = {
				    0x2,  // FoD
				    0x3,  // Pokemon
				    0x8,  // Yoshi's Story
				    0x1C, // Dream Land
				    0x1F, // Battlefield
				    0x20, // Final Destination
				};
			}

			stagePool.clear(); // Clear stage pool so that when we call getRandomStage it will use full list
			localSelections.stageId = getRandomStage();
			slippi_netplay->SetMatchSelections(localSelections);
		}

#ifdef LOCAL_TESTING
		bool isConnected = true;
#else
		auto status = slippi_netplay->GetSlippiConnectStatus();
		bool isConnected = status == SlippiNetplayClient::SlippiConnectStatus::NET_CONNECT_STATUS_CONNECTED;
#endif
		if (isConnected)
		{
			auto matchInfo = slippi_netplay->GetMatchInfo();
			remotePlayersReady = 1;
#ifndef LOCAL_TESTING
			u8 remotePlayerCount = matchmaking->RemotePlayerCount();
			for (int i = 0; i < remotePlayerCount; i++)
			{
				if (!matchInfo->remotePlayerSelections[i].isCharacterSelected)
				{
					remotePlayersReady = 0;
				}
			}

			if (remotePlayerCount == 1)
			{
				auto isDecider = slippi_netplay->IsDecider();
				localPlayerIndex = isDecider ? 0 : 1;
				remotePlayerIndex = isDecider ? 1 : 0;
			}
#endif
		}
		else
		{
#ifndef LOCAL_TESTING
			// If we get here, our opponent likely disconnected. Let's trigger a clean up
			handleConnectionCleanup();
			prepareOnlineMatchState(); // run again with new state
			return;
#endif
		}

		// Here we are connected, check to see if we should init play session
		if (!isPlaySessionActive)
		{
			slprs_exi_device_start_new_reporter_session(slprs_exi_device_ptr);
			isPlaySessionActive = true;
		}
	}
	else
	{
		slippi_netplay = nullptr;
	}

	u32 rngOffset = 0;
	std::string localPlayerName = "";
	std::string oppName = "";
	std::string p1Name = "";
	std::string p2Name = "";
	u8 chatMessageId = 0;
	u8 chatMessagePlayerIdx = 0;
	u8 sentChatMessageId = 0;

#ifdef LOCAL_TESTING
	localPlayerIndex = 0;
	sentChatMessageId = localChatMessageId;
	chatMessagePlayerIdx = 0;
	localChatMessageId = 0;
	// in CSS p1 is always current player and p2 is opponent
	localPlayerName = p1Name = userInfo.displayName;
	oppName = p2Name = "Player 2";
#endif

	SlippiDesyncRecoveryResp desync_recovery;
	if (slippi_netplay)
	{
		desync_recovery = slippi_netplay->GetDesyncRecoveryState();
	}

	// If we have an active desync recovery and haven't received the opponent's state, wait
	if (desync_recovery.is_recovering && desync_recovery.is_waiting)
	{
		remotePlayersReady = 0;
	}

	if (desync_recovery.is_error)
	{
		// If desync recovery failed, just disconnect connection. Hopefully this will almost never happen
		handleConnectionCleanup();
		prepareOnlineMatchState(); // run again with new state
		return;
	}

	m_read_queue.push_back(localPlayerReady);   // Local player ready
	m_read_queue.push_back(remotePlayersReady); // Remote players ready
	m_read_queue.push_back(localPlayerIndex);   // Local player index
	m_read_queue.push_back(remotePlayerIndex);  // Remote player index

	// Set chat message if any
	if (slippi_netplay)
	{
		auto isSingleMode = matchmaking && matchmaking->RemotePlayerCount() == 1;
		bool isChatEnabled = isSlippiChatEnabled();
		sentChatMessageId = slippi_netplay->GetSlippiRemoteSentChatMessage(isChatEnabled);

		// Prevent processing a message in the same frame
		if (sentChatMessageId <= 0)
		{
			auto remoteMessageSelection = slippi_netplay->GetSlippiRemoteChatMessage(isChatEnabled);
			chatMessageId = remoteMessageSelection.messageId;
			chatMessagePlayerIdx = remoteMessageSelection.playerIdx;
			if (chatMessageId == SlippiPremadeText::CHAT_MSG_CHAT_DISABLED && !isSingleMode)
			{
				// Clear remote chat messages if we are on teams and the player has chat disabled.
				// Could also be handled on SlippiNetplay if the instance had acccess to the current connection mode
				chatMessageId = chatMessagePlayerIdx = 0;
			}
		}
		else
		{
			chatMessagePlayerIdx = localPlayerIndex;
		}

		if (isSingleMode || !matchmaking)
		{
			chatMessagePlayerIdx = sentChatMessageId > 0 ? localPlayerIndex : remotePlayerIndex;
		}
		// in CSS p1 is always current player and p2 is opponent
		localPlayerName = p1Name = userInfo.displayName;
	}

	std::vector<u8> leftTeamPlayers = {};
	std::vector<u8> rightTeamPlayers = {};

	// NOTICE_LOG(SLIPPI_ONLINE, "%d, %d", localPlayerReady, remotePlayersReady);

	if (localPlayerReady && remotePlayersReady)
	{
		auto isDecider = slippi_netplay->IsDecider();
		u8 remotePlayerCount = matchmaking->RemotePlayerCount();
		auto matchInfo = slippi_netplay->GetMatchInfo();
		SlippiPlayerSelections lps = matchInfo->localPlayerSelections;
		auto rps = matchInfo->remotePlayerSelections;

#ifdef LOCAL_TESTING
		lps.playerIdx = 0;

		// By default Local testing for teams is against
		// 1 RED TEAM Falco
		// 2 BLUE TEAM Falco
		for (int i = 0; i <= SLIPPI_REMOTE_PLAYER_MAX; i++)
		{
			if (i == 0)
			{
				rps[i].characterColor = 1;
				rps[i].teamId = 0;
			}
			else
			{
				rps[i].characterColor = 2;
				rps[i].teamId = 1;
			}

			rps[i].characterId = 0x14;
			rps[i].playerIdx = i + 1;
			rps[i].isCharacterSelected = true;
		}

		remotePlayerCount = lastSearch.mode == SlippiMatchmaking::OnlinePlayMode::TEAMS ? 3 : 1;

		oppName = std::string("Player");
#endif

		// Check if someone is picking dumb characters in non-direct
		auto localCharOk = lps.characterId < 26;
		auto remoteCharOk = true;
		INFO_LOG(SLIPPI_ONLINE, "remotePlayerCount: %d", remotePlayerCount);
		for (int i = 0; i < remotePlayerCount; i++)
		{
			if (rps[i].characterId >= 26)
				remoteCharOk = false;
		}

		// TODO: Ideally remotePlayerSelections would just include everyone including the local player
		// TODO: Would also simplify some logic in the Netplay class

		// Here we are storing pointers to the player selections. That means that we can technically modify
		// the values from here, which is probably not the cleanest thing since they're coming from the netplay class.
		// Unfortunately, I think it might be required for the overwrite stuff to work correctly though, maybe on a
		// tiebreak in ranked?
		std::vector<SlippiPlayerSelections *> orderedSelections(remotePlayerCount + 1);
		orderedSelections[lps.playerIdx] = &lps;
		for (int i = 0; i < remotePlayerCount; i++)
		{
			orderedSelections[rps[i].playerIdx] = &rps[i];
		}

		// Overwrite selections
		for (int i = 0; i < overwrite_selections.size(); i++)
		{
			const auto &ow = overwrite_selections[i];

			orderedSelections[i]->characterId = ow.characterId;
			orderedSelections[i]->characterColor = ow.characterColor;
			orderedSelections[i]->stageId = ow.stageId;
		}

		// Overwrite stage information. Make sure everyone loads the same stage
		u16 stageId = 0x1F; // Default to battlefield if there was no selection
		for (const auto &selections : orderedSelections)
		{
			if (!selections->isStageSelected)
				continue;

			// Stage selected by this player, use that selection
			stageId = selections->stageId;
			break;
		}

		if (SlippiMatchmaking::IsFixedRulesMode(lastSearch.mode))
		{
			// If we enter one of these conditions, someone is doing something bad, clear the lobby

			if (!localCharOk)
			{
				handleConnectionCleanup();
				forcedError = "The character you selected is not allowed in this mode";
				prepareOnlineMatchState();
				return;
			}

			if (!remoteCharOk)
			{
				handleConnectionCleanup();
				prepareOnlineMatchState();
				return;
			}

			if (std::find(allowedStages.begin(), allowedStages.end(), stageId) == allowedStages.end())
			{
				handleConnectionCleanup();
				prepareOnlineMatchState();
				return;
			}
		}
		else if (lastSearch.mode == SlippiMatchmaking::OnlinePlayMode::TEAMS)
		{
			auto isMex = SConfig::GetInstance().m_gameType == GAMETYPE_MELEE_MEX;

			if (!localCharOk && !isMex)
			{
				handleConnectionCleanup();
				forcedError = "The character you selected is not allowed in this mode";
				prepareOnlineMatchState();
				return;
			}

			if (!remoteCharOk && !isMex)
			{
				handleConnectionCleanup();
				prepareOnlineMatchState();
				return;
			}
		}

		// Set rng offset
		rngOffset = isDecider ? lps.rngOffset : rps[0].rngOffset;
		INFO_LOG(SLIPPI_ONLINE, "Rng Offset: 0x%x", rngOffset);

		// Check if everyone is the same color
		auto color = orderedSelections[0]->teamId;
		bool areAllSameTeam = true;
		for (const auto &s : orderedSelections)
		{
			// ERROR_LOG(SLIPPI_ONLINE, "[%d] First team: %d. Team: %d. LocalPlayer: %d", s->playerIdx, color,
			// s->teamId, localPlayerIndex);
			if (s->teamId != color)
			{
				areAllSameTeam = false;
			}
		}

		// Choose random team assignments
		// Previously there was a bug here where the shuffle was not consistent across platforms given the same seed,
		// this would cause desyncs during cross platform play (different teams). Got around this by no longer using
		// the shuffle function...
		std::vector<std::vector<u8>> teamAssignmentPermutations = {
		    {0, 0, 1, 1}, {1, 1, 0, 0}, {0, 1, 1, 0}, {1, 0, 0, 1}, {0, 1, 0, 1}, {1, 0, 1, 0},
		};
		auto teamAssignments = teamAssignmentPermutations[rngOffset % teamAssignmentPermutations.size()];

		// Overwrite player character choices
		for (auto &s : orderedSelections)
		{
			if (!s->isCharacterSelected)
			{
				continue;
			}

			auto teamId = s->teamId;
			if (areAllSameTeam)
			{
				// Overwrite teamId. Color is overwritten by ASM
				teamId = teamAssignments[s->playerIdx];
			}

			// ERROR_LOG(SLIPPI_ONLINE, "idx: %d, char: %d, team: %d", s->playerIdx, s->characterId, teamId);

			// Overwrite player character
			onlineMatchBlock[0x60 + (s->playerIdx) * 0x24] = s->characterId;
			onlineMatchBlock[0x63 + (s->playerIdx) * 0x24] = s->characterColor;
			onlineMatchBlock[0x67 + (s->playerIdx) * 0x24] = 0;
			onlineMatchBlock[0x69 + (s->playerIdx) * 0x24] = teamId;
		}

		// Handle Singles/Teams specific logic
		if (remotePlayerCount <= 2)
		{
			onlineMatchBlock[0x8] = 0; // is Teams = false

			// Set p3/p4 player type to none
			onlineMatchBlock[0x61 + 2 * 0x24] = 3;
			onlineMatchBlock[0x61 + 3 * 0x24] = 3;

			// Make one character lighter if same character, same color
			bool isSheikVsZelda = lps.characterId == 0x12 && rps[0].characterId == 0x13 ||
			                      lps.characterId == 0x13 && rps[0].characterId == 0x12;
			bool charMatch = lps.characterId == rps[0].characterId || isSheikVsZelda;
			bool colMatch = lps.characterColor == rps[0].characterColor;

			onlineMatchBlock[0x67 + 0x24] = charMatch && colMatch ? 1 : 0;
		}
		else
		{
			onlineMatchBlock[0x8] = 1; // is Teams = true

			// Set p3/p4 player type to human
			onlineMatchBlock[0x61 + 2 * 0x24] = 0;
			onlineMatchBlock[0x61 + 3 * 0x24] = 0;
		}

		u16 *stage = (u16 *)&onlineMatchBlock[0xE];
		*stage = Common::swap16(stageId);

		// Turn pause off in unranked/ranked, on in other modes
		auto pauseAllowed = lastSearch.mode == SlippiMatchmaking::OnlinePlayMode::DIRECT;
		u8 *gameBitField3 = (u8 *)&onlineMatchBlock[2];
		*gameBitField3 = pauseAllowed ? *gameBitField3 & 0xF7 : *gameBitField3 | 0x8;
		//*gameBitField3 = *gameBitField3 | 0x8;

		// Group players into left/right side for team splash screen display
		for (int i = 0; i < 4; i++)
		{
			int teamId = onlineMatchBlock[0x69 + i * 0x24];
			if (teamId == lps.teamId)
				leftTeamPlayers.push_back(i);
			else
				rightTeamPlayers.push_back(i);
		}
		int leftTeamSize = leftTeamPlayers.size();
		int rightTeamSize = rightTeamPlayers.size();
		leftTeamPlayers.resize(4, 0);
		rightTeamPlayers.resize(4, 0);
		leftTeamPlayers[3] = leftTeamSize;
		rightTeamPlayers[3] = rightTeamSize;

		// Handle desync recovery. The default values in desync_recovery.state are 480 seconds (8 min timer) and
		// 4-stock/0 percent damage for the fighters. That means if we are not in a desync recovery state, the
		// state of the timer and fighters will be restored to the defaults
		u32 *seconds_remaining = reinterpret_cast<u32 *>(&onlineMatchBlock[0x10]);
		*seconds_remaining = Common::swap32(desync_recovery.state.seconds_remaining);

		for (int i = 0; i < 4; i++)
		{
			onlineMatchBlock[0x62 + i * 0x24] = desync_recovery.state.fighters[i].stocks_remaining;

			u16 *current_health = reinterpret_cast<u16 *>(&onlineMatchBlock[0x70 + i * 0x24]);
			*current_health = Common::swap16(desync_recovery.state.fighters[i].current_health);
		}
	}

	// Add rng offset to output
	appendWordToBuffer(&m_read_queue, rngOffset);

	// Add delay frames to output
	m_read_queue.push_back((u8)SConfig::GetInstance().m_slippiOnlineDelay);

	// Add chat messages id
	m_read_queue.push_back((u8)sentChatMessageId);
	m_read_queue.push_back((u8)chatMessageId);
	m_read_queue.push_back((u8)chatMessagePlayerIdx);

	// Add player groupings for VS splash screen
	leftTeamPlayers.resize(4, 0);
	rightTeamPlayers.resize(4, 0);
	m_read_queue.insert(m_read_queue.end(), leftTeamPlayers.begin(), leftTeamPlayers.end());
	m_read_queue.insert(m_read_queue.end(), rightTeamPlayers.begin(), rightTeamPlayers.end());

	// Add names to output
	// Always send static local player name
	localPlayerName = ConvertStringForGame(localPlayerName, MAX_NAME_LENGTH);
	m_read_queue.insert(m_read_queue.end(), localPlayerName.begin(), localPlayerName.end());

#ifdef LOCAL_TESTING
	std::string defaultNames[] = {"Player 1", "Player 2", "Player 3", "Player 4"};
#endif

	for (int i = 0; i < 4; i++)
	{
		std::string name = matchmaking->GetPlayerName(i);
#ifdef LOCAL_TESTING
		name = defaultNames[i];
#endif
		name = ConvertStringForGame(name, MAX_NAME_LENGTH);
		m_read_queue.insert(m_read_queue.end(), name.begin(), name.end());
	}

	// Create the opponent string using the names of all players on opposing teams
	std::vector<std::string> opponentNames = {};
	if (matchmaking->RemotePlayerCount() == 1)
	{
		opponentNames.push_back(matchmaking->GetPlayerName(remotePlayerIndex));
	}
	else
	{
		int teamIdx = onlineMatchBlock[0x69 + localPlayerIndex * 0x24];
		for (int i = 0; i < 4; i++)
		{
			if (localPlayerIndex == i || onlineMatchBlock[0x69 + i * 0x24] == teamIdx)
				continue;

			opponentNames.push_back(matchmaking->GetPlayerName(i));
		}
	}

	auto numOpponents = opponentNames.size() == 0 ? 1 : opponentNames.size();
	auto charsPerName = (MAX_NAME_LENGTH - (numOpponents - 1)) / numOpponents;
	std::string oppText = "";
	for (auto &name : opponentNames)
	{
		if (oppText != "")
			oppText += "/";

		oppText += TruncateLengthChar(name, charsPerName);
	}

	oppName = ConvertStringForGame(oppText, MAX_NAME_LENGTH);
	m_read_queue.insert(m_read_queue.end(), oppName.begin(), oppName.end());

#ifdef LOCAL_TESTING
	std::string defaultConnectCodes[] = {"PLYR#001", "PLYR#002", "PLYR#003", "PLYR#004"};
#endif

	auto playerInfo = matchmaking->GetPlayerInfo();
	for (int i = 0; i < 4; i++)
	{
		std::string connectCode = i < playerInfo.size() ? playerInfo[i].connectCode : "";
#ifdef LOCAL_TESTING
		connectCode = defaultConnectCodes[i];
#endif
		connectCode = ConvertConnectCodeForGame(connectCode);
		m_read_queue.insert(m_read_queue.end(), connectCode.begin(), connectCode.end());
	}

#ifdef LOCAL_TESTING
	std::string defaultUids[] = {"l6dqv4dp38a5ho6z1sue2wx2adlp", "jpvducykgbawuehrjlfbu2qud1nv",
	                             "k0336d0tg3mgcdtaukpkf9jtf2k8", "v8tpb6uj9xil6e33od6mlot4fvdt"};
#endif

	for (int i = 0; i < 4; i++)
	{
		std::string uid = i < playerInfo.size() ? playerInfo[i].uid : ""; // UIDs are 28 characters + 1 null terminator
#ifdef LOCAL_TESTING
		uid = defaultUids[i];
#endif
		uid.resize(29); // ensure a null terminator at the end
		m_read_queue.insert(m_read_queue.end(), uid.begin(), uid.end());
	}

	// Add error message if there is one
	auto errorStr = !forcedError.empty() ? forcedError : matchmaking->GetErrorMessage();
	errorStr = ConvertStringForGame(errorStr, 120);
	m_read_queue.insert(m_read_queue.end(), errorStr.begin(), errorStr.end());

	// Add the match struct block to output
	m_read_queue.insert(m_read_queue.end(), onlineMatchBlock.begin(), onlineMatchBlock.end());

	// Add match id to output
	std::string matchId = recentMmResult.id;
	matchId.resize(51);
	m_read_queue.insert(m_read_queue.end(), matchId.begin(), matchId.end());
}

u16 CEXISlippi::getRandomStage()
{
	static u16 selectedStage;

	// Reset stage pool if it's empty
	if (stagePool.empty())
	{
		stagePool.insert(stagePool.end(), allowedStages.begin(), allowedStages.end());
	}

	// Get random stage
	int randIndex = generator() % stagePool.size();
	selectedStage = stagePool[randIndex];

	// Remove last selection from stage pool
	stagePool.erase(stagePool.begin() + randIndex);

	return selectedStage;
}

void CEXISlippi::setMatchSelections(u8 *payload)
{
	SlippiPlayerSelections s;

	s.teamId = payload[0];
	s.characterId = payload[1];
	s.characterColor = payload[2];
	s.isCharacterSelected = payload[3];

	s.stageId = Common::swap16(&payload[4]);
	u8 stageSelectOption = payload[6];
	// u8 onlineMode = payload[7];

	s.isStageSelected = stageSelectOption == 1 || stageSelectOption == 3;
	if (stageSelectOption == 3)
	{
		// If stage requested is random, select a random stage
		s.stageId = getRandomStage();
	}
	INFO_LOG(SLIPPI, "LPS set char: %d, iSS: %d, %d, stage: %d, team: %d", s.isCharacterSelected, stageSelectOption,
	         s.isStageSelected, s.stageId, s.teamId);

	s.rngOffset = generator() % 0xFFFF;

	// Merge these selections
	localSelections.Merge(s);

	if (slippi_netplay)
	{
		slippi_netplay->SetMatchSelections(localSelections);
	}
}

void CEXISlippi::prepareFileLength(u8 *payload)
{
	m_read_queue.clear();

	std::string fileName((char *)&payload[0]);

	std::string contents;
	u32 size = gameFileLoader->LoadFile(fileName, contents);

	INFO_LOG(SLIPPI, "Getting file size for: %s -> %d", fileName.c_str(), size);

	// Write size to output
	appendWordToBuffer(&m_read_queue, size);
}

void CEXISlippi::prepareFileLoad(u8 *payload)
{
	m_read_queue.clear();

	std::string fileName((char *)&payload[0]);

	std::string contents;
	u32 size = gameFileLoader->LoadFile(fileName, contents);
	std::vector<u8> buf(contents.begin(), contents.end());

	INFO_LOG(SLIPPI, "Writing file contents: %s -> %d", fileName.c_str(), size);

	// Write the contents to output
	m_read_queue.insert(m_read_queue.end(), buf.begin(), buf.end());
}

void CEXISlippi::prepareGctLength()
{
	m_read_queue.clear();

	u32 size = Gecko::GetGctLength();

	INFO_LOG(SLIPPI, "Getting gct size: %d", size);

	// Write size to output
	appendWordToBuffer(&m_read_queue, size);
}

void CEXISlippi::prepareGctLoad(u8 *payload)
{
	m_read_queue.clear();

	auto gct = Gecko::GenerateGct();

	// This is the address where the codes will be written to
	auto address = Common::swap32(&payload[0]);

	// for (size_t i = 0, e = gct.size(); i < e; ++i)
	//	PowerPC::HostWrite_U8(gct[i], (u32)(address + i));

	// Overwrite the instructions which load address pointing to codeset
	PowerPC::HostWrite_U32(0x3DE00000 | (address >> 16), 0x80001f58); // lis r15, 0xXXXX # top half of address
	PowerPC::HostWrite_U32(0x61EF0000 | (address & 0xFFFF),
	                       0x80001f5C);              // ori r15, r15, 0xXXXX # bottom half of address
	PowerPC::ppcState.iCache.Invalidate(0x80001f58); // This should invalidate both instructions

	// Invalidate the codes
	// for (unsigned int k = address; k < address + gct.size(); k += 32)
	//	PowerPC::ppcState.iCache.Invalidate(k);

	INFO_LOG(SLIPPI, "Preparing to write gecko codes at: 0x%X. %X, %X", address, 0x3DE00000 | (address >> 16),
	         0x61EF0000 | (address & 0xFFFF));

	// PatchEngine::ApplyFramePatches();

	m_read_queue.insert(m_read_queue.end(), gct.begin(), gct.end());
}

std::vector<u8> CEXISlippi::loadPremadeText(u8 *payload)
{
	u8 textId = payload[0];
	std::vector<u8> premadeTextData;
	auto spt = SlippiPremadeText();

	// WARN_LOG(SLIPPI, "SLIPPI premade text texture id: 0x%x", payload[0]);

	if (textId >= SlippiPremadeText::SPT_CHAT_P1 && textId <= SlippiPremadeText::SPT_CHAT_P4)
	{
		auto port = textId - 1;
		std::string playerName;
		if (matchmaking)
			playerName = matchmaking->GetPlayerName(port);
#ifdef LOCAL_TESTING
		std::string defaultNames[] = {"Player 1", "lol u lost 2 dk", "Player 3", "Player 4"};
		playerName = defaultNames[port];
#endif

		// WARN_LOG(SLIPPI, "SLIPPI premade text param: 0x%x", payload[1]);
		u8 paramId = payload[1];

		for (auto it = spt.unsupportedStringMap.begin(); it != spt.unsupportedStringMap.end(); it++)
		{
			playerName = ReplaceAll(playerName.c_str(), it->second, "");        // Remove unsupported chars
			playerName = ReplaceAll(playerName.c_str(), it->first, it->second); // Remap delimiters for premade text
		}

		// Replaces spaces with premade text space
		playerName = ReplaceAll(playerName.c_str(), " ", "<S>");

		if (paramId == SlippiPremadeText::CHAT_MSG_CHAT_DISABLED)
		{
			return premadeTextData = spt.GetPremadeTextData(SlippiPremadeText::SPT_CHAT_DISABLED, playerName.c_str());
		}

		auto chatMessage = spt.premadeTextsParams[paramId];
		std::string param = ReplaceAll(chatMessage.c_str(), " ", "<S>");
		premadeTextData = spt.GetPremadeTextData(textId, playerName.c_str(), param.c_str());
	}
	else
	{
		premadeTextData = spt.GetPremadeTextData(textId);
	}

	// ERROR_LOG(SLIPPI, "SLIPPI premade text (%d):", premadeTextData.size());
	// for (int i = 0; i < premadeTextData.size(); i++)
	//{
	//	WARN_LOG(SLIPPI, "%X", premadeTextData[i]);
	//}

	return premadeTextData;
}

void CEXISlippi::preparePremadeTextLength(u8 *payload)
{
	std::vector<u8> premadeTextData = loadPremadeText(payload);

	m_read_queue.clear();
	// Write size to output
	appendWordToBuffer(&m_read_queue, premadeTextData.size());
}

void CEXISlippi::preparePremadeTextLoad(u8 *payload)
{
	std::vector<u8> premadeTextData = loadPremadeText(payload);

	m_read_queue.clear();
	// Write data to output
	m_read_queue.insert(m_read_queue.end(), premadeTextData.begin(), premadeTextData.end());
}

bool CEXISlippi::isSlippiChatEnabled()
{
	auto chatEnabledChoice = SConfig::GetInstance().m_slippiEnableQuickChat;
	bool res = true;
	switch (lastSearch.mode)
	{
	case SlippiMatchmaking::DIRECT:
		res = chatEnabledChoice == SLIPPI_CHAT_ON || chatEnabledChoice == SLIPPI_CHAT_DIRECT_ONLY;
		break;
	default:
		res = chatEnabledChoice == SLIPPI_CHAT_ON;
		break;
	}
	return res; // default is enabled
}

void CEXISlippi::handleChatMessage(u8 *payload)
{
	if (!isSlippiChatEnabled())
		return;

	int messageId = payload[0];
	INFO_LOG(SLIPPI, "SLIPPI CHAT INPUT: 0x%x", messageId);

#ifdef LOCAL_TESTING
	localChatMessageId = messageId;
#endif

	if (slippi_netplay)
	{
<<<<<<< HEAD
=======
		auto userInfo = user->GetUserInfo();
>>>>>>> fd56f15e
		auto packet = std::make_unique<sf::Packet>();
		//		OSD::AddMessage("[Me]: "+ msg, OSD::Duration::VERY_LONG, OSD::Color::YELLOW);
		slippi_netplay->remoteSentChatMessageId = messageId;
		// use LocalPlayerPort since it actually uses playerIdx which is what we want
		slippi_netplay->WriteChatMessageToPacket(*packet, messageId, slippi_netplay->LocalPlayerPort());
		slippi_netplay->SendAsync(std::move(packet));
	}
}

void CEXISlippi::logMessageFromGame(u8 *payload)
{
	if (payload[0] == 0)
	{
		// The first byte indicates whether to log the time or not
		GENERIC_LOG(LogTypes::SLIPPI, (LogTypes::LOG_LEVELS)payload[1], "%s", (char *)&payload[2]);
	}
	else
	{
		GENERIC_LOG(LogTypes::SLIPPI, (LogTypes::LOG_LEVELS)payload[1], "%s: %llu", (char *)&payload[2],
		            Common::Timer::GetTimeUs());
	}
}

void CEXISlippi::handleLogInRequest()
{
	bool logInRes = user->AttemptLogin();
	if (!logInRes)
	{
		main_frame->LowerRenderWindow();
		user->OpenLogInPage();
		user->ListenForLogIn();
	}
}

void CEXISlippi::handleLogOutRequest()
{
	user->LogOut();
}

void CEXISlippi::handleUpdateAppRequest()
{
	bool isUpdating = user->UpdateApp();
#ifdef _WIN32
	if (isUpdating)
	{
		main_frame->LowerRenderWindow();
		main_frame->DoExit();
	}
#endif
}

void CEXISlippi::prepareOnlineStatus()
{
	m_read_queue.clear();

	auto isLoggedIn = user->IsLoggedIn();
	auto userInfo = user->GetUserInfo();

	u8 appState = 0;
	if (isLoggedIn)
	{
		// Check if we have the latest version, and if not, indicate we need to update
		version::Semver200_version latestVersion(userInfo.latestVersion);
		version::Semver200_version currentVersion(scm_slippi_semver_str);

		appState = latestVersion > currentVersion ? 2 : 1;
	}

	m_read_queue.push_back(appState);

	// Write player name (31 bytes)
	std::string playerName = ConvertStringForGame(userInfo.displayName, MAX_NAME_LENGTH);
	m_read_queue.insert(m_read_queue.end(), playerName.begin(), playerName.end());

	// Write connect code (10 bytes)
	std::string connectCode = ConvertConnectCodeForGame(userInfo.connectCode);
	m_read_queue.insert(m_read_queue.end(), connectCode.begin(), connectCode.end());
}

void doConnectionCleanup(std::unique_ptr<SlippiMatchmaking> mm, std::unique_ptr<SlippiNetplayClient> nc)
{
	if (mm)
		mm.reset();

	if (nc)
		nc.reset();
}

void CEXISlippi::handleConnectionCleanup()
{
	ERROR_LOG(SLIPPI_ONLINE, "Connection cleanup started...");

	// Handle destructors in a separate thread to not block the main thread
	std::thread cleanup(doConnectionCleanup, std::move(matchmaking), std::move(slippi_netplay));
	cleanup.detach();

	// Reset matchmaking
	matchmaking = std::make_unique<SlippiMatchmaking>(user.get());

	// Disconnect netplay client
	slippi_netplay = nullptr;

	// Clear character selections
	localSelections.Reset();

	// Reset random stage pool
	stagePool.clear();

	// Reset any forced errors
	forcedError.clear();

	// Reset any selection overwrites
	overwrite_selections.clear();

	// Reset play session
	isPlaySessionActive = false;

#ifdef LOCAL_TESTING
	isLocalConnected = false;
#endif

	ERROR_LOG(SLIPPI_ONLINE, "Connection cleanup completed...");
}

void CEXISlippi::prepareNewSeed()
{
	m_read_queue.clear();

	u32 newSeed = generator() % 0xFFFFFFFF;

	appendWordToBuffer(&m_read_queue, newSeed);
}

void CEXISlippi::handleReportGame(const SlippiExiTypes::ReportGameQuery &query)
{
	std::string matchId = recentMmResult.id;
	SlippiMatchmakingOnlinePlayMode onlineMode = static_cast<SlippiMatchmakingOnlinePlayMode>(query.onlineMode);
	u32 durationFrames = query.frameLength;
	u32 gameIndex = query.gameIndex;
	u32 tiebreakIndex = query.tiebreakIndex;
	s8 winnerIdx = query.winnerIdx;
	int stageId = Common::FromBigEndian(*(u16 *)&query.gameInfoBlock[0xE]);
	u8 gameEndMethod = query.gameEndMethod;
	s8 lrasInitiator = query.lrasInitiator;

	ERROR_LOG(SLIPPI_ONLINE,
	          "Mode: %d / %d, Frames: %d, GameIdx: %d, TiebreakIdx: %d, WinnerIdx: %d, StageId: %d, GameEndMethod: %d, "
	          "LRASInitiator: %d",
	          onlineMode, query.onlineMode, durationFrames, gameIndex, tiebreakIndex, winnerIdx, stageId, gameEndMethod,
	          lrasInitiator);

	auto userInfo = user->GetUserInfo();

	// We pass `uid` and `playKey` here until the User side of things is
	// ported to Rust.
	uintptr_t gameReport = slprs_game_report_create(userInfo.uid.c_str(), userInfo.playKey.c_str(), onlineMode,
	                                                matchId.c_str(), durationFrames, gameIndex, tiebreakIndex,
	                                                winnerIdx, gameEndMethod, lrasInitiator, stageId);

	auto mmPlayers = recentMmResult.players;

	for (auto i = 0; i < 4; ++i)
	{
		std::string uid = mmPlayers.size() > i ? mmPlayers[i].uid : "";
		u8 slotType = query.players[i].slotType;
		u8 stocksRemaining = query.players[i].stocksRemaining;
		float damageDone = query.players[i].damageDone;
		u8 charId = query.gameInfoBlock[0x60 + 0x24 * i];
		u8 colorId = query.gameInfoBlock[0x63 + 0x24 * i];
		int startingStocks = query.gameInfoBlock[0x62 + 0x24 * i];
		int startingPercent = Common::FromBigEndian(*(u16 *)&query.gameInfoBlock[0x70 + 0x24 * i]);

		ERROR_LOG(SLIPPI_ONLINE,
		          "UID: %s, Port Type: %d, Stocks: %d, DamageDone: %f, CharId: %d, ColorId: %d, StartStocks: %d, "
		          "StartPercent: %d",
		          uid.c_str(), slotType, stocksRemaining, damageDone, charId, colorId, startingStocks, startingPercent);

		uintptr_t playerReport = slprs_player_report_create(uid.c_str(), slotType, damageDone, stocksRemaining, charId,
		                                                    colorId, startingStocks, startingPercent);

		slprs_game_report_add_player_report(gameReport, playerReport);
	}

	// If ranked mode and the game ended with a quit out, this is either a desync or an interrupted game,
	// attempt to send synced values to opponents in order to restart the match where it was left off
	if (onlineMode == SlippiMatchmaking::OnlinePlayMode::RANKED && gameEndMethod == 7)
	{
		SlippiSyncedGameState s;
		s.match_id = matchId;
		s.game_index = gameIndex;
		s.tiebreak_index = tiebreakIndex;
		s.seconds_remaining = query.syncedTimer;
		for (int i = 0; i < 4; i++)
		{
			s.fighters[i].stocks_remaining = query.players[i].syncedStocksRemaining;
			s.fighters[i].current_health = query.players[i].syncedCurrentHealth;
		}

		if (slippi_netplay)
			slippi_netplay->SendSyncedGameState(s);
	}

#ifndef LOCAL_TESTING
	slprs_exi_device_log_game_report(slprs_exi_device_ptr, gameReport);
#endif
}

void CEXISlippi::prepareDelayResponse()
{
	m_read_queue.clear();
	m_read_queue.push_back(1); // Indicate this is a real response

	if (NetPlay::IsNetPlayRunning())
	{
		// If we are using the old netplay, we don't want to add any additional delay, so return 0
		m_read_queue.push_back(0);
	}
	else
	{
		m_read_queue.push_back((u8)SConfig::GetInstance().m_slippiOnlineDelay);
	}
}

void CEXISlippi::handleOverwriteSelections(const SlippiExiTypes::OverwriteSelectionsQuery &query)
{
	overwrite_selections.clear();

	for (int i = 0; i < 4; i++)
	{
		// TODO: I'm pretty sure this contine would cause bugs if we tried to overwrite only player 1
		// TODO: and not player 0. Right now though GamePrep always overwrites both p0 and p1 so it's fine
		// TODO: The bug would likely happen in the prepareOnlineMatchState, it would overwrite the
		// TODO: wrong players I think
		if (!query.chars[i].is_set)
			continue;

		SlippiPlayerSelections s;
		s.isCharacterSelected = true;
		s.characterId = query.chars[i].char_id;
		s.characterColor = query.chars[i].char_color_id;
		s.isStageSelected = true;
		s.stageId = query.stage_id;
		s.playerIdx = i;

		overwrite_selections.push_back(s);
	}
}

void CEXISlippi::handleGamePrepStepComplete(const SlippiExiTypes::GpCompleteStepQuery &query)
{
	SlippiGamePrepStepResults res;
	res.step_idx = query.step_idx;
	res.char_selection = query.char_selection;
	res.char_color_selection = query.char_color_selection;
	memcpy(res.stage_selections, query.stage_selections, 2);

	if (slippi_netplay)
		slippi_netplay->SendGamePrepStep(res);
}

void CEXISlippi::prepareGamePrepOppStep(const SlippiExiTypes::GpFetchStepQuery &query)
{
	SlippiExiTypes::GpFetchStepResponse resp;

	m_read_queue.clear();

	// Start by indicating not found
	resp.is_found = false;

#ifdef LOCAL_TESTING
	static int delay_count = 0;

	delay_count++;
	if (delay_count >= 90)
	{
		resp.is_found = true;
		resp.is_skip = true; // Will make client just pick the next available options

		delay_count = 0;
	}
#else
	SlippiGamePrepStepResults res;
	if (slippi_netplay && slippi_netplay->GetGamePrepResults(query.step_idx, res))
	{
		// If we have received a response from the opponent, prepare the values for response
		resp.is_found = true;
		resp.is_skip = false;
		resp.char_selection = res.char_selection;
		resp.char_color_selection = res.char_color_selection;
		memcpy(resp.stage_selections, res.stage_selections, 2);
	}
#endif

	auto data_ptr = (u8 *)&resp;
	m_read_queue.insert(m_read_queue.end(), data_ptr, data_ptr + sizeof(SlippiExiTypes::GpFetchStepResponse));
}

void CEXISlippi::handleCompleteSet(const SlippiExiTypes::ReportSetCompletionQuery &query)
{
	auto lastMatchId = recentMmResult.id;
	if (lastMatchId.find("mode.ranked") != std::string::npos)
	{
		INFO_LOG(SLIPPI_ONLINE, "Reporting set completion: %s", lastMatchId.c_str());

		auto userInfo = user->GetUserInfo();

		slprs_exi_device_report_match_completion(slprs_exi_device_ptr, lastMatchId.c_str(), query.endMode);
	}
}

void CEXISlippi::handleGetPlayerSettings()
{
	m_read_queue.clear();

	SlippiExiTypes::GetPlayerSettingsResponse resp = {};

	std::vector<std::vector<std::string>> messagesByPlayer = {
		{}, {}, {}, {}
	};

	// These chat messages will be used when previewing messages
	auto userChatMessages = user->GetUserChatMessages();
	if (userChatMessages.size() == 16)
	{
		messagesByPlayer[0] = userChatMessages;
	}

	// These chat messages will be set when we have an opponent. We load their and our messages
	auto playerInfo = matchmaking->GetPlayerInfo();
	for (auto &player : playerInfo)
	{
		messagesByPlayer[player.port - 1] = player.chatMessages;
	}

	for (int i = 0; i < 4; i++)
	{
		// If any of the users in the chat messages vector have a payload that is incorrect,
		// force that player to the default chat messages. A valid payload is 16 entries.
		if(messagesByPlayer[i].size() != 16)
		{
			messagesByPlayer[i] = user->GetDefaultChatMessages();
		}

		for (int j = 0; j < 16; j++)
		{
			auto str = ConvertStringForGame(messagesByPlayer[i][j], MAX_MESSAGE_LENGTH);
			sprintf(resp.settings[i].chatMessages[j], "%s", str.c_str());
		}
	}

	auto data_ptr = (u8 *)&resp;
	m_read_queue.insert(m_read_queue.end(), data_ptr, data_ptr + sizeof(SlippiExiTypes::GetPlayerSettingsResponse));
}

void CEXISlippi::DMAWrite(u32 _uAddr, u32 _uSize)
{
	u8 *memPtr = Memory::GetPointer(_uAddr);
	// INFO_LOG(SLIPPI, "DMA Write: %x, Size: %d", _uAddr, _uSize);

	u32 bufLoc = 0;

	if (memPtr == nullptr)
	{
		NOTICE_LOG(SLIPPI, "DMA Write was passed an invalid address: %x", _uAddr);
		Dolphin_Debugger::PrintCallstack(LogTypes::LOG_TYPE::SLIPPI, LogTypes::LOG_LEVELS::LNOTICE);
		m_read_queue.clear();
		return;
	}

	u8 byte = memPtr[0];
	if (byte == CMD_RECEIVE_COMMANDS)
	{
		time(&gameStartTime); // Store game start time
		u8 receiveCommandsLen = memPtr[1];
		configureCommands(&memPtr[1], receiveCommandsLen);
		writeToFileAsync(&memPtr[0], receiveCommandsLen + 1, "create");
		bufLoc += receiveCommandsLen + 1;
		g_needInputForFrame = true;

		m_slippiserver->startGame();
		m_slippiserver->write(&memPtr[0], receiveCommandsLen + 1);

		slprs_exi_device_reporter_push_replay_data(slprs_exi_device_ptr, &memPtr[0], receiveCommandsLen + 1);
	}

	if (byte == CMD_MENU_FRAME)
	{
		m_slippiserver->write(&memPtr[0], _uSize);
		g_needInputForFrame = true;
	}

	INFO_LOG(EXPANSIONINTERFACE, "EXI SLIPPI DMAWrite: addr: 0x%08x size: %d, bufLoc:[%02x %02x %02x %02x %02x]",
	         _uAddr, _uSize, memPtr[bufLoc], memPtr[bufLoc + 1], memPtr[bufLoc + 2], memPtr[bufLoc + 3],
	         memPtr[bufLoc + 4]);

	u8 prevCommandByte = 0;

	while (bufLoc < _uSize)
	{
		byte = memPtr[bufLoc];
		// INFO_LOG(SLIPPI, "EXI SLIPPI: Loc: %d, Size: %d, Cmd: 0x%x", bufLoc, _uSize, byte);
		if (!payloadSizes.count(byte))
		{
			// This should never happen. Do something else if it does?
			ERROR_LOG(SLIPPI, "EXI SLIPPI: Invalid command byte: 0x%X. Prev command: 0x%X", byte, prevCommandByte);
			return;
		}

		u32 payloadLen = payloadSizes[byte];
		switch (byte)
		{
		case CMD_RECEIVE_GAME_END:
			writeToFileAsync(&memPtr[bufLoc], payloadLen + 1, "close");
			m_slippiserver->write(&memPtr[bufLoc], payloadLen + 1);
			m_slippiserver->endGame();
			slprs_exi_device_reporter_push_replay_data(slprs_exi_device_ptr, &memPtr[bufLoc], payloadLen + 1);
			break;
		case CMD_PREPARE_REPLAY:
			// log.open("log.txt");
			prepareGameInfo(&memPtr[bufLoc + 1]);
			break;
		case CMD_READ_FRAME:
			prepareFrameData(&memPtr[bufLoc + 1]);
			break;
		case CMD_FRAME_BOOKEND:
			g_needInputForFrame = true;
			writeToFileAsync(&memPtr[bufLoc], payloadLen + 1, "");
			m_slippiserver->write(&memPtr[bufLoc], payloadLen + 1);
			slprs_exi_device_reporter_push_replay_data(slprs_exi_device_ptr, &memPtr[bufLoc], payloadLen + 1);
			break;
		case CMD_IS_STOCK_STEAL:
			prepareIsStockSteal(&memPtr[bufLoc + 1]);
			break;
		case CMD_IS_FILE_READY:
			prepareIsFileReady();
			break;
		case CMD_GET_GECKO_CODES:
			m_read_queue.clear();
			m_read_queue.insert(m_read_queue.begin(), geckoList.begin(), geckoList.end());
			break;
		case CMD_ONLINE_INPUTS:
			handleOnlineInputs(&memPtr[bufLoc + 1]);
			break;
		case CMD_CAPTURE_SAVESTATE:
			handleCaptureSavestate(&memPtr[bufLoc + 1]);
			break;
		case CMD_LOAD_SAVESTATE:
			handleLoadSavestate(&memPtr[bufLoc + 1]);
			break;
		case CMD_GET_MATCH_STATE:
			prepareOnlineMatchState();
			break;
		case CMD_FIND_OPPONENT:
			startFindMatch(&memPtr[bufLoc + 1]);
			break;
		case CMD_SET_MATCH_SELECTIONS:
			setMatchSelections(&memPtr[bufLoc + 1]);
			break;
		case CMD_FILE_LENGTH:
			prepareFileLength(&memPtr[bufLoc + 1]);
			break;
		case CMD_FETCH_CODE_SUGGESTION:
			handleNameEntryLoad(&memPtr[bufLoc + 1]);
			break;
		case CMD_FILE_LOAD:
			prepareFileLoad(&memPtr[bufLoc + 1]);
			break;
		case CMD_PREMADE_TEXT_LENGTH:
			preparePremadeTextLength(&memPtr[bufLoc + 1]);
			break;
		case CMD_PREMADE_TEXT_LOAD:
			preparePremadeTextLoad(&memPtr[bufLoc + 1]);
			break;
		case CMD_OPEN_LOGIN:
			handleLogInRequest();
			break;
		case CMD_LOGOUT:
			handleLogOutRequest();
			break;
		case CMD_GET_ONLINE_STATUS:
			prepareOnlineStatus();
			break;
		case CMD_CLEANUP_CONNECTION:
			handleConnectionCleanup();
			break;
		case CMD_LOG_MESSAGE:
			logMessageFromGame(&memPtr[bufLoc + 1]);
			break;
		case CMD_SEND_CHAT_MESSAGE:
			handleChatMessage(&memPtr[bufLoc + 1]);
			break;
		case CMD_UPDATE:
			handleUpdateAppRequest();
			break;
		case CMD_GET_NEW_SEED:
			prepareNewSeed();
			break;
		case CMD_REPORT_GAME:
			handleReportGame(SlippiExiTypes::Convert<SlippiExiTypes::ReportGameQuery>(&memPtr[bufLoc]));
			break;
		case CMD_GCT_LENGTH:
			prepareGctLength();
			break;
		case CMD_GCT_LOAD:
			prepareGctLoad(&memPtr[bufLoc + 1]);
			ConfigureJukebox();
			break;
		case CMD_GET_DELAY:
			prepareDelayResponse();
			break;
		case CMD_OVERWRITE_SELECTIONS:
			handleOverwriteSelections(
			    SlippiExiTypes::Convert<SlippiExiTypes::OverwriteSelectionsQuery>(&memPtr[bufLoc]));
			break;
		case CMD_GP_FETCH_STEP:
			prepareGamePrepOppStep(SlippiExiTypes::Convert<SlippiExiTypes::GpFetchStepQuery>(&memPtr[bufLoc]));
			break;
		case CMD_GP_COMPLETE_STEP:
			handleGamePrepStepComplete(SlippiExiTypes::Convert<SlippiExiTypes::GpCompleteStepQuery>(&memPtr[bufLoc]));
			break;
		case CMD_REPORT_SET_COMPLETE:
			handleCompleteSet(SlippiExiTypes::Convert<SlippiExiTypes::ReportSetCompletionQuery>(&memPtr[bufLoc]));
			break;
		case CMD_GET_PLAYER_SETTINGS:
			handleGetPlayerSettings();
			break;
		case CMD_PLAY_MUSIC:
		{
			auto args = SlippiExiTypes::Convert<SlippiExiTypes::PlayMusicQuery>(&memPtr[bufLoc]);
			slprs_jukebox_start_song(slprs_exi_device_ptr, args.offset, args.size);
			break;
		}
		case CMD_STOP_MUSIC:
			slprs_jukebox_stop_music(slprs_exi_device_ptr);
			break;
		case CMD_CHANGE_MUSIC_VOLUME:
		{
			auto args = SlippiExiTypes::Convert<SlippiExiTypes::ChangeMusicVolumeQuery>(&memPtr[bufLoc]);
			slprs_jukebox_set_melee_music_volume(slprs_exi_device_ptr, args.volume);
			break;
		}
		default:
			writeToFileAsync(&memPtr[bufLoc], payloadLen + 1, "");
			m_slippiserver->write(&memPtr[bufLoc], payloadLen + 1);
			slprs_exi_device_reporter_push_replay_data(slprs_exi_device_ptr, &memPtr[bufLoc], payloadLen + 1);
			break;
		}

		prevCommandByte = byte;
		bufLoc += payloadLen + 1;
	}
}

void CEXISlippi::DMARead(u32 addr, u32 size)
{
	if (m_read_queue.empty())
	{
		ERROR_LOG(SLIPPI, "EXI SLIPPI DMARead: Empty");
		return;
	}

	m_read_queue.resize(size, 0); // Resize response array to make sure it's all full/allocated

	auto queueAddr = &m_read_queue[0];
	INFO_LOG(EXPANSIONINTERFACE, "EXI SLIPPI DMARead: addr: 0x%08x size: %d, startResp: [%02x %02x %02x %02x %02x]",
	         addr, size, queueAddr[0], queueAddr[1], queueAddr[2], queueAddr[3], queueAddr[4]);

	// Copy buffer data to memory
	Memory::CopyToEmu(addr, queueAddr, size);
}

// Configures (or reconfigures) the Jukebox by calling over the C FFI boundary.
//
// This method can also be called, indirectly, from the Settings panel.
void CEXISlippi::ConfigureJukebox()
{
#ifndef IS_PLAYBACK
	// Exclusive WASAPI and the Jukebox do not play nicely, so we just don't bother enabling
	// the Jukebox in that scenario - why bother doing the processing work when it's not even
	// possible to play it?
#ifdef _WIN32
	std::string backend = SConfig::GetInstance().sBackend;
	if (backend.find(BACKEND_EXCLUSIVE_WASAPI) != std::string::npos)
	{
		return;
	}
#endif

	bool jukeboxEnabled = SConfig::GetInstance().bSlippiJukeboxEnabled;
	int systemVolume = SConfig::GetInstance().m_IsMuted ? 0 : SConfig::GetInstance().m_Volume;
	int jukeboxVolume = SConfig::GetInstance().iSlippiJukeboxVolume;

	slprs_exi_device_configure_jukebox(slprs_exi_device_ptr, jukeboxEnabled, systemVolume, jukeboxVolume);
#endif
}

void CEXISlippi::SetJukeboxDolphinSystemVolume()
{
	int systemVolume = SConfig::GetInstance().m_IsMuted ? 0 : SConfig::GetInstance().m_Volume;
	slprs_jukebox_set_dolphin_system_volume(slprs_exi_device_ptr, systemVolume);
}

void CEXISlippi::SetJukeboxDolphinMusicVolume()
{
	int jukeboxVolume = SConfig::GetInstance().iSlippiJukeboxVolume;
	slprs_jukebox_set_dolphin_music_volume(slprs_exi_device_ptr, jukeboxVolume);
}

bool CEXISlippi::IsPresent() const
{
	return true;
}

void CEXISlippi::TransferByte(u8 &byte) {}<|MERGE_RESOLUTION|>--- conflicted
+++ resolved
@@ -2767,10 +2767,6 @@
 
 	if (slippi_netplay)
 	{
-<<<<<<< HEAD
-=======
-		auto userInfo = user->GetUserInfo();
->>>>>>> fd56f15e
 		auto packet = std::make_unique<sf::Packet>();
 		//		OSD::AddMessage("[Me]: "+ msg, OSD::Duration::VERY_LONG, OSD::Color::YELLOW);
 		slippi_netplay->remoteSentChatMessageId = messageId;
