// Copyright 2017 Dolphin Emulator Project
// Licensed under GPLv2+
// Refer to the license.txt file included.

#include "Core/Debugger/Debugger_SymbolMap.h"

#include <SlippiGame.h>
#include "Core/Slippi/SlippiReplayComm.h"
#include "Core/Slippi/SlippiPlayback.h"
#include <semver/include/semver200.h>
#include <utility> // std::move


#include "Common/CommonPaths.h"
#include "Common/CommonTypes.h"
#include "Common/Logging/Log.h"
<<<<<<< HEAD
=======
#include "Common/MemoryUtil.h"
#include "Common/MsgHandler.h"
#include "Common/StringUtil.h"
#include "Common/Thread.h"
>>>>>>> c2aa0038
#include "Core/HW/Memmap.h"

#include "Core/NetPlayClient.h"
#include "Core/Core.h"
#include "Core/CoreTiming.h"

#include "Core/HW/EXI_DeviceSlippi.h"
#include "Core/HW/SystemTimers.h"
#include "Core/State.h"

// Not clean but idk a better way atm
//#ifndef LINUX_LOCAL_DEV
#include "DolphinWX/Frame.h"
#include "DolphinWX/Main.h"
//#endif

#define FRAME_INTERVAL 900
#define SLEEP_TIME_MS 8
#define WRITE_FILE_SLEEP_TIME_MS 85

//#define LOCAL_TESTING
//#define CREATE_DIFF_FILES

static std::unordered_map<u8, std::string> slippi_names;
static std::unordered_map<u8, std::string> slippi_connect_codes;

extern std::unique_ptr<SlippiPlaybackStatus> g_playbackStatus;
extern std::unique_ptr<SlippiReplayComm> g_replayComm;

template <typename T> bool isFutureReady(std::future<T> &t)
{
	return t.wait_for(std::chrono::seconds(0)) == std::future_status::ready;
}

std::vector<u8> uint16ToVector(u16 num)
{
	u8 byte0 = num >> 8;
	u8 byte1 = num & 0xFF;

	return std::vector<u8>({byte0, byte1});
}

std::vector<u8> uint32ToVector(u32 num)
{
	u8 byte0 = num >> 24;
	u8 byte1 = (num & 0xFF0000) >> 16;
	u8 byte2 = (num & 0xFF00) >> 8;
	u8 byte3 = num & 0xFF;

	return std::vector<u8>({byte0, byte1, byte2, byte3});
}

std::vector<u8> int32ToVector(int32_t num)
{
	u8 byte0 = num >> 24;
	u8 byte1 = (num & 0xFF0000) >> 16;
	u8 byte2 = (num & 0xFF00) >> 8;
	u8 byte3 = num & 0xFF;

	return std::vector<u8>({byte0, byte1, byte2, byte3});
}

void appendWordToBuffer(std::vector<u8> *buf, u32 word)
{
	auto wordVector = uint32ToVector(word);
	buf->insert(buf->end(), wordVector.begin(), wordVector.end());
}

void appendHalfToBuffer(std::vector<u8> *buf, u16 word)
{
	auto halfVector = uint16ToVector(word);
	buf->insert(buf->end(), halfVector.begin(), halfVector.end());
}

CEXISlippi::CEXISlippi()
{
	INFO_LOG(SLIPPI, "EXI SLIPPI Constructor called.");

	user = std::make_unique<SlippiUser>();
	g_playbackStatus = std::make_unique<SlippiPlaybackStatus>();
	matchmaking = std::make_unique<SlippiMatchmaking>(user.get());
	gameFileLoader = std::make_unique<SlippiGameFileLoader>();
	g_replayComm = std::make_unique<SlippiReplayComm>();

	generator = std::default_random_engine(Common::Timer::GetTimeMs());

	// Loggers will check 5 bytes, make sure we own that memory
	m_read_queue.reserve(5);

	// Initialize local selections to empty
	localSelections.Reset();

	// Update user file and then listen for User
	user->UpdateFile();
	user->ListenForLogIn();

#ifdef CREATE_DIFF_FILES
	// MnMaAll.usd
	std::string origStr;
	std::string modifiedStr;
	File::ReadFileToString("C:\\Users\\Jas\\Documents\\Melee\\Textures\\Slippi\\MainMenu\\MnMaAll.usd", origStr);
	File::ReadFileToString("C:\\Users\\Jas\\Documents\\Melee\\Textures\\Slippi\\MainMenu\\MnMaAll-new.usd",
	                       modifiedStr);
	std::vector<u8> orig(origStr.begin(), origStr.end());
	std::vector<u8> modified(modifiedStr.begin(), modifiedStr.end());
	auto diff = processDiff(orig, modified);
	File::WriteStringToFile(diff, "C:\\Users\\Jas\\Documents\\Melee\\Textures\\Slippi\\MainMenu\\MnMaAll.usd.diff");
	File::WriteStringToFile(diff, "C:\\Dolphin\\IshiiDev\\Sys\\GameFiles\\GALE01\\MnMaAll.usd.diff");

	// MnExtAll.usd
	File::ReadFileToString("C:\\Users\\Jas\\Documents\\Melee\\Textures\\Slippi\\CSS\\MnExtAll.usd", origStr);
	File::ReadFileToString("C:\\Users\\Jas\\Documents\\Melee\\Textures\\Slippi\\CSS\\MnExtAll-new.usd", modifiedStr);
	orig = std::vector<u8>(origStr.begin(), origStr.end());
	modified = std::vector<u8>(modifiedStr.begin(), modifiedStr.end());
	diff = processDiff(orig, modified);
	File::WriteStringToFile(diff, "C:\\Users\\Jas\\Documents\\Melee\\Textures\\Slippi\\CSS\\MnExtAll.usd.diff");
	File::WriteStringToFile(diff, "C:\\Dolphin\\IshiiDev\\Sys\\GameFiles\\GALE01\\MnExtAll.usd.diff");

	// SdMenu.usd
	File::ReadFileToString("C:\\Users\\Jas\\Documents\\Melee\\Textures\\Slippi\\MainMenu\\SdMenu.usd", origStr);
	File::ReadFileToString("C:\\Users\\Jas\\Documents\\Melee\\Textures\\Slippi\\MainMenu\\SdMenu-new.usd", modifiedStr);
	orig = std::vector<u8>(origStr.begin(), origStr.end());
	modified = std::vector<u8>(modifiedStr.begin(), modifiedStr.end());
	diff = processDiff(orig, modified);
	File::WriteStringToFile(diff, "C:\\Users\\Jas\\Documents\\Melee\\Textures\\Slippi\\MainMenu\\SdMenu.usd.diff");
	File::WriteStringToFile(diff, "C:\\Dolphin\\IshiiDev\\Sys\\GameFiles\\GALE01\\SdMenu.usd.diff");

	// Japanese Files
	// MnMaAll.dat
	File::ReadFileToString("C:\\Users\\Jas\\Documents\\Melee\\Textures\\Slippi\\MainMenu\\MnMaAll.dat", origStr);
	File::ReadFileToString("C:\\Users\\Jas\\Documents\\Melee\\Textures\\Slippi\\MainMenu\\MnMaAll-new.dat",
	                       modifiedStr);
	orig = std::vector<u8>(origStr.begin(), origStr.end());
	modified = std::vector<u8>(modifiedStr.begin(), modifiedStr.end());
	diff = processDiff(orig, modified);
	File::WriteStringToFile(diff, "C:\\Users\\Jas\\Documents\\Melee\\Textures\\Slippi\\MainMenu\\MnMaAll.dat.diff");
	File::WriteStringToFile(diff, "C:\\Dolphin\\IshiiDev\\Sys\\GameFiles\\GALE01\\MnMaAll.dat.diff");

	// MnExtAll.dat
	File::ReadFileToString("C:\\Users\\Jas\\Documents\\Melee\\Textures\\Slippi\\CSS\\MnExtAll.dat", origStr);
	File::ReadFileToString("C:\\Users\\Jas\\Documents\\Melee\\Textures\\Slippi\\CSS\\MnExtAll-new.dat", modifiedStr);
	orig = std::vector<u8>(origStr.begin(), origStr.end());
	modified = std::vector<u8>(modifiedStr.begin(), modifiedStr.end());
	diff = processDiff(orig, modified);
	File::WriteStringToFile(diff, "C:\\Users\\Jas\\Documents\\Melee\\Textures\\Slippi\\CSS\\MnExtAll.dat.diff");
	File::WriteStringToFile(diff, "C:\\Dolphin\\IshiiDev\\Sys\\GameFiles\\GALE01\\MnExtAll.dat.diff");

	// SdMenu.dat
	File::ReadFileToString("C:\\Users\\Jas\\Documents\\Melee\\Textures\\Slippi\\MainMenu\\SdMenu.dat", origStr);
	File::ReadFileToString("C:\\Users\\Jas\\Documents\\Melee\\Textures\\Slippi\\MainMenu\\SdMenu-new.dat", modifiedStr);
	orig = std::vector<u8>(origStr.begin(), origStr.end());
	modified = std::vector<u8>(modifiedStr.begin(), modifiedStr.end());
	diff = processDiff(orig, modified);
	File::WriteStringToFile(diff, "C:\\Users\\Jas\\Documents\\Melee\\Textures\\Slippi\\MainMenu\\SdMenu.dat.diff");
	File::WriteStringToFile(diff, "C:\\Dolphin\\IshiiDev\\Sys\\GameFiles\\GALE01\\SdMenu.dat.diff");

	// TEMP - Restore orig
	// std::string stateString;
	// decoder.Decode((char *)orig.data(), orig.size(), diff, &stateString);
	// File::WriteStringToFile(stateString,
	//                        "C:\\Users\\Jas\\Documents\\Melee\\Textures\\Slippi\\MainMenu\\MnMaAll-restored.usd");
#endif
}

CEXISlippi::~CEXISlippi()
{
	u8 empty[1];

	// Closes file gracefully to prevent file corruption when emulation
	// suddenly stops. This would happen often on netplay when the opponent
	// would close the emulation before the file successfully finished writing
	writeToFileAsync(&empty[0], 0, "close");
	writeThreadRunning = false;
	if (m_fileWriteThread.joinable())
	{
		m_fileWriteThread.join();
	}

	localSelections.Reset();
}

void CEXISlippi::configureCommands(u8 *payload, u8 length)
{
	for (int i = 1; i < length; i += 3)
	{
		// Go through the receive commands payload and set up other commands
		u8 commandByte = payload[i];
		u32 commandPayloadSize = payload[i + 1] << 8 | payload[i + 2];
		payloadSizes[commandByte] = commandPayloadSize;
	}
}

void CEXISlippi::updateMetadataFields(u8 *payload, u32 length)
{
	if (length <= 0 || payload[0] != CMD_RECEIVE_POST_FRAME_UPDATE)
	{
		// Only need to update if this is a post frame update
		return;
	}

	// Keep track of last frame
	lastFrame = payload[1] << 24 | payload[2] << 16 | payload[3] << 8 | payload[4];

	// Keep track of character usage
	u8 playerIndex = payload[5];
	u8 internalCharacterId = payload[7];
	if (!characterUsage.count(playerIndex) || !characterUsage[playerIndex].count(internalCharacterId))
	{
		characterUsage[playerIndex][internalCharacterId] = 0;
	}
	characterUsage[playerIndex][internalCharacterId] += 1;
}

std::unordered_map<u8, std::string> CEXISlippi::getNetplayNames()
{
	std::unordered_map<u8, std::string> names;

	if (slippi_names.size())
	{
		names = slippi_names;
	}

	else if (netplay_client && netplay_client->IsConnected())
	{
		auto netplayPlayers = netplay_client->GetPlayers();
		for (auto it = netplayPlayers.begin(); it != netplayPlayers.end(); ++it)
		{
			auto player = *it;
			u8 portIndex = netplay_client->FindPlayerPad(player);
			if (portIndex < 0)
			{
				continue;
			}

			names[portIndex] = player->name;
		}
	}

	return names;
}

std::vector<u8> CEXISlippi::generateMetadata()
{
	std::vector<u8> metadata({'U', 8, 'm', 'e', 't', 'a', 'd', 'a', 't', 'a', '{'});

	// TODO: Abstract out UBJSON functions to make this cleaner

	// Add game start time
	u8 dateTimeStrLength = sizeof "2011-10-08T07:07:09Z";
	std::vector<char> dateTimeBuf(dateTimeStrLength);
	strftime(&dateTimeBuf[0], dateTimeStrLength, "%FT%TZ", gmtime(&gameStartTime));
	dateTimeBuf.pop_back(); // Removes the \0 from the back of string
	metadata.insert(metadata.end(), {'U', 7, 's', 't', 'a', 'r', 't', 'A', 't', 'S', 'U', (u8)dateTimeBuf.size()});
	metadata.insert(metadata.end(), dateTimeBuf.begin(), dateTimeBuf.end());

	// Add game duration
	std::vector<u8> lastFrameToWrite = int32ToVector(lastFrame);
	metadata.insert(metadata.end(), {'U', 9, 'l', 'a', 's', 't', 'F', 'r', 'a', 'm', 'e', 'l'});
	metadata.insert(metadata.end(), lastFrameToWrite.begin(), lastFrameToWrite.end());

	// Add players elements to metadata, one per player index
	metadata.insert(metadata.end(), {'U', 7, 'p', 'l', 'a', 'y', 'e', 'r', 's', '{'});

	auto playerNames = getNetplayNames();

	for (auto it = characterUsage.begin(); it != characterUsage.end(); ++it)
	{
		auto playerIndex = it->first;
		auto playerCharacterUsage = it->second;

		metadata.push_back('U');
		std::string playerIndexStr = std::to_string(playerIndex);
		metadata.push_back((u8)playerIndexStr.length());
		metadata.insert(metadata.end(), playerIndexStr.begin(), playerIndexStr.end());
		metadata.push_back('{');

		// Add names element for this player
		metadata.insert(metadata.end(), {'U', 5, 'n', 'a', 'm', 'e', 's', '{'});

		if (playerNames.count(playerIndex))
		{
			auto playerName = playerNames[playerIndex];
			// Add netplay element for this player name
			metadata.insert(metadata.end(), {'U', 7, 'n', 'e', 't', 'p', 'l', 'a', 'y', 'S', 'U'});
			metadata.push_back((u8)playerName.length());
			metadata.insert(metadata.end(), playerName.begin(), playerName.end());
		}

		if (slippi_connect_codes.count(playerIndex))
		{
			auto connectCode = slippi_connect_codes[playerIndex];
			// Add connection code element for this player name
			metadata.insert(metadata.end(), {'U', 4, 'c', 'o', 'd', 'e', 'S', 'U'});
			metadata.push_back((u8)connectCode.length());
			metadata.insert(metadata.end(), connectCode.begin(), connectCode.end());
		}

		metadata.push_back('}'); // close names

		// Add character element for this player
		metadata.insert(metadata.end(), {'U', 10, 'c', 'h', 'a', 'r', 'a', 'c', 't', 'e', 'r', 's', '{'});
		for (auto it2 = playerCharacterUsage.begin(); it2 != playerCharacterUsage.end(); ++it2)
		{
			metadata.push_back('U');
			std::string internalCharIdStr = std::to_string(it2->first);
			metadata.push_back((u8)internalCharIdStr.length());
			metadata.insert(metadata.end(), internalCharIdStr.begin(), internalCharIdStr.end());

			metadata.push_back('l');
			std::vector<u8> frameCount = uint32ToVector(it2->second);
			metadata.insert(metadata.end(), frameCount.begin(), frameCount.end());
		}
		metadata.push_back('}'); // close characters

		metadata.push_back('}'); // close player
	}
	metadata.push_back('}');

	// Indicate this was played on dolphin
	metadata.insert(metadata.end(),
	                {'U', 8, 'p', 'l', 'a', 'y', 'e', 'd', 'O', 'n', 'S', 'U', 7, 'd', 'o', 'l', 'p', 'h', 'i', 'n'});

	metadata.push_back('}');
	return metadata;
}

void CEXISlippi::writeToFileAsync(u8 *payload, u32 length, std::string fileOption)
{
	if (!SConfig::GetInstance().m_slippiSaveReplays) {
		return;
	}

	if (fileOption == "create" && !writeThreadRunning)
	{
		WARN_LOG(SLIPPI, "Creating file write thread...");
		writeThreadRunning = true;
		m_fileWriteThread = std::thread(&CEXISlippi::FileWriteThread, this);
	}

	if (!writeThreadRunning)
	{
		return;
	}

	std::vector<u8> payloadData;
	payloadData.insert(payloadData.end(), payload, payload + length);

	auto writeMsg = std::make_unique<WriteMessage>();
	writeMsg->data = payloadData;
	writeMsg->operation = fileOption;

	fileWriteQueue.Push(std::move(writeMsg));
}

void CEXISlippi::FileWriteThread(void)
{
	while (writeThreadRunning || !fileWriteQueue.Empty())
	{
		// Process all messages
		while (!fileWriteQueue.Empty())
		{
			writeToFile(std::move(fileWriteQueue.Front()));
			fileWriteQueue.Pop();

			Common::SleepCurrentThread(0);
		}

		Common::SleepCurrentThread(WRITE_FILE_SLEEP_TIME_MS);
	}
}

void CEXISlippi::writeToFile(std::unique_ptr<WriteMessage> msg)
{
	if (!msg)
	{
		ERROR_LOG(SLIPPI, "Unexpected error: write message is falsy.");
		return;
	}

	u8 *payload = &msg->data[0];
	u32 length = (u32)msg->data.size();
	std::string fileOption = msg->operation;

	std::vector<u8> dataToWrite;
	if (fileOption == "create")
	{
		// If the game sends over option 1 that means a file should be created
		createNewFile();

		// Start ubjson file and prepare the "raw" element that game
		// data output will be dumped into. The size of the raw output will
		// be initialized to 0 until all of the data has been received
		std::vector<u8> headerBytes({'{', 'U', 3, 'r', 'a', 'w', '[', '$', 'U', '#', 'l', 0, 0, 0, 0});
		dataToWrite.insert(dataToWrite.end(), headerBytes.begin(), headerBytes.end());

		// Used to keep track of how many bytes have been written to the file
		writtenByteCount = 0;

		// Used to track character usage (sheik/zelda)
		characterUsage.clear();

		// Reset lastFrame
		lastFrame = Slippi::GAME_FIRST_FRAME;

		// Get display names and connection codes from slippi netplay client
		if (slippi_netplay)
		{
			auto matchInfo = slippi_netplay->GetMatchInfo();

			SlippiPlayerSelections lps = matchInfo->localPlayerSelections;
			SlippiPlayerSelections rps = matchInfo->remotePlayerSelections;

			auto isDecider = slippi_netplay->IsDecider();
			int local_port = isDecider ? 0 : 1;
			int remote_port = isDecider ? 1 : 0;

			slippi_names[local_port] = lps.playerName;
			slippi_connect_codes[local_port] = lps.connectCode;
			slippi_names[remote_port] = rps.playerName;
			slippi_connect_codes[remote_port] = rps.connectCode;
		}
	}

	// If no file, do nothing
	if (!m_file)
	{
		return;
	}

	// Update fields relevant to generating metadata at the end
	updateMetadataFields(payload, length);

	// Add the payload to data to write
	dataToWrite.insert(dataToWrite.end(), payload, payload + length);
	writtenByteCount += length;

	// If we are going to close the file, generate data to complete the UBJSON file
	if (fileOption == "close")
	{
		// This option indicates we are done sending over body
		std::vector<u8> closingBytes = generateMetadata();
		closingBytes.push_back('}');
		dataToWrite.insert(dataToWrite.end(), closingBytes.begin(), closingBytes.end());

		// Reset display names and connect codes retrieved from netplay client
		slippi_names.clear();
		slippi_connect_codes.clear();
	}

	// Write data to file
	bool result = m_file.WriteBytes(&dataToWrite[0], dataToWrite.size());
	if (!result)
	{
		ERROR_LOG(EXPANSIONINTERFACE, "Failed to write data to file.");
	}

	// If file should be closed, close it
	if (fileOption == "close")
	{
		// Write the number of bytes for the raw output
		std::vector<u8> sizeBytes = uint32ToVector(writtenByteCount);
		m_file.Seek(11, 0);
		m_file.WriteBytes(&sizeBytes[0], sizeBytes.size());

		// Close file
		closeFile();
	}
}

void CEXISlippi::createNewFile()
{
	if (m_file)
	{
		// If there's already a file open, close that one
		closeFile();
	}

	std::string dirpath = SConfig::GetInstance().m_strSlippiReplayDir;

	// Remove a trailing / or \\ if the user managed to have that in their config
	char dirpathEnd = dirpath.back();
	if (dirpathEnd == '/' || dirpathEnd == '\\') {
		dirpath.pop_back();
	}

	// First, ensure that the root Slippi replay directory is created
	File::CreateFullPath(dirpath + "/");

	// Now we have a dir such as /home/Replays but we need to make one such 
	// as /home/Replays/2020-06 if month categorization is enabled
	if (SConfig::GetInstance().m_slippiReplayMonthFolders) {
		dirpath.push_back('/');

		// Append YYYY-MM to the directory path
		uint8_t yearMonthStrLength = sizeof "2020-06";
		std::vector<char> yearMonthBuf(yearMonthStrLength);
		strftime(&yearMonthBuf[0], yearMonthStrLength, "%Y-%m", localtime(&gameStartTime));

		std::string yearMonth(&yearMonthBuf[0]);
		dirpath.append(yearMonth);

		// Ensure that the subfolder directory is created
		File::CreateDir(dirpath);
	}

	std::string filepath = dirpath + DIR_SEP + generateFileName();
	INFO_LOG(SLIPPI, "EXI_DeviceSlippi.cpp: Creating new replay file %s", filepath.c_str());

#ifdef _WIN32
	m_file = File::IOFile(filepath, "wb", _SH_DENYWR);
#else
	m_file = File::IOFile(filepath, "wb");
#endif

	if (!m_file) {
		PanicAlertT("Could not create .slp replay file [%s].\n\n"
					"The replay folder's path might be invalid, or you might "
					"not have permission to write to it.\n\n"
					"You can change the replay folder in Config > GameCube > "
					"Slippi Replay Settings.",
					filepath.c_str());
	}
}

std::string CEXISlippi::generateFileName()
{
	// Add game start time
	u8 dateTimeStrLength = sizeof "20171015T095717";
	std::vector<char> dateTimeBuf(dateTimeStrLength);
	strftime(&dateTimeBuf[0], dateTimeStrLength, "%Y%m%dT%H%M%S", localtime(&gameStartTime));

	std::string str(&dateTimeBuf[0]);
	return StringFromFormat("Game_%s.slp", str.c_str());
}

void CEXISlippi::closeFile()
{
	if (!m_file)
	{
		// If we have no file or payload is not game end, do nothing
		return;
	}

	// If this is the end of the game end payload, reset the file so that we create a new one
	m_file.Close();
	m_file = nullptr;
}

void CEXISlippi::prepareGameInfo(u8 *payload)
{
	// Since we are prepping new data, clear any existing data
	m_read_queue.clear();

	if (!m_current_game)
	{
		// Do nothing if we don't have a game loaded
		return;
	}

	if (!m_current_game->AreSettingsLoaded())
	{
		m_read_queue.push_back(0);
		return;
	}

	// Return success code
	m_read_queue.push_back(1);

	// Prepare playback savestate payload
	playbackSavestatePayload.clear();
	appendWordToBuffer(&playbackSavestatePayload, 0); // This space will be used to set frame index
	int bkpPos = 0;
	while ((*(u32 *)(&payload[bkpPos * 8])) != 0)
	{
		bkpPos += 1;
	}
	playbackSavestatePayload.insert(playbackSavestatePayload.end(), payload, payload + (bkpPos * 8 + 4));

	Slippi::GameSettings *settings = m_current_game->GetSettings();

	// Start in Fast Forward if this is mirrored
	auto replayCommSettings = g_replayComm->getSettings();
	if (!g_playbackStatus->isHardFFW)
		g_playbackStatus->isHardFFW = replayCommSettings.mode == "mirror";
	g_playbackStatus->lastFFWFrame = INT_MIN;

	// Build a word containing the stage and the presence of the characters
	u32 randomSeed = settings->randomSeed;
	appendWordToBuffer(&m_read_queue, randomSeed);

	// This is kinda dumb but we need to handle the case where a player transforms
	// into sheik/zelda immediately. This info is not stored in the game info header
	// and so let's overwrite those values
	int player1Pos = 24; // This is the index of the first players character info
	std::array<u32, Slippi::GAME_INFO_HEADER_SIZE> gameInfoHeader = settings->header;
	for (int i = 0; i < 4; i++)
	{
		// check if this player is actually in the game
		bool playerExists = m_current_game->DoesPlayerExist(i);
		if (!playerExists)
		{
			continue;
		}

		// check if the player is playing sheik or zelda
		u8 externalCharId = settings->players[i].characterId;
		if (externalCharId != 0x12 && externalCharId != 0x13)
		{
			continue;
		}

		// this is the position in the array that this player's character info is stored
		int pos = player1Pos + (9 * i);

		// here we have determined the player is playing sheik or zelda...
		// at this point let's overwrite the player's character with the one
		// that they are playing
		gameInfoHeader[pos] &= 0x00FFFFFF;
		gameInfoHeader[pos] |= externalCharId << 24;
	}

	// Write entire header to game
	for (int i = 0; i < Slippi::GAME_INFO_HEADER_SIZE; i++)
	{
		appendWordToBuffer(&m_read_queue, gameInfoHeader[i]);
	}

	// Write UCF toggles
	std::array<u32, Slippi::UCF_TOGGLE_SIZE> ucfToggles = settings->ucfToggles;
	for (int i = 0; i < Slippi::UCF_TOGGLE_SIZE; i++)
	{
		appendWordToBuffer(&m_read_queue, ucfToggles[i]);
	}

	// Write nametags
	for (int i = 0; i < 4; i++)
	{
		auto player = settings->players[i];
		for (int j = 0; j < Slippi::NAMETAG_SIZE; j++)
		{
			appendHalfToBuffer(&m_read_queue, player.nametag[j]);
		}
	}

	// Write PAL byte
	m_read_queue.push_back(settings->isPAL);

	// Get replay version numbers
	auto replayVersion = m_current_game->GetVersion();
	auto majorVersion = replayVersion[0];
	auto minorVersion = replayVersion[1];

	// Write PS pre-load byte
	auto shouldPreloadPs = majorVersion > 1 || (majorVersion == 1 && minorVersion > 2);
	m_read_queue.push_back(shouldPreloadPs);

	// Write PS Frozen byte
	m_read_queue.push_back(settings->isFrozenPS);

	// Return the size of the gecko code list
	prepareGeckoList();
	appendWordToBuffer(&m_read_queue, (u32)geckoList.size());

	// Initialize frame sequence index value for reading rollbacks
	frameSeqIdx = 0;

	if (replayCommSettings.rollbackDisplayMethod != "off")
	{
		// Prepare savestates
		availableSavestates.clear();
		activeSavestates.clear();

		// Prepare savestates for online play
		for (int i = 0; i < ROLLBACK_MAX_FRAMES; i++)
		{
			availableSavestates.push_back(std::make_unique<SlippiSavestate>());
		}
	}
	else
	{
		// Prepare savestates
		availableSavestates.clear();
		activeSavestates.clear();

		// Add savestate for testing
		availableSavestates.push_back(std::make_unique<SlippiSavestate>());
	}

	// Reset playback frame to begining
	g_playbackStatus->currentPlaybackFrame = Slippi::GAME_FIRST_FRAME;

	// Initialize replay related threads
	if (replayCommSettings.mode == "normal" || replayCommSettings.mode == "queue")
	{
		g_playbackStatus->startThreads();
	}
}

void CEXISlippi::prepareGeckoList()
{
	// TODO: How do I move this somewhere else?
	// This contains all of the codes required to play legacy replays (UCF, PAL, Frz Stadium)
	static std::vector<u8> defaultCodeList = {
	    0xC2, 0x0C, 0x9A, 0x44, 0x00, 0x00, 0x00, 0x2F, // #External/UCF + Arduino Toggle UI/UCF/UCF 0.74
	                                                    // Dashback - Check for Toggle.asm
	    0xD0, 0x1F, 0x00, 0x2C, 0x88, 0x9F, 0x06, 0x18, 0x38, 0x62, 0xF2, 0x28, 0x7C, 0x63, 0x20, 0xAE, 0x2C, 0x03,
	    0x00, 0x01, 0x41, 0x82, 0x00, 0x14, 0x38, 0x62, 0xF2, 0x2C, 0x7C, 0x63, 0x20, 0xAE, 0x2C, 0x03, 0x00, 0x01,
	    0x40, 0x82, 0x01, 0x50, 0x7C, 0x08, 0x02, 0xA6, 0x90, 0x01, 0x00, 0x04, 0x94, 0x21, 0xFF, 0x50, 0xBE, 0x81,
	    0x00, 0x08, 0x48, 0x00, 0x01, 0x21, 0x7F, 0xC8, 0x02, 0xA6, 0xC0, 0x3F, 0x08, 0x94, 0xC0, 0x5E, 0x00, 0x00,
	    0xFC, 0x01, 0x10, 0x40, 0x40, 0x82, 0x01, 0x18, 0x80, 0x8D, 0xAE, 0xB4, 0xC0, 0x3F, 0x06, 0x20, 0xFC, 0x20,
	    0x0A, 0x10, 0xC0, 0x44, 0x00, 0x3C, 0xFC, 0x01, 0x10, 0x40, 0x41, 0x80, 0x01, 0x00, 0x88, 0x7F, 0x06, 0x70,
	    0x2C, 0x03, 0x00, 0x02, 0x40, 0x80, 0x00, 0xF4, 0x88, 0x7F, 0x22, 0x1F, 0x54, 0x60, 0x07, 0x39, 0x40, 0x82,
	    0x00, 0xE8, 0x3C, 0x60, 0x80, 0x4C, 0x60, 0x63, 0x1F, 0x78, 0x8B, 0xA3, 0x00, 0x01, 0x38, 0x7D, 0xFF, 0xFE,
	    0x88, 0x9F, 0x06, 0x18, 0x48, 0x00, 0x00, 0x8D, 0x7C, 0x7C, 0x1B, 0x78, 0x7F, 0xA3, 0xEB, 0x78, 0x88, 0x9F,
	    0x06, 0x18, 0x48, 0x00, 0x00, 0x7D, 0x7C, 0x7C, 0x18, 0x50, 0x7C, 0x63, 0x19, 0xD6, 0x2C, 0x03, 0x15, 0xF9,
	    0x40, 0x81, 0x00, 0xB0, 0x38, 0x00, 0x00, 0x01, 0x90, 0x1F, 0x23, 0x58, 0x90, 0x1F, 0x23, 0x40, 0x80, 0x9F,
	    0x00, 0x04, 0x2C, 0x04, 0x00, 0x0A, 0x40, 0xA2, 0x00, 0x98, 0x88, 0x7F, 0x00, 0x0C, 0x38, 0x80, 0x00, 0x01,
	    0x3D, 0x80, 0x80, 0x03, 0x61, 0x8C, 0x41, 0x8C, 0x7D, 0x89, 0x03, 0xA6, 0x4E, 0x80, 0x04, 0x21, 0x2C, 0x03,
	    0x00, 0x00, 0x41, 0x82, 0x00, 0x78, 0x80, 0x83, 0x00, 0x2C, 0x80, 0x84, 0x1E, 0xCC, 0xC0, 0x3F, 0x00, 0x2C,
	    0xD0, 0x24, 0x00, 0x18, 0xC0, 0x5E, 0x00, 0x04, 0xFC, 0x01, 0x10, 0x40, 0x41, 0x81, 0x00, 0x0C, 0x38, 0x60,
	    0x00, 0x80, 0x48, 0x00, 0x00, 0x08, 0x38, 0x60, 0x00, 0x7F, 0x98, 0x64, 0x00, 0x06, 0x48, 0x00, 0x00, 0x48,
	    0x7C, 0x85, 0x23, 0x78, 0x38, 0x63, 0xFF, 0xFF, 0x2C, 0x03, 0x00, 0x00, 0x40, 0x80, 0x00, 0x08, 0x38, 0x63,
	    0x00, 0x05, 0x3C, 0x80, 0x80, 0x46, 0x60, 0x84, 0xB1, 0x08, 0x1C, 0x63, 0x00, 0x30, 0x7C, 0x84, 0x1A, 0x14,
	    0x1C, 0x65, 0x00, 0x0C, 0x7C, 0x84, 0x1A, 0x14, 0x88, 0x64, 0x00, 0x02, 0x7C, 0x63, 0x07, 0x74, 0x4E, 0x80,
	    0x00, 0x20, 0x4E, 0x80, 0x00, 0x21, 0x40, 0x00, 0x00, 0x00, 0x00, 0x00, 0x00, 0x00, 0xBA, 0x81, 0x00, 0x08,
	    0x80, 0x01, 0x00, 0xB4, 0x38, 0x21, 0x00, 0xB0, 0x7C, 0x08, 0x03, 0xA6, 0x00, 0x00, 0x00, 0x00, 0xC2, 0x09,
	    0x98, 0xA4, 0x00, 0x00, 0x00, 0x2B, // #External/UCF + Arduino Toggle UI/UCF/UCF
	                                        // 0.74 Shield Drop - Check for Toggle.asm
	    0x7C, 0x08, 0x02, 0xA6, 0x90, 0x01, 0x00, 0x04, 0x94, 0x21, 0xFF, 0x50, 0xBE, 0x81, 0x00, 0x08, 0x7C, 0x7E,
	    0x1B, 0x78, 0x83, 0xFE, 0x00, 0x2C, 0x48, 0x00, 0x01, 0x01, 0x7F, 0xA8, 0x02, 0xA6, 0x88, 0x9F, 0x06, 0x18,
	    0x38, 0x62, 0xF2, 0x28, 0x7C, 0x63, 0x20, 0xAE, 0x2C, 0x03, 0x00, 0x01, 0x41, 0x82, 0x00, 0x14, 0x38, 0x62,
	    0xF2, 0x30, 0x7C, 0x63, 0x20, 0xAE, 0x2C, 0x03, 0x00, 0x01, 0x40, 0x82, 0x00, 0xF8, 0xC0, 0x3F, 0x06, 0x3C,
	    0x80, 0x6D, 0xAE, 0xB4, 0xC0, 0x03, 0x03, 0x14, 0xFC, 0x01, 0x00, 0x40, 0x40, 0x81, 0x00, 0xE4, 0xC0, 0x3F,
	    0x06, 0x20, 0x48, 0x00, 0x00, 0x71, 0xD0, 0x21, 0x00, 0x90, 0xC0, 0x3F, 0x06, 0x24, 0x48, 0x00, 0x00, 0x65,
	    0xC0, 0x41, 0x00, 0x90, 0xEC, 0x42, 0x00, 0xB2, 0xEC, 0x21, 0x00, 0x72, 0xEC, 0x21, 0x10, 0x2A, 0xC0, 0x5D,
	    0x00, 0x0C, 0xFC, 0x01, 0x10, 0x40, 0x41, 0x80, 0x00, 0xB4, 0x88, 0x9F, 0x06, 0x70, 0x2C, 0x04, 0x00, 0x03,
	    0x40, 0x81, 0x00, 0xA8, 0xC0, 0x1D, 0x00, 0x10, 0xC0, 0x3F, 0x06, 0x24, 0xFC, 0x00, 0x08, 0x40, 0x40, 0x80,
	    0x00, 0x98, 0xBA, 0x81, 0x00, 0x08, 0x80, 0x01, 0x00, 0xB4, 0x38, 0x21, 0x00, 0xB0, 0x7C, 0x08, 0x03, 0xA6,
	    0x80, 0x61, 0x00, 0x1C, 0x83, 0xE1, 0x00, 0x14, 0x38, 0x21, 0x00, 0x18, 0x38, 0x63, 0x00, 0x08, 0x7C, 0x68,
	    0x03, 0xA6, 0x4E, 0x80, 0x00, 0x20, 0xFC, 0x00, 0x0A, 0x10, 0xC0, 0x3D, 0x00, 0x00, 0xEC, 0x00, 0x00, 0x72,
	    0xC0, 0x3D, 0x00, 0x04, 0xEC, 0x00, 0x08, 0x28, 0xFC, 0x00, 0x00, 0x1E, 0xD8, 0x01, 0x00, 0x80, 0x80, 0x61,
	    0x00, 0x84, 0x38, 0x63, 0x00, 0x02, 0x3C, 0x00, 0x43, 0x30, 0xC8, 0x5D, 0x00, 0x14, 0x6C, 0x63, 0x80, 0x00,
	    0x90, 0x01, 0x00, 0x80, 0x90, 0x61, 0x00, 0x84, 0xC8, 0x21, 0x00, 0x80, 0xEC, 0x01, 0x10, 0x28, 0xC0, 0x3D,
	    0x00, 0x00, 0xEC, 0x20, 0x08, 0x24, 0x4E, 0x80, 0x00, 0x20, 0x4E, 0x80, 0x00, 0x21, 0x42, 0xA0, 0x00, 0x00,
	    0x37, 0x27, 0x00, 0x00, 0x43, 0x30, 0x00, 0x00, 0x3F, 0x80, 0x00, 0x00, 0xBF, 0x4C, 0xCC, 0xCD, 0x43, 0x30,
	    0x00, 0x00, 0x80, 0x00, 0x00, 0x00, 0x7F, 0xC3, 0xF3, 0x78, 0x7F, 0xE4, 0xFB, 0x78, 0xBA, 0x81, 0x00, 0x08,
	    0x80, 0x01, 0x00, 0xB4, 0x38, 0x21, 0x00, 0xB0, 0x7C, 0x08, 0x03, 0xA6, 0x60, 0x00, 0x00, 0x00, 0x00, 0x00,
	    0x00, 0x00, 0xC2, 0x16, 0xE7, 0x50, 0x00, 0x00, 0x00,
	    0x33, // #Common/StaticPatches/ToggledStaticOverwrites.asm
	    0x88, 0x62, 0xF2, 0x34, 0x2C, 0x03, 0x00, 0x00, 0x41, 0x82, 0x00, 0x14, 0x48, 0x00, 0x00, 0x75, 0x7C, 0x68,
	    0x02, 0xA6, 0x48, 0x00, 0x01, 0x3D, 0x48, 0x00, 0x00, 0x14, 0x48, 0x00, 0x00, 0x95, 0x7C, 0x68, 0x02, 0xA6,
	    0x48, 0x00, 0x01, 0x2D, 0x48, 0x00, 0x00, 0x04, 0x88, 0x62, 0xF2, 0x38, 0x2C, 0x03, 0x00, 0x00, 0x41, 0x82,
	    0x00, 0x14, 0x48, 0x00, 0x00, 0xB9, 0x7C, 0x68, 0x02, 0xA6, 0x48, 0x00, 0x01, 0x11, 0x48, 0x00, 0x00, 0x10,
	    0x48, 0x00, 0x00, 0xC9, 0x7C, 0x68, 0x02, 0xA6, 0x48, 0x00, 0x01, 0x01, 0x88, 0x62, 0xF2, 0x3C, 0x2C, 0x03,
	    0x00, 0x00, 0x41, 0x82, 0x00, 0x14, 0x48, 0x00, 0x00, 0xD1, 0x7C, 0x68, 0x02, 0xA6, 0x48, 0x00, 0x00, 0xE9,
	    0x48, 0x00, 0x01, 0x04, 0x48, 0x00, 0x00, 0xD1, 0x7C, 0x68, 0x02, 0xA6, 0x48, 0x00, 0x00, 0xD9, 0x48, 0x00,
	    0x00, 0xF4, 0x4E, 0x80, 0x00, 0x21, 0x80, 0x3C, 0xE4, 0xD4, 0x00, 0x24, 0x04, 0x64, 0x80, 0x07, 0x96, 0xE0,
	    0x60, 0x00, 0x00, 0x00, 0x80, 0x2B, 0x7E, 0x54, 0x48, 0x00, 0x00, 0x88, 0x80, 0x2B, 0x80, 0x8C, 0x48, 0x00,
	    0x00, 0x84, 0x80, 0x12, 0x39, 0xA8, 0x60, 0x00, 0x00, 0x00, 0xFF, 0xFF, 0xFF, 0xFF, 0x4E, 0x80, 0x00, 0x21,
	    0x80, 0x3C, 0xE4, 0xD4, 0x00, 0x20, 0x00, 0x00, 0x80, 0x07, 0x96, 0xE0, 0x3A, 0x40, 0x00, 0x01, 0x80, 0x2B,
	    0x7E, 0x54, 0x88, 0x7F, 0x22, 0x40, 0x80, 0x2B, 0x80, 0x8C, 0x2C, 0x03, 0x00, 0x02, 0x80, 0x10, 0xFC, 0x48,
	    0x90, 0x05, 0x21, 0xDC, 0x80, 0x10, 0xFB, 0x68, 0x90, 0x05, 0x21, 0xDC, 0x80, 0x12, 0x39, 0xA8, 0x90, 0x1F,
	    0x1A, 0x5C, 0xFF, 0xFF, 0xFF, 0xFF, 0x4E, 0x80, 0x00, 0x21, 0x80, 0x1D, 0x46, 0x10, 0x48, 0x00, 0x00, 0x4C,
	    0x80, 0x1D, 0x47, 0x24, 0x48, 0x00, 0x00, 0x3C, 0x80, 0x1D, 0x46, 0x0C, 0x80, 0x9F, 0x00, 0xEC, 0xFF, 0xFF,
	    0xFF, 0xFF, 0x4E, 0x80, 0x00, 0x21, 0x80, 0x1D, 0x46, 0x10, 0x38, 0x83, 0x7F, 0x9C, 0x80, 0x1D, 0x47, 0x24,
	    0x88, 0x1B, 0x00, 0xC4, 0x80, 0x1D, 0x46, 0x0C, 0x3C, 0x60, 0x80, 0x3B, 0xFF, 0xFF, 0xFF, 0xFF, 0x4E, 0x80,
	    0x00, 0x21, 0x80, 0x1D, 0x45, 0xFC, 0x48, 0x00, 0x09, 0xDC, 0xFF, 0xFF, 0xFF, 0xFF, 0x4E, 0x80, 0x00, 0x21,
	    0x80, 0x1D, 0x45, 0xFC, 0x40, 0x80, 0x09, 0xDC, 0xFF, 0xFF, 0xFF, 0xFF, 0x38, 0xA3, 0xFF, 0xFC, 0x84, 0x65,
	    0x00, 0x04, 0x2C, 0x03, 0xFF, 0xFF, 0x41, 0x82, 0x00, 0x10, 0x84, 0x85, 0x00, 0x04, 0x90, 0x83, 0x00, 0x00,
	    0x4B, 0xFF, 0xFF, 0xEC, 0x4E, 0x80, 0x00, 0x20, 0x3C, 0x60, 0x80, 0x00, 0x3C, 0x80, 0x00, 0x3B, 0x60, 0x84,
	    0x72, 0x2C, 0x3D, 0x80, 0x80, 0x32, 0x61, 0x8C, 0x8F, 0x50, 0x7D, 0x89, 0x03, 0xA6, 0x4E, 0x80, 0x04, 0x21,
	    0x3C, 0x60, 0x80, 0x17, 0x3C, 0x80, 0x80, 0x17, 0x00, 0x00, 0x00, 0x00, 0xC2, 0x1D, 0x14, 0xC8, 0x00, 0x00,
	    0x00, 0x04, // #Common/Preload Stadium
	                // Transformations/Handlers/Init
	                // isLoaded Bool.asm
	    0x88, 0x62, 0xF2, 0x38, 0x2C, 0x03, 0x00, 0x00, 0x41, 0x82, 0x00, 0x0C, 0x38, 0x60, 0x00, 0x00, 0x98, 0x7F,
	    0x00, 0xF0, 0x3B, 0xA0, 0x00, 0x01, 0x60, 0x00, 0x00, 0x00, 0x00, 0x00, 0x00, 0x00, 0xC2, 0x1D, 0x45, 0xEC,
	    0x00, 0x00, 0x00, 0x1B, // #Common/Preload Stadium
	                            // Transformations/Handlers/Load
	                            // Transformation.asm
	    0x88, 0x62, 0xF2, 0x38, 0x2C, 0x03, 0x00, 0x00, 0x41, 0x82, 0x00, 0xC4, 0x88, 0x7F, 0x00, 0xF0, 0x2C, 0x03,
	    0x00, 0x00, 0x40, 0x82, 0x00, 0xB8, 0x38, 0x60, 0x00, 0x04, 0x3D, 0x80, 0x80, 0x38, 0x61, 0x8C, 0x05, 0x80,
	    0x7D, 0x89, 0x03, 0xA6, 0x4E, 0x80, 0x04, 0x21, 0x54, 0x60, 0x10, 0x3A, 0xA8, 0x7F, 0x00, 0xE2, 0x3C, 0x80,
	    0x80, 0x3B, 0x60, 0x84, 0x7F, 0x9C, 0x7C, 0x84, 0x00, 0x2E, 0x7C, 0x03, 0x20, 0x00, 0x41, 0x82, 0xFF, 0xD4,
	    0x90, 0x9F, 0x00, 0xEC, 0x2C, 0x04, 0x00, 0x03, 0x40, 0x82, 0x00, 0x0C, 0x38, 0x80, 0x00, 0x00, 0x48, 0x00,
	    0x00, 0x34, 0x2C, 0x04, 0x00, 0x04, 0x40, 0x82, 0x00, 0x0C, 0x38, 0x80, 0x00, 0x01, 0x48, 0x00, 0x00, 0x24,
	    0x2C, 0x04, 0x00, 0x09, 0x40, 0x82, 0x00, 0x0C, 0x38, 0x80, 0x00, 0x02, 0x48, 0x00, 0x00, 0x14, 0x2C, 0x04,
	    0x00, 0x06, 0x40, 0x82, 0x00, 0x00, 0x38, 0x80, 0x00, 0x03, 0x48, 0x00, 0x00, 0x04, 0x3C, 0x60, 0x80, 0x3E,
	    0x60, 0x63, 0x12, 0x48, 0x54, 0x80, 0x10, 0x3A, 0x7C, 0x63, 0x02, 0x14, 0x80, 0x63, 0x03, 0xD8, 0x80, 0x9F,
	    0x00, 0xCC, 0x38, 0xBF, 0x00, 0xC8, 0x3C, 0xC0, 0x80, 0x1D, 0x60, 0xC6, 0x42, 0x20, 0x38, 0xE0, 0x00, 0x00,
	    0x3D, 0x80, 0x80, 0x01, 0x61, 0x8C, 0x65, 0x80, 0x7D, 0x89, 0x03, 0xA6, 0x4E, 0x80, 0x04, 0x21, 0x38, 0x60,
	    0x00, 0x01, 0x98, 0x7F, 0x00, 0xF0, 0x80, 0x7F, 0x00, 0xD8, 0x60, 0x00, 0x00, 0x00, 0x00, 0x00, 0x00, 0x00,
	    0xC2, 0x1D, 0x4F, 0x14, 0x00, 0x00, 0x00, 0x04, // #Common/Preload
	                                                    // Stadium
	                                                    // Transformations/Handlers/Reset
	                                                    // isLoaded.asm
	    0x88, 0x62, 0xF2, 0x38, 0x2C, 0x03, 0x00, 0x00, 0x41, 0x82, 0x00, 0x0C, 0x38, 0x60, 0x00, 0x00, 0x98, 0x7F,
	    0x00, 0xF0, 0x80, 0x6D, 0xB2, 0xD8, 0x60, 0x00, 0x00, 0x00, 0x00, 0x00, 0x00, 0x00, 0xC2, 0x06, 0x8F, 0x30,
	    0x00, 0x00, 0x00, 0x9D, // #Common/PAL/Handlers/Character DAT
	                            // Patcher.asm
	    0x88, 0x62, 0xF2, 0x34, 0x2C, 0x03, 0x00, 0x00, 0x41, 0x82, 0x04, 0xD4, 0x7C, 0x08, 0x02, 0xA6, 0x90, 0x01,
	    0x00, 0x04, 0x94, 0x21, 0xFF, 0x50, 0xBE, 0x81, 0x00, 0x08, 0x83, 0xFE, 0x01, 0x0C, 0x83, 0xFF, 0x00, 0x08,
	    0x3B, 0xFF, 0xFF, 0xE0, 0x80, 0x7D, 0x00, 0x00, 0x2C, 0x03, 0x00, 0x1B, 0x40, 0x80, 0x04, 0x9C, 0x48, 0x00,
	    0x00, 0x71, 0x48, 0x00, 0x00, 0xA9, 0x48, 0x00, 0x00, 0xB9, 0x48, 0x00, 0x01, 0x51, 0x48, 0x00, 0x01, 0x79,
	    0x48, 0x00, 0x01, 0x79, 0x48, 0x00, 0x02, 0x29, 0x48, 0x00, 0x02, 0x39, 0x48, 0x00, 0x02, 0x81, 0x48, 0x00,
	    0x02, 0xF9, 0x48, 0x00, 0x03, 0x11, 0x48, 0x00, 0x03, 0x11, 0x48, 0x00, 0x03, 0x11, 0x48, 0x00, 0x03, 0x11,
	    0x48, 0x00, 0x03, 0x21, 0x48, 0x00, 0x03, 0x21, 0x48, 0x00, 0x03, 0x89, 0x48, 0x00, 0x03, 0x89, 0x48, 0x00,
	    0x03, 0x91, 0x48, 0x00, 0x03, 0x91, 0x48, 0x00, 0x03, 0xA9, 0x48, 0x00, 0x03, 0xA9, 0x48, 0x00, 0x03, 0xB9,
	    0x48, 0x00, 0x03, 0xB9, 0x48, 0x00, 0x03, 0xC9, 0x48, 0x00, 0x03, 0xC9, 0x48, 0x00, 0x03, 0xC9, 0x48, 0x00,
	    0x04, 0x29, 0x7C, 0x88, 0x02, 0xA6, 0x1C, 0x63, 0x00, 0x04, 0x7C, 0x84, 0x1A, 0x14, 0x80, 0xA4, 0x00, 0x00,
	    0x54, 0xA5, 0x01, 0xBA, 0x7C, 0xA4, 0x2A, 0x14, 0x80, 0x65, 0x00, 0x00, 0x80, 0x85, 0x00, 0x04, 0x2C, 0x03,
	    0x00, 0xFF, 0x41, 0x82, 0x00, 0x14, 0x7C, 0x63, 0xFA, 0x14, 0x90, 0x83, 0x00, 0x00, 0x38, 0xA5, 0x00, 0x08,
	    0x4B, 0xFF, 0xFF, 0xE4, 0x48, 0x00, 0x03, 0xF0, 0x00, 0x00, 0x33, 0x44, 0x3F, 0x54, 0x7A, 0xE1, 0x00, 0x00,
	    0x33, 0x60, 0x42, 0xC4, 0x00, 0x00, 0x00, 0x00, 0x00, 0xFF, 0x00, 0x00, 0x37, 0x9C, 0x42, 0x92, 0x00, 0x00,
	    0x00, 0x00, 0x39, 0x08, 0x40, 0x00, 0x00, 0x00, 0x00, 0x00, 0x39, 0x0C, 0x40, 0x86, 0x66, 0x66, 0x00, 0x00,
	    0x39, 0x10, 0x3D, 0xEA, 0x0E, 0xA1, 0x00, 0x00, 0x39, 0x28, 0x41, 0xA0, 0x00, 0x00, 0x00, 0x00, 0x3C, 0x04,
	    0x2C, 0x01, 0x48, 0x0C, 0x00, 0x00, 0x47, 0x20, 0x1B, 0x96, 0x80, 0x13, 0x00, 0x00, 0x47, 0x34, 0x1B, 0x96,
	    0x80, 0x13, 0x00, 0x00, 0x47, 0x3C, 0x04, 0x00, 0x00, 0x09, 0x00, 0x00, 0x4A, 0x40, 0x2C, 0x00, 0x68, 0x11,
	    0x00, 0x00, 0x4A, 0x4C, 0x28, 0x1B, 0x00, 0x13, 0x00, 0x00, 0x4A, 0x50, 0x0D, 0x00, 0x01, 0x0B, 0x00, 0x00,
	    0x4A, 0x54, 0x2C, 0x80, 0x68, 0x11, 0x00, 0x00, 0x4A, 0x60, 0x28, 0x1B, 0x00, 0x13, 0x00, 0x00, 0x4A, 0x64,
	    0x0D, 0x00, 0x01, 0x0B, 0x00, 0x00, 0x4B, 0x24, 0x2C, 0x00, 0x68, 0x0D, 0x00, 0x00, 0x4B, 0x30, 0x0F, 0x10,
	    0x40, 0x13, 0x00, 0x00, 0x4B, 0x38, 0x2C, 0x80, 0x38, 0x0D, 0x00, 0x00, 0x4B, 0x44, 0x0F, 0x10, 0x40, 0x13,
	    0x00, 0x00, 0x00, 0xFF, 0x00, 0x00, 0x38, 0x0C, 0x00, 0x00, 0x00, 0x07, 0x00, 0x00, 0x4E, 0xF8, 0x2C, 0x00,
	    0x38, 0x03, 0x00, 0x00, 0x4F, 0x08, 0x0F, 0x80, 0x00, 0x0B, 0x00, 0x00, 0x4F, 0x0C, 0x2C, 0x80, 0x20, 0x03,
	    0x00, 0x00, 0x4F, 0x1C, 0x0F, 0x80, 0x00, 0x0B, 0x00, 0x00, 0x00, 0xFF, 0x00, 0x00, 0x00, 0xFF, 0x00, 0x00,
	    0x4D, 0x10, 0x3F, 0xC0, 0x00, 0x00, 0x00, 0x00, 0x4D, 0x70, 0x42, 0x94, 0x00, 0x00, 0x00, 0x00, 0x4D, 0xD4,
	    0x41, 0x90, 0x00, 0x00, 0x00, 0x00, 0x4D, 0xE0, 0x41, 0x90, 0x00, 0x00, 0x00, 0x00, 0x83, 0xAC, 0x2C, 0x00,
	    0x00, 0x09, 0x00, 0x00, 0x83, 0xB8, 0x34, 0x8C, 0x80, 0x11, 0x00, 0x00, 0x84, 0x00, 0x34, 0x8C, 0x80, 0x11,
	    0x00, 0x00, 0x84, 0x30, 0x05, 0x00, 0x00, 0x8B, 0x00, 0x00, 0x84, 0x38, 0x04, 0x1A, 0x05, 0x00, 0x00, 0x00,
	    0x84, 0x44, 0x05, 0x00, 0x00, 0x8B, 0x00, 0x00, 0x84, 0xDC, 0x05, 0x78, 0x05, 0x78, 0x00, 0x00, 0x85, 0xB8,
	    0x10, 0x00, 0x01, 0x0B, 0x00, 0x00, 0x85, 0xC0, 0x03, 0xE8, 0x01, 0xF4, 0x00, 0x00, 0x85, 0xCC, 0x10, 0x00,
	    0x01, 0x0B, 0x00, 0x00, 0x85, 0xD4, 0x03, 0x84, 0x03, 0xE8, 0x00, 0x00, 0x85, 0xE0, 0x10, 0x00, 0x01, 0x0B,
	    0x00, 0x00, 0x88, 0x18, 0x0B, 0x00, 0x01, 0x0B, 0x00, 0x00, 0x88, 0x2C, 0x0B, 0x00, 0x01, 0x0B, 0x00, 0x00,
	    0x88, 0xF8, 0x04, 0x1A, 0x0B, 0xB8, 0x00, 0x00, 0x89, 0x3C, 0x04, 0x1A, 0x0B, 0xB8, 0x00, 0x00, 0x89, 0x80,
	    0x04, 0x1A, 0x0B, 0xB8, 0x00, 0x00, 0x89, 0xE0, 0x04, 0xFE, 0xF7, 0x04, 0x00, 0x00, 0x00, 0xFF, 0x00, 0x00,
	    0x36, 0xCC, 0x42, 0xEC, 0x00, 0x00, 0x00, 0x00, 0x37, 0xC4, 0x0C, 0x00, 0x00, 0x00, 0x00, 0x00, 0x00, 0xFF,
	    0x00, 0x00, 0x34, 0x68, 0x3F, 0x66, 0x66, 0x66, 0x00, 0x00, 0x39, 0xD8, 0x44, 0x0C, 0x00, 0x00, 0x00, 0x00,
	    0x3A, 0x44, 0xB4, 0x99, 0x00, 0x11, 0x00, 0x00, 0x3A, 0x48, 0x1B, 0x8C, 0x00, 0x8F, 0x00, 0x00, 0x3A, 0x58,
	    0xB4, 0x99, 0x00, 0x11, 0x00, 0x00, 0x3A, 0x5C, 0x1B, 0x8C, 0x00, 0x8F, 0x00, 0x00, 0x3A, 0x6C, 0xB4, 0x99,
	    0x00, 0x11, 0x00, 0x00, 0x3A, 0x70, 0x1B, 0x8C, 0x00, 0x8F, 0x00, 0x00, 0x3B, 0x30, 0x44, 0x0C, 0x00, 0x00,
	    0x00, 0x00, 0x00, 0xFF, 0x00, 0x00, 0x45, 0xC8, 0x2C, 0x01, 0x50, 0x10, 0x00, 0x00, 0x45, 0xD4, 0x2D, 0x19,
	    0x80, 0x13, 0x00, 0x00, 0x45, 0xDC, 0x2C, 0x80, 0xB0, 0x10, 0x00, 0x00, 0x45, 0xE8, 0x2D, 0x19, 0x80, 0x13,
	    0x00, 0x00, 0x49, 0xC4, 0x2C, 0x00, 0x68, 0x0A, 0x00, 0x00, 0x49, 0xD0, 0x28, 0x1B, 0x80, 0x13, 0x00, 0x00,
	    0x49, 0xD8, 0x2C, 0x80, 0x78, 0x0A, 0x00, 0x00, 0x49, 0xE4, 0x28, 0x1B, 0x80, 0x13, 0x00, 0x00, 0x49, 0xF0,
	    0x2C, 0x00, 0x68, 0x08, 0x00, 0x00, 0x49, 0xFC, 0x23, 0x1B, 0x80, 0x13, 0x00, 0x00, 0x4A, 0x04, 0x2C, 0x80,
	    0x78, 0x08, 0x00, 0x00, 0x4A, 0x10, 0x23, 0x1B, 0x80, 0x13, 0x00, 0x00, 0x5C, 0x98, 0x1E, 0x0C, 0x80, 0x80,
	    0x00, 0x00, 0x5C, 0xF4, 0xB4, 0x80, 0x0C, 0x90, 0x00, 0x00, 0x5D, 0x08, 0xB4, 0x80, 0x0C, 0x90, 0x00, 0x00,
	    0x00, 0xFF, 0x00, 0x00, 0x3A, 0x1C, 0xB4, 0x94, 0x00, 0x13, 0x00, 0x00, 0x3A, 0x64, 0x2C, 0x00, 0x00, 0x15,
	    0x00, 0x00, 0x3A, 0x70, 0xB4, 0x92, 0x80, 0x13, 0x00, 0x00, 0x00, 0xFF, 0x00, 0x00, 0x00, 0xFF, 0x00, 0x00,
	    0x00, 0xFF, 0x00, 0x00, 0x00, 0xFF, 0x00, 0x00, 0x64, 0x7C, 0xB4, 0x9A, 0x40, 0x17, 0x00, 0x00, 0x64, 0x80,
	    0x64, 0x00, 0x10, 0x97, 0x00, 0x00, 0x00, 0xFF, 0x00, 0x00, 0x00, 0xFF, 0x00, 0x00, 0x33, 0xE4, 0x42, 0xDE,
	    0x00, 0x00, 0x00, 0x00, 0x45, 0x28, 0x2C, 0x01, 0x30, 0x11, 0x00, 0x00, 0x45, 0x34, 0xB4, 0x98, 0x80, 0x13,
	    0x00, 0x00, 0x45, 0x3C, 0x2C, 0x81, 0x30, 0x11, 0x00, 0x00, 0x45, 0x48, 0xB4, 0x98, 0x80, 0x13, 0x00, 0x00,
	    0x45, 0x50, 0x2D, 0x00, 0x20, 0x11, 0x00, 0x00, 0x45, 0x5C, 0xB4, 0x98, 0x80, 0x13, 0x00, 0x00, 0x45, 0xF8,
	    0x2C, 0x01, 0x30, 0x0F, 0x00, 0x00, 0x46, 0x08, 0x0F, 0x00, 0x01, 0x0B, 0x00, 0x00, 0x46, 0x0C, 0x2C, 0x81,
	    0x28, 0x0F, 0x00, 0x00, 0x46, 0x1C, 0x0F, 0x00, 0x01, 0x0B, 0x00, 0x00, 0x4A, 0xEC, 0x2C, 0x00, 0x70, 0x03,
	    0x00, 0x00, 0x4B, 0x00, 0x2C, 0x80, 0x38, 0x03, 0x00, 0x00, 0x00, 0xFF, 0x00, 0x00, 0x00, 0xFF, 0x00, 0x00,
	    0x48, 0x5C, 0x2C, 0x00, 0x00, 0x0F, 0x00, 0x00, 0x00, 0xFF, 0x00, 0x00, 0x00, 0xFF, 0x00, 0x00, 0x37, 0xB0,
	    0x3F, 0x59, 0x99, 0x9A, 0x00, 0x00, 0x37, 0xCC, 0x42, 0xAA, 0x00, 0x00, 0x00, 0x00, 0x55, 0x20, 0x87, 0x11,
	    0x80, 0x13, 0x00, 0x00, 0x00, 0xFF, 0x00, 0x00, 0x00, 0xFF, 0x00, 0x00, 0x3B, 0x8C, 0x44, 0x0C, 0x00, 0x00,
	    0x00, 0x00, 0x3D, 0x0C, 0x44, 0x0C, 0x00, 0x00, 0x00, 0x00, 0x00, 0xFF, 0x00, 0x00, 0x00, 0xFF, 0x00, 0x00,
	    0x50, 0xE4, 0xB4, 0x99, 0x00, 0x13, 0x00, 0x00, 0x50, 0xF8, 0xB4, 0x99, 0x00, 0x13, 0x00, 0x00, 0x00, 0xFF,
	    0x00, 0x00, 0x00, 0xFF, 0x00, 0x00, 0x00, 0xFF, 0x00, 0x00, 0x4E, 0xB0, 0x02, 0xBC, 0xFF, 0x38, 0x00, 0x00,
	    0x4E, 0xBC, 0x14, 0x00, 0x01, 0x23, 0x00, 0x00, 0x4E, 0xC4, 0x03, 0x84, 0x01, 0xF4, 0x00, 0x00, 0x4E, 0xD0,
	    0x14, 0x00, 0x01, 0x23, 0x00, 0x00, 0x4E, 0xD8, 0x04, 0x4C, 0x04, 0xB0, 0x00, 0x00, 0x4E, 0xE4, 0x14, 0x00,
	    0x01, 0x23, 0x00, 0x00, 0x50, 0x5C, 0x2C, 0x00, 0x68, 0x15, 0x00, 0x00, 0x50, 0x6C, 0x14, 0x08, 0x01, 0x23,
	    0x00, 0x00, 0x50, 0x70, 0x2C, 0x80, 0x60, 0x15, 0x00, 0x00, 0x50, 0x80, 0x14, 0x08, 0x01, 0x23, 0x00, 0x00,
	    0x50, 0x84, 0x2D, 0x00, 0x20, 0x15, 0x00, 0x00, 0x50, 0x94, 0x14, 0x08, 0x01, 0x23, 0x00, 0x00, 0x00, 0xFF,
	    0x00, 0x00, 0x00, 0xFF, 0xBA, 0x81, 0x00, 0x08, 0x80, 0x01, 0x00, 0xB4, 0x38, 0x21, 0x00, 0xB0, 0x7C, 0x08,
	    0x03, 0xA6, 0x3C, 0x60, 0x80, 0x3C, 0x60, 0x00, 0x00, 0x00, 0x00, 0x00, 0x00, 0x00, 0xC2, 0x2F, 0x9A, 0x3C,
	    0x00, 0x00, 0x00, 0x08, // #Common/PAL/Handlers/PAL Stock Icons.asm
	    0x88, 0x62, 0xF2, 0x34, 0x2C, 0x03, 0x00, 0x00, 0x41, 0x82, 0x00, 0x30, 0x48, 0x00, 0x00, 0x21, 0x7C, 0x88,
	    0x02, 0xA6, 0x80, 0x64, 0x00, 0x00, 0x90, 0x7D, 0x00, 0x2C, 0x90, 0x7D, 0x00, 0x30, 0x80, 0x64, 0x00, 0x04,
	    0x90, 0x7D, 0x00, 0x3C, 0x48, 0x00, 0x00, 0x10, 0x4E, 0x80, 0x00, 0x21, 0x3F, 0x59, 0x99, 0x9A, 0xC1, 0xA8,
	    0x00, 0x00, 0x80, 0x1D, 0x00, 0x14, 0x00, 0x00, 0x00, 0x00, 0xC2, 0x10, 0xFC, 0x44, 0x00, 0x00, 0x00,
	    0x04, // #Common/PAL/Handlers/DK
	          // Up B/Aerial Up B.asm
	    0x88, 0x82, 0xF2, 0x34, 0x2C, 0x04, 0x00, 0x00, 0x41, 0x82, 0x00, 0x10, 0x3C, 0x00, 0x80, 0x11, 0x60, 0x00,
	    0x00, 0x74, 0x48, 0x00, 0x00, 0x08, 0x38, 0x03, 0xD7, 0x74, 0x00, 0x00, 0x00, 0x00, 0xC2, 0x10, 0xFB, 0x64,
	    0x00, 0x00, 0x00, 0x04, // #Common/PAL/Handlers/DK Up B/Grounded
	                            // Up B.asm
	    0x88, 0x82, 0xF2, 0x34, 0x2C, 0x04, 0x00, 0x00, 0x41, 0x82, 0x00, 0x10, 0x3C, 0x00, 0x80, 0x11, 0x60, 0x00,
	    0x00, 0x74, 0x48, 0x00, 0x00, 0x08, 0x38, 0x03, 0xD7, 0x74, 0x00, 0x00, 0x00, 0x00, 0xFF, 0x00, 0x00, 0x00,
	    0x00, 0x00, 0x00, 0x00 // Termination sequence
	};

	static std::unordered_map<u32, bool> staticBlacklist = {
	    {0x8008d698, true}, // Recording/GetLCancelStatus/GetLCancelStatus.asm
	    {0x8006c324, true}, // Recording/GetLCancelStatus/ResetLCancelStatus.asm
	    {0x800679bc, true}, // Recording/ExtendPlayerBlock.asm
	    {0x802fef88, true}, // Recording/FlushFrameBuffer.asm
	    {0x80005604, true}, // Recording/IsVSMode.asm
	    {0x8016d30c, true}, // Recording/SendGameEnd.asm
	    {0x8016e74c, true}, // Recording/SendGameInfo.asm
	    {0x8006c5d8, true}, // Recording/SendGamePostFrame.asm
	    {0x8006b0dc, true}, // Recording/SendGamePreFrame.asm
	    {0x803219ec, true}, // 3.4.0: Recording/FlushFrameBuffer.asm (Have to keep old ones for backward compatibility)
	    {0x8006da34, true}, // 3.4.0: Recording/SendGamePostFrame.asm

	    {0x8021aae4, true}, // Binary/FasterMeleeSettings/DisableFdTransitions.bin
	    {0x801cbb90, true}, // Binary/FasterMeleeSettings/LaglessFod.bin
	    {0x801CC8AC, true}, // Binary/FasterMeleeSettings/LaglessFod.bin
	    {0x801CBE9C, true}, // Binary/FasterMeleeSettings/LaglessFod.bin
	    {0x801CBEF0, true}, // Binary/FasterMeleeSettings/LaglessFod.bin
	    {0x801CBF54, true}, // Binary/FasterMeleeSettings/LaglessFod.bin
	    {0x80390838, true}, // Binary/FasterMeleeSettings/LaglessFod.bin
	    {0x801CD250, true}, // Binary/FasterMeleeSettings/LaglessFod.bin
	    {0x801CCDCC, true}, // Binary/FasterMeleeSettings/LaglessFod.bin
	    {0x801C26B0, true}, // Binary/FasterMeleeSettings/RandomStageMusic.bin
	    {0x803761ec, true}, // Binary/NormalLagReduction.bin
	    {0x800198a4, true}, // Binary/PerformanceLagReduction.bin
	    {0x80019620, true}, // Binary/PerformanceLagReduction.bin
	    {0x801A5054, true}, // Binary/PerformanceLagReduction.bin
	    {0x80023ffc, true}, // Binary/GameMusicOn.bin + Binary/GameMusicOff.bin
	    {0x80397878, true}, // Binary/OsReportPrintOnCrash.bin
	    {0x801A4DA0, true}, // Binary/LagReduction/PD.bin
	    {0x801A4DB4, true}, // Binary/LagReduction/PD.bin
	    {0x80019860, true}, // Binary/LagReduction/PD.bin
	    {0x801A4C24, true}, // Binary/LagReduction/PD+VB.bin
	    {0x8001985C, true}, // Binary/LagReduction/PD+VB.bin
	    {0x80019860, true}, // Binary/LagReduction/PD+VB.bin
	    {0x80376200, true}, // Binary/LagReduction/PD+VB.bin
	    {0x801A5018, true}, // Binary/LagReduction/PD+VB.bin
	    {0x80218D68, true}, // Binary/LagReduction/PD+VB.bin

	    {0x800055f0, true}, // Common/EXITransferBuffer.asm
	    {0x800055f8, true}, // Common/GetIsFollower.asm
	    {0x800055fc, true}, // Common/Gecko/ProcessCodeList.asm
	    {0x8016d294, true}, // Common/IncrementFrameIndex.asm

	    {0x801a5b14, true}, // External/Salty Runback/Salty Runback.asm
	    {0x801a4570, true}, // External/LagReduction/ForceHD/480pDeflickerOff.asm
	    {0x802fccd8, true}, // External/Hide Nametag When Invisible/Hide Nametag When Invisible.asm

	    {0x804ddb30,
	     true}, // External/Widescreen/Adjust Offscreen Scissor/Fix Bubble Positions/Adjust Corner Value 1.asm
	    {0x804ddb34,
	     true}, // External/Widescreen/Adjust Offscreen Scissor/Fix Bubble Positions/Adjust Corner Value 2.asm
	    {0x804ddb2c, true}, // External/Widescreen/Adjust Offscreen Scissor/Fix Bubble Positions/Extend Negative
	                        // Vertical Bound.asm
	    {0x804ddb28, true}, // External/Widescreen/Adjust Offscreen Scissor/Fix Bubble Positions/Extend Positive
	                        // Vertical Bound.asm
	    {0x804ddb4c, true}, // External/Widescreen/Adjust Offscreen Scissor/Fix Bubble Positions/Widen Bubble Region.asm
	    {0x804ddb58, true}, // External/Widescreen/Adjust Offscreen Scissor/Adjust Bubble Zoom.asm
	    {0x80086b24, true}, // External/Widescreen/Adjust Offscreen Scissor/Draw High Poly Models.asm
	    {0x80030C7C, true}, // External/Widescreen/Adjust Offscreen Scissor/Left Camera Bound.asm
	    {0x80030C88, true}, // External/Widescreen/Adjust Offscreen Scissor/Right Camera Bound.asm
	    {0x802fcfc4, true}, // External/Widescreen/Nametag Fixes/Adjust Nametag Background X Scale.asm
	    {0x804ddb84, true}, // External/Widescreen/Nametag Fixes/Adjust Nametag Text X Scale.asm
	    {0x803BB05C, true}, // External/Widescreen/Fix Screen Flash.asm
	    {0x8036A4A8, true}, // External/Widescreen/Overwrite CObj Values.asm

	    {0x801a4de4, true}, // Start engine loop
	    {0x8038d0b0, true}, // PreventDuplicateSounds
	    {0x801a5014, true}, // LoopEngineForRollback
	};

	std::unordered_map<u32, bool> blacklist;
	blacklist.insert(staticBlacklist.begin(), staticBlacklist.end());

	auto replayCommSettings = g_replayComm->getSettings();
	if (replayCommSettings.rollbackDisplayMethod == "off")
	{
		// Some codes should only be blacklisted when not displaying rollbacks, these are codes
		// that are required for things to not break when using Slippi savestates. Perhaps this
		// should be handled by actually applying these codes in the playback ASM instead? not sure
		blacklist[0x8038add0] = true; // PreventMusicAlarm
	}

	geckoList.clear();

	Slippi::GameSettings *settings = m_current_game->GetSettings();
	if (settings->geckoCodes.empty())
	{
		geckoList = defaultCodeList;
		return;
	}

	std::vector<u8> source = settings->geckoCodes;
	INFO_LOG(SLIPPI, "Booting codes with source size: %d", source.size());

	int idx = 0;
	while (idx < source.size())
	{
		u8 codeType = source[idx] & 0xFE;
		u32 address = source[idx] << 24 | source[idx + 1] << 16 | source[idx + 2] << 8 | source[idx + 3];
		address = (address & 0x01FFFFFF) | 0x80000000;

		u32 codeOffset = 8; // Default code offset. Most codes are this length
		switch (codeType)
		{
		case 0xC0:
		case 0xC2:
		{
			u32 lineCount = source[idx + 4] << 24 | source[idx + 5] << 16 | source[idx + 6] << 8 | source[idx + 7];
			codeOffset = 8 + (lineCount * 8);
			break;
		}
		case 0x08:
			codeOffset = 16;
			break;
		case 0x06:
		{
			u32 byteLen = source[idx + 4] << 24 | source[idx + 5] << 16 | source[idx + 6] << 8 | source[idx + 7];
			codeOffset = 8 + ((byteLen + 7) & 0xFFFFFFF8); // Round up to next 8 bytes and add the first 8 bytes
			break;
		}
		}

		idx += codeOffset;

		// If this address is blacklisted, we don't add it to what we will send to game
		if (blacklist.count(address))
			continue;

		INFO_LOG(SLIPPI, "Codetype [%x] Inserting section: %d - %d (%x, %d)", codeType, idx - codeOffset, idx, address,
		         codeOffset);

		// If not blacklisted, add code to return vector
		geckoList.insert(geckoList.end(), source.begin() + (idx - codeOffset), source.begin() + idx);
	}

	// Add the termination sequence
	geckoList.insert(geckoList.end(), {0xFF, 0x00, 0x00, 0x00, 0x00, 0x00, 0x00, 0x00});
}

void CEXISlippi::prepareCharacterFrameData(Slippi::FrameData *frame, u8 port, u8 isFollower)
{
	std::unordered_map<uint8_t, Slippi::PlayerFrameData> source;
	source = isFollower ? frame->followers : frame->players;

	// This must be updated if new data is added
	int characterDataLen = 49;

	// Check if player exists
	if (!source.count(port))
	{
		// If player does not exist, insert blank section
		m_read_queue.insert(m_read_queue.end(), characterDataLen, 0);
		return;
	}

	// Get data for this player
	Slippi::PlayerFrameData data = source[port];

	// log << frameIndex << "\t" << port << "\t" << data.locationX << "\t" << data.locationY << "\t" <<
	// data.animation
	// << "\n";

	// WARN_LOG(EXPANSIONINTERFACE, "[Frame %d] [Player %d] Positions: %f | %f", frameIndex, port, data.locationX,
	// data.locationY);

	// Add all of the inputs in order
	appendWordToBuffer(&m_read_queue, data.randomSeed);
	appendWordToBuffer(&m_read_queue, *(u32 *)&data.joystickX);
	appendWordToBuffer(&m_read_queue, *(u32 *)&data.joystickY);
	appendWordToBuffer(&m_read_queue, *(u32 *)&data.cstickX);
	appendWordToBuffer(&m_read_queue, *(u32 *)&data.cstickY);
	appendWordToBuffer(&m_read_queue, *(u32 *)&data.trigger);
	appendWordToBuffer(&m_read_queue, data.buttons);
	appendWordToBuffer(&m_read_queue, *(u32 *)&data.locationX);
	appendWordToBuffer(&m_read_queue, *(u32 *)&data.locationY);
	appendWordToBuffer(&m_read_queue, *(u32 *)&data.facingDirection);
	appendWordToBuffer(&m_read_queue, (u32)data.animation);
	m_read_queue.push_back(data.joystickXRaw);
	appendWordToBuffer(&m_read_queue, *(u32 *)&data.percent);
	// NOTE TO DEV: If you add data here, make sure to increase the size above
}

bool CEXISlippi::checkFrameFullyFetched(s32 frameIndex)
{
	auto doesFrameExist = m_current_game->DoesFrameExist(frameIndex);
	if (!doesFrameExist)
		return false;

	Slippi::FrameData *frame = m_current_game->GetFrame(frameIndex);

	// This flag is set to true after a post frame update has been received. At that point
	// we know we have received all of the input data for the frame
	return frame->inputsFullyFetched;
}

void CEXISlippi::prepareFrameData(u8 *payload)
{
	// Since we are prepping new data, clear any existing data
	m_read_queue.clear();

	if (!m_current_game)
	{
		// Do nothing if we don't have a game loaded
		return;
	}

	// Parse input
	s32 frameIndex = payload[0] << 24 | payload[1] << 16 | payload[2] << 8 | payload[3];

	// If loading from queue, move on to the next replay if we have past endFrame
	auto watchSettings = g_replayComm->current;
	if (frameIndex > watchSettings.endFrame)
	{
		INFO_LOG(SLIPPI, "Killing game because we are past endFrame");
		m_read_queue.push_back(FRAME_RESP_TERMINATE);
		return;
	}

	// If a new replay should be played, terminate the current game
	auto isNewReplay = g_replayComm->isNewReplay();
	if (isNewReplay)
	{
		m_read_queue.push_back(FRAME_RESP_TERMINATE);
		return;
	}

	auto isProcessingComplete = m_current_game->IsProcessingComplete();
	// Wait until frame exists in our data before reading it. We also wait until
	// next frame has been found to ensure we have actually received all of the
	// data from this frame. Don't wait until next frame is processing is complete
	// (this is the last frame, in that case)
	auto isFrameFound = m_current_game->DoesFrameExist(frameIndex);
	g_playbackStatus->latestFrame = m_current_game->GetLatestIndex();
	auto isNextFrameFound = g_playbackStatus->latestFrame > frameIndex;
	auto isFrameComplete = checkFrameFullyFetched(frameIndex);
	auto isFrameReady = isFrameFound && (isProcessingComplete || isNextFrameFound || isFrameComplete);

	// If there is a startFrame configured, manage the fast-forward flag
	if (watchSettings.startFrame > Slippi::GAME_FIRST_FRAME)
	{
		if (frameIndex < watchSettings.startFrame)
		{
			g_playbackStatus->isHardFFW = true;
		}
		else if (frameIndex == watchSettings.startFrame)
		{
			// TODO: This might disable fast forward on first frame when we dont want to?
			isHardFFW = false;
		}
	}

	auto commSettings = g_replayComm->getSettings();
	if (commSettings.rollbackDisplayMethod == "normal")
	{
		auto nextFrame = m_current_game->GetFrameAt(frameSeqIdx);
		isHardFFW = nextFrame && nextFrame->frame <= g_playbackStatus->currentPlaybackFrame;

		if (nextFrame)
		{
			// This feels jank but without this g_playbackStatus ends up getting updated to
			// a value beyond the frame that actually gets played causes too much FFW
			frameIndex = nextFrame->frame;
		}
	}

	// If RealTimeMode is enabled, let's trigger fast forwarding under certain conditions
	auto isFarBehind = g_playbackStatus->latestFrame - frameIndex > 2;
	auto isVeryFarBehind = g_playbackStatus->latestFrame - frameIndex > 25;
	if (isFarBehind && commSettings.mode == "mirror" && commSettings.isRealTimeMode)
	{
		g_playbackStatus->isSoftFFW = true;

		// Once isHardFFW has been turned on, do not turn it off with this condition, should
		// hard FFW to the latest point
		if (!g_playbackStatus->isHardFFW)
			g_playbackStatus->isHardFFW = isVeryFarBehind;
	}

	if (g_playbackStatus->latestFrame == frameIndex)
	{
		// The reason to disable fast forwarding here is in hopes
		// of disabling it on the last frame that we have actually received.
		// Doing this will allow the rendering logic to run to display the
		// last frame instead of the frame previous to fast forwarding.
		// Not sure if this fully works with partial frames
		g_playbackStatus->isSoftFFW = false;
		g_playbackStatus->isHardFFW = false;
	}

	bool shouldFFW = shouldFFWFrame(frameIndex);
	u8 requestResultCode = shouldFFW ? FRAME_RESP_FASTFORWARD : FRAME_RESP_CONTINUE;
	if (!isFrameReady)
	{
		// If processing is complete, the game has terminated early. Tell our playback
		// to end the game as well.
		auto shouldTerminateGame = isProcessingComplete;
		requestResultCode = shouldTerminateGame ? FRAME_RESP_TERMINATE : FRAME_RESP_WAIT;
		m_read_queue.push_back(requestResultCode);

		// Disable fast forward here too... this shouldn't be necessary but better
		// safe than sorry I guess
		g_playbackStatus->isSoftFFW = false;
		g_playbackStatus->isHardFFW = false;

		if (requestResultCode == FRAME_RESP_TERMINATE)
		{
			ERROR_LOG(EXPANSIONINTERFACE, "Game should terminate on frame %d [%X]", frameIndex, frameIndex);
		}

		return;
	}

	u8 rollbackCode = 0; // 0 = not rollback, 1 = rollback, perhaps other options in the future?

	// Increment frame index if greater
	if (frameIndex > g_playbackStatus->currentPlaybackFrame || g_playbackStatus->inSlippiPlayback)
	{
		g_playbackStatus->currentPlaybackFrame = frameIndex;
	}
	else if (commSettings.rollbackDisplayMethod != "off")
	{
		rollbackCode = 1;
	}

	// WARN_LOG(EXPANSIONINTERFACE, "[Frame %d] Playback current behind by: %d frames.", frameIndex,
	//        g_playbackStatus->latestFrame - frameIndex);

	// Keep track of last FFW frame, used for soft FFW's
	if (shouldFFW)
	{
		WARN_LOG(EXPANSIONINTERFACE, "[Frame %d] FFW frame, behind by: %d frames.", frameIndex,
		         g_playbackStatus->latestFrame - frameIndex);
		g_playbackStatus->lastFFWFrame = frameIndex;
	}

	// Return success code
	m_read_queue.push_back(requestResultCode);

	// Get frame
	Slippi::FrameData *frame = m_current_game->GetFrame(frameIndex);
	if (commSettings.rollbackDisplayMethod != "off")
	{
		auto previousFrame = m_current_game->GetFrameAt(frameSeqIdx - 1);
		frame = m_current_game->GetFrameAt(frameSeqIdx);

		*(s32 *)(&playbackSavestatePayload[0]) = Common::swap32(frame->frame);

		if (previousFrame && frame->frame <= previousFrame->frame)
		{
			// Here we should load a savestate
			handleLoadSavestate(&playbackSavestatePayload[0]);
		}

		// Here we should save a savestate
		handleCaptureSavestate(&playbackSavestatePayload[0]);

		frameSeqIdx += 1;
	}
	// else
	//{
	//	std::vector<u8> fakePayload(8, 0);
	//	*(s32 *)(&fakePayload[0]) = Common::swap32(frame->frame);

	//	if (frame->frame == 400)
	//	{
	//		handleCaptureSavestate(&fakePayload[0]);
	//	}

	//	if (frame->frame == 950)
	//	{
	//		*(s32 *)(&fakePayload[0]) = Common::swap32(400);
	//		handleLoadSavestate(&fakePayload[0]);
	//		handleCaptureSavestate(&fakePayload[0]);
	//	}
	//}

	// For normal replays, modify slippi seek/playback data as needed
	// TODO: maybe handle other modes too?
	if (commSettings.mode == "normal" || commSettings.mode == "queue")
	{
		g_playbackStatus->prepareSlippiPlayback();
	}

	// Push RB code
	m_read_queue.push_back(rollbackCode);

	// Add frame rng seed to be restored at priority 0
	u8 rngResult = frame->randomSeedExists ? 1 : 0;
	m_read_queue.push_back(rngResult);
	appendWordToBuffer(&m_read_queue, *(u32 *)&frame->randomSeed);

	// Add frame data for every character
	for (u8 port = 0; port < 4; port++)
	{
		prepareCharacterFrameData(frame, port, 0);
		prepareCharacterFrameData(frame, port, 1);
	}
}

bool CEXISlippi::shouldFFWFrame(int32_t frameIndex)
{
	if (!g_playbackStatus->isSoftFFW && !g_playbackStatus->isHardFFW)
	{
		// If no FFW at all, don't FFW this frame
		return false;
	}

	if (g_playbackStatus->isHardFFW)
	{
		// For a hard FFW, always FFW until it's turned off
		return true;
	}

	// Here we have a soft FFW, we only want to turn on FFW for single frames once
	// every X frames to FFW in a more smooth manner
	return frameIndex - g_playbackStatus->lastFFWFrame >= 15;
}

void CEXISlippi::prepareIsStockSteal(u8 *payload)
{
	// Since we are prepping new data, clear any existing data
	m_read_queue.clear();

	if (!m_current_game)
	{
		// Do nothing if we don't have a game loaded
		return;
	}

	// Parse args
	s32 frameIndex = payload[0] << 24 | payload[1] << 16 | payload[2] << 8 | payload[3];
	u8 playerIndex = payload[4];

	// I'm not sure checking for the frame should be necessary. Theoretically this
	// should get called after the frame request so the frame should already exist
	auto isFrameFound = m_current_game->DoesFrameExist(frameIndex);
	if (!isFrameFound)
	{
		m_read_queue.push_back(0);
		return;
	}

	// Load the data from this frame into the read buffer
	Slippi::FrameData *frame = m_current_game->GetFrame(frameIndex);
	auto players = frame->players;

	u8 playerIsBack = players.count(playerIndex) ? 1 : 0;
	m_read_queue.push_back(playerIsBack);
}

void CEXISlippi::prepareIsFileReady()
{
	m_read_queue.clear();

	auto isNewReplay = g_replayComm->isNewReplay();
	if (!isNewReplay)
	{
		g_replayComm->nextReplay();
		m_read_queue.push_back(0);
		return;
	}

	// Attempt to load game if there is a new replay file
	// this can come pack falsy if the replay file does not exist
	m_current_game = g_replayComm->loadGame();
	if (!m_current_game)
	{
		// Do not start if replay file doesn't exist
		// TODO: maybe display error message?
		INFO_LOG(SLIPPI, "EXI_DeviceSlippi.cpp: Replay file does not exist?");
		m_read_queue.push_back(0);
		return;
	}

	INFO_LOG(SLIPPI, "EXI_DeviceSlippi.cpp: Replay file loaded successfully!?");

	// Clear playback control related vars
	g_playbackStatus->resetPlayback();

	// Start the playback!
	m_read_queue.push_back(1);
}

static int tempTestCount = 0;
void CEXISlippi::handleOnlineInputs(u8 *payload)
{
	m_read_queue.clear();

	int32_t frame = payload[0] << 24 | payload[1] << 16 | payload[2] << 8 | payload[3];

	if (frame == 1)
	{
		availableSavestates.clear();
		activeSavestates.clear();

		// Prepare savestates for online play
		for (int i = 0; i < ROLLBACK_MAX_FRAMES; i++)
		{
			availableSavestates.push_back(std::make_unique<SlippiSavestate>());
		}

		// Reset stall counter
		isConnectionStalled = false;
		stallFrameCount = 0;

		// Reset character selections as they are no longer needed
		localSelections.Reset();
		slippi_netplay->StartSlippiGame();
	}

	if (shouldSkipOnlineFrame(frame))
	{
		// Send inputs that have not yet been acked
		slippi_netplay->SendSlippiPad(nullptr);
		m_read_queue.push_back(2);
		return;
	}

	handleSendInputs(payload);
	prepareOpponentInputs(payload);
}

bool CEXISlippi::shouldSkipOnlineFrame(int32_t frame)
{
	auto status = slippi_netplay->GetSlippiConnectStatus();
	bool connectionFailed = status == SlippiNetplayClient::SlippiConnectStatus::NET_CONNECT_STATUS_FAILED;
	bool connectionDisconnected = status == SlippiNetplayClient::SlippiConnectStatus::NET_CONNECT_STATUS_DISCONNECTED;
	if (connectionFailed || connectionDisconnected)
	{
		// If connection failed just continue the game
		return false;
	}

	if (isConnectionStalled)
	{
		return false;
	}

	// Return true if we are too far ahead for rollback. ROLLBACK_MAX_FRAMES is the number of frames
	// we can receive for the opponent at one time and is our "look-ahead" limit
	int32_t latestRemoteFrame = slippi_netplay->GetSlippiLatestRemoteFrame();
	if (frame - latestRemoteFrame >= ROLLBACK_MAX_FRAMES)
	{
		stallFrameCount++;
		if (stallFrameCount > 60 * 7)
		{
			// 7 second stall will disconnect game
			isConnectionStalled = true;
		}

		WARN_LOG(SLIPPI_ONLINE, "Halting for one frame due to rollback limit (frame: %d | latest: %d)...", frame,
		         latestRemoteFrame);
		return true;
	}

	stallFrameCount = 0;

	// Return true if we are over 60% of a frame ahead of our opponent. Currently limiting how
	// often this happens because I'm worried about jittery data causing a lot of unneccesary delays.
	// Only skip once for a given frame because our time detection method doesn't take into consideration
	// waiting for a frame. Also it's less jarring and it happens often enough that it will smoothly
	// get to the right place
	auto isTimeSyncFrame = frame % SLIPPI_ONLINE_LOCKSTEP_INTERVAL; // Only time sync every 30 frames
	if (isTimeSyncFrame == 0 && !isCurrentlySkipping)
	{
		auto offsetUs = slippi_netplay->CalcTimeOffsetUs();
		INFO_LOG(SLIPPI_ONLINE, "[Frame %d] Offset is: %d us", frame, offsetUs);

		if (offsetUs > 10000)
		{
			isCurrentlySkipping = true;

			int maxSkipFrames = frame <= 120 ? 5 : 1; // On early frames, support skipping more frames
			framesToSkip = ((offsetUs - 10000) / 16683) + 1;
			framesToSkip = framesToSkip > maxSkipFrames ? maxSkipFrames : framesToSkip; // Only skip 5 frames max

			WARN_LOG(SLIPPI_ONLINE, "Halting on frame %d due to time sync. Offset: %d us. Frames: %d...", frame,
			         offsetUs, framesToSkip);
		}
	}

	// Handle the skipped frames
	if (framesToSkip > 0)
	{
		// If ahead by 60% of a frame, stall. I opted to use 60% instead of half a frame
		// because I was worried about two systems continuously stalling for each other
		framesToSkip = framesToSkip - 1;
		return true;
	}

	isCurrentlySkipping = false;

	return false;
}

void CEXISlippi::handleSendInputs(u8 *payload)
{
	if (isConnectionStalled)
		return;

	int32_t frame = payload[0] << 24 | payload[1] << 16 | payload[2] << 8 | payload[3];
	u8 delay = payload[4];

	auto pad = std::make_unique<SlippiPad>(frame + delay, &payload[5]);

	slippi_netplay->SendSlippiPad(std::move(pad));
}

void CEXISlippi::prepareOpponentInputs(u8 *payload)
{
	m_read_queue.clear();

	u8 frameResult = 1; // Indicates to continue frame

	auto state = slippi_netplay->GetSlippiConnectStatus();
	if (state != SlippiNetplayClient::SlippiConnectStatus::NET_CONNECT_STATUS_CONNECTED || isConnectionStalled)
	{
		frameResult = 3; // Indicates we have disconnected
	}

	m_read_queue.push_back(frameResult); // Indicate a continue frame

	int32_t frame = payload[0] << 24 | payload[1] << 16 | payload[2] << 8 | payload[3];

	auto result = slippi_netplay->GetSlippiRemotePad(frame);

	// determine offset from which to copy data
	int offset = (result->latestFrame - frame) * SLIPPI_PAD_FULL_SIZE;
	offset = offset < 0 ? 0 : offset;

	// add latest frame we are transfering to begining of return buf
	int32_t latestFrame = offset > 0 ? frame : result->latestFrame;
	appendWordToBuffer(&m_read_queue, *(u32 *)&latestFrame);

	// copy pad data over
	auto txStart = result->data.begin() + offset;
	auto txEnd = result->data.end();

	std::vector<u8> tx;
	tx.insert(tx.end(), txStart, txEnd);
	tx.resize(SLIPPI_PAD_FULL_SIZE * ROLLBACK_MAX_FRAMES, 0);

	m_read_queue.insert(m_read_queue.end(), tx.begin(), tx.end());

	// ERROR_LOG(SLIPPI_ONLINE, "EXI: [%d] %X %X %X %X %X %X %X %X", latestFrame, m_read_queue[5], m_read_queue[6],
	// m_read_queue[7], m_read_queue[8], m_read_queue[9], m_read_queue[10], m_read_queue[11], m_read_queue[12]);
}

void CEXISlippi::handleCaptureSavestate(u8 *payload)
{
	s32 frame = payload[0] << 24 | payload[1] << 16 | payload[2] << 8 | payload[3];

	u64 startTime = Common::Timer::GetTimeUs();

	// Grab an available savestate
	std::unique_ptr<SlippiSavestate> ss;
	if (!availableSavestates.empty())
	{
		ss = std::move(availableSavestates.back());
		availableSavestates.pop_back();
	}
	else
	{
		// If there were no available savestates, use the oldest one
		auto it = activeSavestates.begin();
		ss = std::move(it->second);
		activeSavestates.erase(it->first);
	}

	// If there is already a savestate for this frame, remove it and add it to available
	if (activeSavestates.count(frame))
	{
		availableSavestates.push_back(std::move(activeSavestates[frame]));
		activeSavestates.erase(frame);
	}

	ss->Capture();
	activeSavestates[frame] = std::move(ss);

	u32 timeDiff = (u32)(Common::Timer::GetTimeUs() - startTime);
	INFO_LOG(SLIPPI_ONLINE, "SLIPPI ONLINE: Captured savestate for frame %d in: %f ms", frame,
	         ((double)timeDiff) / 1000);
}

void CEXISlippi::handleLoadSavestate(u8 *payload)
{
	s32 frame = payload[0] << 24 | payload[1] << 16 | payload[2] << 8 | payload[3];
	u32 *preserveArr = (u32 *)(&payload[4]);

	if (!activeSavestates.count(frame))
	{
		// This savestate does not exist... uhhh? What do we do?
		ERROR_LOG(SLIPPI_ONLINE, "SLIPPI ONLINE: Savestate for frame %d does not exist.", frame);
		return;
	}

	u64 startTime = Common::Timer::GetTimeUs();

	// Fetch preservation blocks
	std::vector<SlippiSavestate::PreserveBlock> blocks;

	// Get preservation blocks
	int idx = 0;
	while (Common::swap32(preserveArr[idx]) != 0)
	{
		SlippiSavestate::PreserveBlock p = {Common::swap32(preserveArr[idx]), Common::swap32(preserveArr[idx + 1])};
		blocks.push_back(p);
		idx += 2;
	}

	// Load savestate
	activeSavestates[frame]->Load(blocks);

	// Move all active savestates to available
	for (auto it = activeSavestates.begin(); it != activeSavestates.end(); ++it)
	{
		availableSavestates.push_back(std::move(it->second));
	}

	activeSavestates.clear();

	u32 timeDiff = (u32)(Common::Timer::GetTimeUs() - startTime);
	INFO_LOG(SLIPPI_ONLINE, "SLIPPI ONLINE: Loaded savestate for frame %d in: %f ms", frame, ((double)timeDiff) / 1000);
}

void CEXISlippi::startFindMatch(u8 *payload)
{
#ifndef LOCAL_TESTING
	SlippiMatchmaking::MatchSearchSettings search;
	search.mode = (SlippiMatchmaking::OnlinePlayMode)payload[0];

	std::string shiftJisCode;
	shiftJisCode.insert(shiftJisCode.begin(), &payload[1], &payload[1] + 18);
	shiftJisCode.erase(std::find(shiftJisCode.begin(), shiftJisCode.end(), 0x00), shiftJisCode.end());

	// TODO: Make this work so we dont have to pass shiftJis to mm server
	// search.connectCode = SHIFTJISToUTF8(shiftJisCode).c_str();
	search.connectCode = shiftJisCode;

	matchmaking->FindMatch(search);
#endif
}

void CEXISlippi::prepareOnlineMatchState()
{
	// This match block is a VS match with P1 Red Falco vs P2 Red Bowser on Battlefield. The proper values will
	// be overwritten
	static std::vector<u8> onlineMatchBlock = {
	    0x32, 0x01, 0x86, 0x4C, 0xC3, 0x00, 0x00, 0x00, 0x00, 0x00, 0x00, 0xFF, 0xFF, 0x6E, 0x00, 0x1F, 0x00, 0x00,
	    0x01, 0xE0, 0x00, 0x00, 0x00, 0x00, 0x00, 0x00, 0x00, 0x00, 0x00, 0x00, 0x00, 0x00, 0xFF, 0xFF, 0xFF, 0xFF,
	    0xFF, 0xFF, 0xFF, 0xFF, 0x00, 0x00, 0x00, 0x00, 0x3F, 0x80, 0x00, 0x00, 0x3F, 0x80, 0x00, 0x00, 0x3F, 0x80,
	    0x00, 0x00, 0x00, 0x00, 0x00, 0x00, 0x00, 0x00, 0x00, 0x00, 0x00, 0x00, 0x00, 0x00, 0x00, 0x00, 0x00, 0x00,
	    0x00, 0x00, 0x00, 0x00, 0x00, 0x00, 0x00, 0x00, 0x00, 0x00, 0x00, 0x00, 0x00, 0x00, 0x00, 0x00, 0x00, 0x00,
	    0x00, 0x00, 0x00, 0x00, 0x00, 0x00, 0x14, 0x00, 0x04, 0x01, 0x00, 0x00, 0x00, 0x00, 0x09, 0x00, 0x78, 0x00,
	    0xC0, 0x00, 0x04, 0x01, 0x00, 0x00, 0x00, 0x00, 0x00, 0x00, 0x00, 0x00, 0x3F, 0x80, 0x00, 0x00, 0x3F, 0x80,
	    0x00, 0x00, 0x3F, 0x80, 0x00, 0x00, 0x05, 0x00, 0x04, 0x01, 0x00, 0x01, 0x00, 0x00, 0x09, 0x00, 0x78, 0x00,
	    0xC0, 0x00, 0x04, 0x01, 0x00, 0x00, 0x00, 0x00, 0x00, 0x00, 0x00, 0x00, 0x3F, 0x80, 0x00, 0x00, 0x3F, 0x80,
	    0x00, 0x00, 0x3F, 0x80, 0x00, 0x00, 0x1A, 0x03, 0x04, 0x00, 0x00, 0xFF, 0x00, 0x00, 0x09, 0x00, 0x78, 0x00,
	    0x40, 0x00, 0x04, 0x01, 0x00, 0x00, 0x00, 0x00, 0x00, 0x00, 0x00, 0x00, 0x3F, 0x80, 0x00, 0x00, 0x3F, 0x80,
	    0x00, 0x00, 0x3F, 0x80, 0x00, 0x00, 0x1A, 0x03, 0x04, 0x00, 0x00, 0xFF, 0x00, 0x00, 0x09, 0x00, 0x78, 0x00,
	    0x40, 0x00, 0x04, 0x01, 0x00, 0x00, 0x00, 0x00, 0x00, 0x00, 0x00, 0x00, 0x3F, 0x80, 0x00, 0x00, 0x3F, 0x80,
	    0x00, 0x00, 0x3F, 0x80, 0x00, 0x00, 0x21, 0x03, 0x04, 0x00, 0x00, 0xFF, 0x00, 0x00, 0x09, 0x00, 0x78, 0x00,
	    0x40, 0x00, 0x04, 0x00, 0x00, 0x00, 0x00, 0x00, 0x00, 0x00, 0x00, 0x00, 0x3F, 0x80, 0x00, 0x00, 0x3F, 0x80,
	    0x00, 0x00, 0x3F, 0x80, 0x00, 0x00, 0x21, 0x03, 0x04, 0x00, 0x00, 0xFF, 0x00, 0x00, 0x09, 0x00, 0x78, 0x00,
	    0x40, 0x00, 0x04, 0x00, 0x00, 0x00, 0x00, 0x00, 0x00, 0x00, 0x00, 0x00, 0x3F, 0x80, 0x00, 0x00, 0x3F, 0x80,
	    0x00, 0x00, 0x3F, 0x80, 0x00, 0x00,
	};

	m_read_queue.clear();

	SlippiMatchmaking::ProcessState mmState = matchmaking->GetMatchmakeState();

#ifdef LOCAL_TESTING
	if (localSelections.isCharacterSelected)
		mmState = SlippiMatchmaking::ProcessState::CONNECTION_SUCCESS;
#endif

	m_read_queue.push_back(mmState); // Matchmaking State

	u8 localPlayerReady = localSelections.isCharacterSelected;
	u8 remotePlayerReady = 0;
	u8 localPlayerIndex = 0;
	u8 remotePlayerIndex = 1;

	std::string oppName = "";

	if (mmState == SlippiMatchmaking::ProcessState::CONNECTION_SUCCESS)
	{
		if (!slippi_netplay)
		{
#ifdef LOCAL_TESTING
			slippi_netplay = std::make_unique<SlippiNetplayClient>(true);
#else
			slippi_netplay = matchmaking->GetNetplayClient();
#endif

			slippi_netplay->SetMatchSelections(localSelections);
		}

#ifdef LOCAL_TESTING
		bool isConnected = true;
#else
		auto status = slippi_netplay->GetSlippiConnectStatus();
		bool isConnected = status == SlippiNetplayClient::SlippiConnectStatus::NET_CONNECT_STATUS_CONNECTED;
#endif

		if (isConnected)
		{
			auto matchInfo = slippi_netplay->GetMatchInfo();
#ifdef LOCAL_TESTING
			remotePlayerReady = true;
#else
			remotePlayerReady = matchInfo->remotePlayerSelections.isCharacterSelected;
#endif

			auto isDecider = slippi_netplay->IsDecider();
			localPlayerIndex = isDecider ? 0 : 1;
			remotePlayerIndex = isDecider ? 1 : 0;

			oppName = slippi_netplay->GetOpponentName();
		}
		else
		{
#ifndef LOCAL_TESTING
			// If we get here, our opponent likely disconnected. Let's trigger a clean up
			handleConnectionCleanup();
#endif
		}
	}
	else
	{
		slippi_netplay = nullptr;
	}

	m_read_queue.push_back(localPlayerReady);  // Local player ready
	m_read_queue.push_back(remotePlayerReady); // Remote player ready
	m_read_queue.push_back(localPlayerIndex);  // Local player index
	m_read_queue.push_back(remotePlayerIndex); // Remote player index

	u32 rngOffset = 0;
	std::string p1Name = "";
	std::string p2Name = "";

	if (localPlayerReady && remotePlayerReady)
	{
		auto isDecider = slippi_netplay->IsDecider();

		auto matchInfo = slippi_netplay->GetMatchInfo();
		SlippiPlayerSelections lps = matchInfo->localPlayerSelections;
		SlippiPlayerSelections rps = matchInfo->remotePlayerSelections;

		// Overwrite local player character
		onlineMatchBlock[0x60 + localPlayerIndex * 0x24] = lps.characterId;
		onlineMatchBlock[0x63 + localPlayerIndex * 0x24] = lps.characterColor;

#ifdef LOCAL_TESTING
		rps.characterId = 2;
		rps.characterColor = 2;
		rps.playerName = std::string("Player");
#endif

		// Overwrite remote player character
		onlineMatchBlock[0x60 + remotePlayerIndex * 0x24] = rps.characterId;
		onlineMatchBlock[0x63 + remotePlayerIndex * 0x24] = rps.characterColor;

		// Make one character lighter if same character, same color
		bool isSheikVsZelda =
		    lps.characterId == 0x12 && rps.characterId == 0x13 || lps.characterId == 0x13 && rps.characterId == 0x12;
		bool charMatch = lps.characterId == rps.characterId || isSheikVsZelda;
		bool colMatch = lps.characterColor == rps.characterColor;

		onlineMatchBlock[0x67 + 0x24] = charMatch && colMatch ? 1 : 0;

		// Overwrite stage
		u16 stageId;
		if (isDecider)
		{
			stageId = lps.isStageSelected ? lps.stageId : rps.stageId;
		}
		else
		{
			stageId = rps.isStageSelected ? rps.stageId : lps.stageId;
		}

		// int seconds = 0;
		// u32 *timer = (u32 *)&onlineMatchBlock[0x10];
		//*timer = Common::swap32(seconds * 60);

		u16 *stage = (u16 *)&onlineMatchBlock[0xE];
		*stage = Common::swap16(stageId);

		// Set rng offset
		rngOffset = isDecider ? lps.rngOffset : rps.rngOffset;
		WARN_LOG(SLIPPI_ONLINE, "Rng Offset: 0x%x", rngOffset);
		WARN_LOG(SLIPPI_ONLINE, "P1 Char: 0x%X, P2 Char: 0x%X", onlineMatchBlock[0x60], onlineMatchBlock[0x84]);

		// Set player names
		p1Name = isDecider ? lps.playerName : rps.playerName;
		p2Name = isDecider ? rps.playerName : lps.playerName;
	}

	// Add rng offset to output
	appendWordToBuffer(&m_read_queue, rngOffset);

	// Add delay frames to output
	m_read_queue.push_back((u8)SConfig::GetInstance().m_slippiOnlineDelay);

	// Add names to output
	p1Name = ConvertStringForGame(p1Name, MAX_NAME_LENGTH);
	m_read_queue.insert(m_read_queue.end(), p1Name.begin(), p1Name.end());
	p2Name = ConvertStringForGame(p2Name, MAX_NAME_LENGTH);
	m_read_queue.insert(m_read_queue.end(), p2Name.begin(), p2Name.end());
	oppName = ConvertStringForGame(oppName, MAX_NAME_LENGTH);
	m_read_queue.insert(m_read_queue.end(), oppName.begin(), oppName.end());

	// Add error message if there is one
	auto errorStr = matchmaking->GetErrorMessage();
	errorStr = ConvertStringForGame(errorStr, 120);
	m_read_queue.insert(m_read_queue.end(), errorStr.begin(), errorStr.end());

	// Add the match struct block to output
	m_read_queue.insert(m_read_queue.end(), onlineMatchBlock.begin(), onlineMatchBlock.end());
}

u16 CEXISlippi::getRandomStage()
{
	static u16 selectedStage;

	static std::vector<u16> stages = {
	    0x2,  // FoD
	          // 0x3, // Pokemon
	    0x8,  // Yoshi's Story
	    0x1C, // Dream Land
	    0x1F, // Battlefield
	    0x20, // Final Destination
	};

	std::vector<u16> stagesToConsider;

	// stagesToConsider = stages;
	// Add all stages to consider to the vector
	for (auto it = stages.begin(); it != stages.end(); ++it)
	{
		auto stageId = *it;
		if (lastSelectedStage != nullptr && stageId == *lastSelectedStage)
			continue;

		stagesToConsider.push_back(stageId);
	}

	// Shuffle the stages to consider. This isn't really necessary considering we
	// use a random number to select an index but idk the generator was giving a lot
	// of the same stage (same index) many times in a row or so it seemed to I figured
	// this can't hurt
	std::random_shuffle(stagesToConsider.begin(), stagesToConsider.end());

	// Get random stage
	int randIndex = generator() % stagesToConsider.size();
	selectedStage = stagesToConsider[randIndex];

	// Set last selected stage
	lastSelectedStage = &selectedStage;

	return selectedStage;
}

void CEXISlippi::setMatchSelections(u8 *payload)
{
	SlippiPlayerSelections s;

	s.characterId = payload[0];
	s.characterColor = payload[1];
	s.isCharacterSelected = payload[2];

	s.stageId = Common::swap16(&payload[3]);
	s.isStageSelected = payload[5];

	if (!s.isStageSelected)
	{
		// If stage is not selected, select a random stage
		s.stageId = getRandomStage();
		s.isStageSelected = true;
	}

	s.rngOffset = generator() % 0xFFFF;

	// Get user name from file
	std::string displayName = user->GetUserInfo().displayName;

	// Just let the max length to transfer to opponent be potentially 16 worst-case utf-8 chars
	// This string will get converted to the game format later
	int maxLenth = MAX_NAME_LENGTH * 4 + 4;
	if (displayName.length() > maxLenth)
	{
		displayName.resize(maxLenth);
	}

	s.playerName = displayName;

	// Get user connect code from file
	s.connectCode = user->GetUserInfo().connectCode;

	// Merge these selections
	localSelections.Merge(s);

	if (slippi_netplay)
	{
		slippi_netplay->SetMatchSelections(localSelections);
	}
}

void CEXISlippi::prepareFileLength(u8 *payload)
{
	m_read_queue.clear();

	std::string fileName((char *)&payload[0]);

	std::string contents;
	u32 size = gameFileLoader->LoadFile(fileName, contents);

	INFO_LOG(SLIPPI, "Getting file size for: %s -> %d", fileName.c_str(), size);

	// Write size to output
	appendWordToBuffer(&m_read_queue, size);
}

void CEXISlippi::prepareFileLoad(u8 *payload)
{
	m_read_queue.clear();

	std::string fileName((char *)&payload[0]);

	std::string contents;
	u32 size = gameFileLoader->LoadFile(fileName, contents);
	std::vector<u8> buf(contents.begin(), contents.end());

	INFO_LOG(SLIPPI, "Writing file contents: %s -> %d", fileName.c_str(), size);

	// Write the contents to output
	m_read_queue.insert(m_read_queue.end(), buf.begin(), buf.end());
}

void CEXISlippi::logMessageFromGame(u8 *payload)
{
	if (payload[0] == 0)
	{
		// The first byte indicates whether to log the time or not
		GENERIC_LOG(LogTypes::SLIPPI, (LogTypes::LOG_LEVELS)payload[1], "%s", (char *)&payload[2]);
	}
	else
	{
		GENERIC_LOG(LogTypes::SLIPPI, (LogTypes::LOG_LEVELS)payload[1], "%s: %llu", (char *)&payload[2],
		            Common::Timer::GetTimeUs());
	}
}

void CEXISlippi::handleLogInRequest()
{
	bool logInRes = user->AttemptLogin();
	if (!logInRes)
	{
//#ifndef LINUX_LOCAL_DEV
		main_frame->LowerRenderWindow();
//#endif
		user->OpenLogInPage();
		user->ListenForLogIn();
	}
}

void CEXISlippi::handleLogOutRequest()
{
	user->LogOut();
}

void CEXISlippi::handleUpdateAppRequest()
{
#ifdef _WIN32
	main_frame->LowerRenderWindow();
	user->UpdateApp();
	main_frame->DoExit();
#else
	CriticalAlertT("Automatic updates are not available for macOS and Linux, please update manually.");
#endif
}

void CEXISlippi::prepareOnlineStatus()
{
	m_read_queue.clear();

	auto isLoggedIn = user->IsLoggedIn();
	auto userInfo = user->GetUserInfo();

	u8 appState = 0;
	if (isLoggedIn)
	{
		// Check if we have the latest version, and if not, indicate we need to update
		version::Semver200_version latestVersion(userInfo.latestVersion);
		version::Semver200_version currentVersion(scm_slippi_semver_str);

		appState = latestVersion > currentVersion ? 2 : 1;
	}

	m_read_queue.push_back(appState);

	// Write player name (31 bytes)
	std::string playerName = ConvertStringForGame(userInfo.displayName, MAX_NAME_LENGTH);
	m_read_queue.insert(m_read_queue.end(), playerName.begin(), playerName.end());

	// Write connect code (10 bytes)
	std::string connectCode = userInfo.connectCode;
	char shiftJisHashtag[] = {(char)0x81, (char)0x94, (char)0x00};
	connectCode.resize(CONNECT_CODE_LENGTH);
	connectCode = ReplaceAll(connectCode, "#", shiftJisHashtag);
	auto codeBuf = connectCode.c_str();
	m_read_queue.insert(m_read_queue.end(), codeBuf, codeBuf + CONNECT_CODE_LENGTH + 2);
}

void doConnectionCleanup(std::unique_ptr<SlippiMatchmaking> mm, std::unique_ptr<SlippiNetplayClient> nc)
{
	if (mm)
		mm.reset();

	if (nc)
		nc.reset();
}

void CEXISlippi::handleConnectionCleanup()
{
	ERROR_LOG(SLIPPI_ONLINE, "Connection cleanup started...");

	// Handle destructors in a separate thread to not block the main thread
	std::thread cleanup(doConnectionCleanup, std::move(matchmaking), std::move(slippi_netplay));
	cleanup.detach();

	// Reset matchmaking
	matchmaking = std::make_unique<SlippiMatchmaking>(user.get());

	// Disconnect netplay client
	slippi_netplay = nullptr;

	// Clear character selections
	localSelections.Reset();

	ERROR_LOG(SLIPPI_ONLINE, "Connection cleanup completed...");
}

void CEXISlippi::DMAWrite(u32 _uAddr, u32 _uSize)
{
	u8 *memPtr = Memory::GetPointer(_uAddr);

	u32 bufLoc = 0;

	if (memPtr == nullptr)
	{
		NOTICE_LOG(SLIPPI, "DMA Write was passed an invalid address: %x", _uAddr);
		Dolphin_Debugger::PrintCallstack(LogTypes::LOG_TYPE::SLIPPI, LogTypes::LOG_LEVELS::LNOTICE);
		m_read_queue.clear();
		return;
	}

	u8 byte = memPtr[0];
	if (byte == CMD_RECEIVE_COMMANDS)
	{
		time(&gameStartTime); // Store game start time
		u8 receiveCommandsLen = memPtr[1];
		configureCommands(&memPtr[1], receiveCommandsLen);
		writeToFileAsync(&memPtr[0], receiveCommandsLen + 1, "create");
		bufLoc += receiveCommandsLen + 1;
	}

	INFO_LOG(EXPANSIONINTERFACE, "EXI SLIPPI DMAWrite: addr: 0x%08x size: %d, bufLoc:[%02x %02x %02x %02x %02x]",
	         _uAddr, _uSize, memPtr[bufLoc], memPtr[bufLoc + 1], memPtr[bufLoc + 2], memPtr[bufLoc + 3],
	         memPtr[bufLoc + 4]);

	while (bufLoc < _uSize)
	{
		byte = memPtr[bufLoc];
		if (!payloadSizes.count(byte))
		{
			// This should never happen. Do something else if it does?
			WARN_LOG(EXPANSIONINTERFACE, "EXI SLIPPI: Invalid command byte: 0x%x", byte);
			return;
		}

		u32 payloadLen = payloadSizes[byte];
		switch (byte)
		{
		case CMD_RECEIVE_GAME_END:
			writeToFileAsync(&memPtr[bufLoc], payloadLen + 1, "close");
			break;
		case CMD_PREPARE_REPLAY:
			// log.open("log.txt");
			prepareGameInfo(&memPtr[bufLoc + 1]);
			break;
		case CMD_READ_FRAME:
			prepareFrameData(&memPtr[bufLoc + 1]);
			break;
		case CMD_IS_STOCK_STEAL:
			prepareIsStockSteal(&memPtr[bufLoc + 1]);
			break;
		case CMD_IS_FILE_READY:
			prepareIsFileReady();
			break;
		case CMD_GET_GECKO_CODES:
			m_read_queue.clear();
			m_read_queue.insert(m_read_queue.begin(), geckoList.begin(), geckoList.end());
			break;
		case CMD_ONLINE_INPUTS:
			handleOnlineInputs(&memPtr[bufLoc + 1]);
			break;
		case CMD_CAPTURE_SAVESTATE:
			handleCaptureSavestate(&memPtr[bufLoc + 1]);
			break;
		case CMD_LOAD_SAVESTATE:
			handleLoadSavestate(&memPtr[bufLoc + 1]);
			break;
		case CMD_GET_MATCH_STATE:
			prepareOnlineMatchState();
			break;
		case CMD_FIND_OPPONENT:
			startFindMatch(&memPtr[bufLoc + 1]);
			break;
		case CMD_SET_MATCH_SELECTIONS:
			setMatchSelections(&memPtr[bufLoc + 1]);
			break;
		case CMD_FILE_LENGTH:
			prepareFileLength(&memPtr[bufLoc + 1]);
			break;
		case CMD_FILE_LOAD:
			prepareFileLoad(&memPtr[bufLoc + 1]);
			break;
		case CMD_OPEN_LOGIN:
			handleLogInRequest();
			break;
		case CMD_LOGOUT:
			handleLogOutRequest();
			break;
		case CMD_GET_ONLINE_STATUS:
			prepareOnlineStatus();
			break;
		case CMD_CLEANUP_CONNECTION:
			handleConnectionCleanup();
			break;
		case CMD_LOG_MESSAGE:
			logMessageFromGame(&memPtr[bufLoc + 1]);
			break;
		case CMD_UPDATE:
			handleUpdateAppRequest();
			break;
		default:
			writeToFileAsync(&memPtr[bufLoc], payloadLen + 1, "");
			break;
		}

		bufLoc += payloadLen + 1;
	}
}

void CEXISlippi::DMARead(u32 addr, u32 size)
{
	if (m_read_queue.empty())
	{
		INFO_LOG(EXPANSIONINTERFACE, "EXI SLIPPI DMARead: Empty");
		return;
	}

	m_read_queue.resize(size, 0); // Resize response array to make sure it's all full/allocated

	auto queueAddr = &m_read_queue[0];
	INFO_LOG(EXPANSIONINTERFACE, "EXI SLIPPI DMARead: addr: 0x%08x size: %d, startResp: [%02x %02x %02x %02x %02x]",
	         addr, size, queueAddr[0], queueAddr[1], queueAddr[2], queueAddr[3], queueAddr[4]);

	// Copy buffer data to memory
	Memory::CopyToEmu(addr, queueAddr, size);
}

bool CEXISlippi::IsPresent() const
{
	return true;
}

void CEXISlippi::TransferByte(u8 &byte) {}<|MERGE_RESOLUTION|>--- conflicted
+++ resolved
@@ -14,13 +14,10 @@
 #include "Common/CommonPaths.h"
 #include "Common/CommonTypes.h"
 #include "Common/Logging/Log.h"
-<<<<<<< HEAD
-=======
 #include "Common/MemoryUtil.h"
 #include "Common/MsgHandler.h"
 #include "Common/StringUtil.h"
 #include "Common/Thread.h"
->>>>>>> c2aa0038
 #include "Core/HW/Memmap.h"
 
 #include "Core/NetPlayClient.h"
@@ -509,7 +506,7 @@
 	// First, ensure that the root Slippi replay directory is created
 	File::CreateFullPath(dirpath + "/");
 
-	// Now we have a dir such as /home/Replays but we need to make one such 
+	// Now we have a dir such as /home/Replays but we need to make one such
 	// as /home/Replays/2020-06 if month categorization is enabled
 	if (SConfig::GetInstance().m_slippiReplayMonthFolders) {
 		dirpath.push_back('/');
