// Copyright 2017 Dolphin Emulator Project
// Licensed under GPLv2+
// Refer to the license.txt file included.

#include "Core/Debugger/Debugger_SymbolMap.h"

#include <SlippiGame.h>
#include "Core/Slippi/SlippiReplayComm.h"
#include "Core/Slippi/SlippiPlayback.h"
#include <semver/include/semver200.h>
#include <utility> // std::move


#include "Common/CommonPaths.h"
#include "Common/CommonTypes.h"
#include "Common/Logging/Log.h"
#include "Common/MemoryUtil.h"
#include "Common/MsgHandler.h"
#include "Common/StringUtil.h"
#include "Common/Thread.h"
#include "Core/HW/Memmap.h"

#include "Core/NetPlayClient.h"
#include "Core/Core.h"
#include "Core/CoreTiming.h"

#include "Core/HW/EXI_DeviceSlippi.h"
#include "Core/HW/SystemTimers.h"
#include "Core/State.h"

// Not clean but idk a better way atm
//#ifndef LINUX_LOCAL_DEV
#include "DolphinWX/Frame.h"
#include "DolphinWX/Main.h"
//#endif

#define FRAME_INTERVAL 900
#define SLEEP_TIME_MS 8
#define WRITE_FILE_SLEEP_TIME_MS 85

//#define LOCAL_TESTING
//#define CREATE_DIFF_FILES

static std::unordered_map<u8, std::string> slippi_names;
static std::unordered_map<u8, std::string> slippi_connect_codes;

extern std::unique_ptr<SlippiPlaybackStatus> g_playbackStatus;
extern std::unique_ptr<SlippiReplayComm> g_replayComm;

template <typename T> bool isFutureReady(std::future<T> &t)
{
	return t.wait_for(std::chrono::seconds(0)) == std::future_status::ready;
}

std::vector<u8> uint16ToVector(u16 num)
{
	u8 byte0 = num >> 8;
	u8 byte1 = num & 0xFF;

	return std::vector<u8>({byte0, byte1});
}

std::vector<u8> uint32ToVector(u32 num)
{
	u8 byte0 = num >> 24;
	u8 byte1 = (num & 0xFF0000) >> 16;
	u8 byte2 = (num & 0xFF00) >> 8;
	u8 byte3 = num & 0xFF;

	return std::vector<u8>({byte0, byte1, byte2, byte3});
}

std::vector<u8> int32ToVector(int32_t num)
{
	u8 byte0 = num >> 24;
	u8 byte1 = (num & 0xFF0000) >> 16;
	u8 byte2 = (num & 0xFF00) >> 8;
	u8 byte3 = num & 0xFF;

	return std::vector<u8>({byte0, byte1, byte2, byte3});
}

void appendWordToBuffer(std::vector<u8> *buf, u32 word)
{
	auto wordVector = uint32ToVector(word);
	buf->insert(buf->end(), wordVector.begin(), wordVector.end());
}

void appendHalfToBuffer(std::vector<u8> *buf, u16 word)
{
	auto halfVector = uint16ToVector(word);
	buf->insert(buf->end(), halfVector.begin(), halfVector.end());
}

CEXISlippi::CEXISlippi()
{
	INFO_LOG(SLIPPI, "EXI SLIPPI Constructor called.");

	user = std::make_unique<SlippiUser>();
	g_playbackStatus = std::make_unique<SlippiPlaybackStatus>();
	matchmaking = std::make_unique<SlippiMatchmaking>(user.get());
	gameFileLoader = std::make_unique<SlippiGameFileLoader>();
	g_replayComm = std::make_unique<SlippiReplayComm>();

	generator = std::default_random_engine(Common::Timer::GetTimeMs());

	// Loggers will check 5 bytes, make sure we own that memory
	m_read_queue.reserve(5);

	// Initialize local selections to empty
	localSelections.Reset();

	// Update user file and then listen for User
	user->UpdateFile();
	user->ListenForLogIn();

#ifdef CREATE_DIFF_FILES
	// MnMaAll.usd
	std::string origStr;
	std::string modifiedStr;
	File::ReadFileToString("C:\\Users\\Jas\\Documents\\Melee\\Textures\\Slippi\\MainMenu\\MnMaAll.usd", origStr);
	File::ReadFileToString("C:\\Users\\Jas\\Documents\\Melee\\Textures\\Slippi\\MainMenu\\MnMaAll-new.usd",
	                       modifiedStr);
	std::vector<u8> orig(origStr.begin(), origStr.end());
	std::vector<u8> modified(modifiedStr.begin(), modifiedStr.end());
	auto diff = processDiff(orig, modified);
	File::WriteStringToFile(diff, "C:\\Users\\Jas\\Documents\\Melee\\Textures\\Slippi\\MainMenu\\MnMaAll.usd.diff");
	File::WriteStringToFile(diff, "C:\\Dolphin\\IshiiDev\\Sys\\GameFiles\\GALE01\\MnMaAll.usd.diff");

	// MnExtAll.usd
	File::ReadFileToString("C:\\Users\\Jas\\Documents\\Melee\\Textures\\Slippi\\CSS\\MnExtAll.usd", origStr);
	File::ReadFileToString("C:\\Users\\Jas\\Documents\\Melee\\Textures\\Slippi\\CSS\\MnExtAll-new.usd", modifiedStr);
	orig = std::vector<u8>(origStr.begin(), origStr.end());
	modified = std::vector<u8>(modifiedStr.begin(), modifiedStr.end());
	diff = processDiff(orig, modified);
	File::WriteStringToFile(diff, "C:\\Users\\Jas\\Documents\\Melee\\Textures\\Slippi\\CSS\\MnExtAll.usd.diff");
	File::WriteStringToFile(diff, "C:\\Dolphin\\IshiiDev\\Sys\\GameFiles\\GALE01\\MnExtAll.usd.diff");

	// SdMenu.usd
	File::ReadFileToString("C:\\Users\\Jas\\Documents\\Melee\\Textures\\Slippi\\MainMenu\\SdMenu.usd", origStr);
	File::ReadFileToString("C:\\Users\\Jas\\Documents\\Melee\\Textures\\Slippi\\MainMenu\\SdMenu-new.usd", modifiedStr);
	orig = std::vector<u8>(origStr.begin(), origStr.end());
	modified = std::vector<u8>(modifiedStr.begin(), modifiedStr.end());
	diff = processDiff(orig, modified);
	File::WriteStringToFile(diff, "C:\\Users\\Jas\\Documents\\Melee\\Textures\\Slippi\\MainMenu\\SdMenu.usd.diff");
	File::WriteStringToFile(diff, "C:\\Dolphin\\IshiiDev\\Sys\\GameFiles\\GALE01\\SdMenu.usd.diff");

	// Japanese Files
	// MnMaAll.dat
	File::ReadFileToString("C:\\Users\\Jas\\Documents\\Melee\\Textures\\Slippi\\MainMenu\\MnMaAll.dat", origStr);
	File::ReadFileToString("C:\\Users\\Jas\\Documents\\Melee\\Textures\\Slippi\\MainMenu\\MnMaAll-new.dat",
	                       modifiedStr);
	orig = std::vector<u8>(origStr.begin(), origStr.end());
	modified = std::vector<u8>(modifiedStr.begin(), modifiedStr.end());
	diff = processDiff(orig, modified);
	File::WriteStringToFile(diff, "C:\\Users\\Jas\\Documents\\Melee\\Textures\\Slippi\\MainMenu\\MnMaAll.dat.diff");
	File::WriteStringToFile(diff, "C:\\Dolphin\\IshiiDev\\Sys\\GameFiles\\GALE01\\MnMaAll.dat.diff");

	// MnExtAll.dat
	File::ReadFileToString("C:\\Users\\Jas\\Documents\\Melee\\Textures\\Slippi\\CSS\\MnExtAll.dat", origStr);
	File::ReadFileToString("C:\\Users\\Jas\\Documents\\Melee\\Textures\\Slippi\\CSS\\MnExtAll-new.dat", modifiedStr);
	orig = std::vector<u8>(origStr.begin(), origStr.end());
	modified = std::vector<u8>(modifiedStr.begin(), modifiedStr.end());
	diff = processDiff(orig, modified);
	File::WriteStringToFile(diff, "C:\\Users\\Jas\\Documents\\Melee\\Textures\\Slippi\\CSS\\MnExtAll.dat.diff");
	File::WriteStringToFile(diff, "C:\\Dolphin\\IshiiDev\\Sys\\GameFiles\\GALE01\\MnExtAll.dat.diff");

	// SdMenu.dat
	File::ReadFileToString("C:\\Users\\Jas\\Documents\\Melee\\Textures\\Slippi\\MainMenu\\SdMenu.dat", origStr);
	File::ReadFileToString("C:\\Users\\Jas\\Documents\\Melee\\Textures\\Slippi\\MainMenu\\SdMenu-new.dat", modifiedStr);
	orig = std::vector<u8>(origStr.begin(), origStr.end());
	modified = std::vector<u8>(modifiedStr.begin(), modifiedStr.end());
	diff = processDiff(orig, modified);
	File::WriteStringToFile(diff, "C:\\Users\\Jas\\Documents\\Melee\\Textures\\Slippi\\MainMenu\\SdMenu.dat.diff");
	File::WriteStringToFile(diff, "C:\\Dolphin\\IshiiDev\\Sys\\GameFiles\\GALE01\\SdMenu.dat.diff");

	// TEMP - Restore orig
	// std::string stateString;
	// decoder.Decode((char *)orig.data(), orig.size(), diff, &stateString);
	// File::WriteStringToFile(stateString,
	//                        "C:\\Users\\Jas\\Documents\\Melee\\Textures\\Slippi\\MainMenu\\MnMaAll-restored.usd");
#endif
}

CEXISlippi::~CEXISlippi()
{
	u8 empty[1];

	// Closes file gracefully to prevent file corruption when emulation
	// suddenly stops. This would happen often on netplay when the opponent
	// would close the emulation before the file successfully finished writing
	writeToFileAsync(&empty[0], 0, "close");
	writeThreadRunning = false;
	if (m_fileWriteThread.joinable())
	{
		m_fileWriteThread.join();
	}

	localSelections.Reset();
<<<<<<< HEAD
=======

	if (isEnetInitialized)
		enet_deinitialize();

	// g_playback_status = SlippiPlaybackStatus::SlippiPlaybackStatus();
>>>>>>> da26bb7f
}

void CEXISlippi::configureCommands(u8 *payload, u8 length)
{
	for (int i = 1; i < length; i += 3)
	{
		// Go through the receive commands payload and set up other commands
		u8 commandByte = payload[i];
		u32 commandPayloadSize = payload[i + 1] << 8 | payload[i + 2];
		payloadSizes[commandByte] = commandPayloadSize;
	}
}

void CEXISlippi::updateMetadataFields(u8 *payload, u32 length)
{
	if (length <= 0 || payload[0] != CMD_RECEIVE_POST_FRAME_UPDATE)
	{
		// Only need to update if this is a post frame update
		return;
	}

	// Keep track of last frame
	lastFrame = payload[1] << 24 | payload[2] << 16 | payload[3] << 8 | payload[4];

	// Keep track of character usage
	u8 playerIndex = payload[5];
	u8 internalCharacterId = payload[7];
	if (!characterUsage.count(playerIndex) || !characterUsage[playerIndex].count(internalCharacterId))
	{
		characterUsage[playerIndex][internalCharacterId] = 0;
	}
	characterUsage[playerIndex][internalCharacterId] += 1;
}

std::unordered_map<u8, std::string> CEXISlippi::getNetplayNames()
{
	std::unordered_map<u8, std::string> names;

	if (slippi_names.size())
	{
		names = slippi_names;
	}

	else if (netplay_client && netplay_client->IsConnected())
	{
		auto netplayPlayers = netplay_client->GetPlayers();
		for (auto it = netplayPlayers.begin(); it != netplayPlayers.end(); ++it)
		{
			auto player = *it;
			u8 portIndex = netplay_client->FindPlayerPad(player);
			if (portIndex < 0)
			{
				continue;
			}

			names[portIndex] = player->name;
		}
	}

	return names;
}

std::vector<u8> CEXISlippi::generateMetadata()
{
	std::vector<u8> metadata({'U', 8, 'm', 'e', 't', 'a', 'd', 'a', 't', 'a', '{'});

	// TODO: Abstract out UBJSON functions to make this cleaner

	// Add game start time
	u8 dateTimeStrLength = sizeof "2011-10-08T07:07:09Z";
	std::vector<char> dateTimeBuf(dateTimeStrLength);
	strftime(&dateTimeBuf[0], dateTimeStrLength, "%FT%TZ", gmtime(&gameStartTime));
	dateTimeBuf.pop_back(); // Removes the \0 from the back of string
	metadata.insert(metadata.end(), {'U', 7, 's', 't', 'a', 'r', 't', 'A', 't', 'S', 'U', (u8)dateTimeBuf.size()});
	metadata.insert(metadata.end(), dateTimeBuf.begin(), dateTimeBuf.end());

	// Add game duration
	std::vector<u8> lastFrameToWrite = int32ToVector(lastFrame);
	metadata.insert(metadata.end(), {'U', 9, 'l', 'a', 's', 't', 'F', 'r', 'a', 'm', 'e', 'l'});
	metadata.insert(metadata.end(), lastFrameToWrite.begin(), lastFrameToWrite.end());

	// Add players elements to metadata, one per player index
	metadata.insert(metadata.end(), {'U', 7, 'p', 'l', 'a', 'y', 'e', 'r', 's', '{'});

	auto playerNames = getNetplayNames();

	for (auto it = characterUsage.begin(); it != characterUsage.end(); ++it)
	{
		auto playerIndex = it->first;
		auto playerCharacterUsage = it->second;

		metadata.push_back('U');
		std::string playerIndexStr = std::to_string(playerIndex);
		metadata.push_back((u8)playerIndexStr.length());
		metadata.insert(metadata.end(), playerIndexStr.begin(), playerIndexStr.end());
		metadata.push_back('{');

		// Add names element for this player
		metadata.insert(metadata.end(), {'U', 5, 'n', 'a', 'm', 'e', 's', '{'});

		if (playerNames.count(playerIndex))
		{
			auto playerName = playerNames[playerIndex];
			// Add netplay element for this player name
			metadata.insert(metadata.end(), {'U', 7, 'n', 'e', 't', 'p', 'l', 'a', 'y', 'S', 'U'});
			metadata.push_back((u8)playerName.length());
			metadata.insert(metadata.end(), playerName.begin(), playerName.end());
		}

		if (slippi_connect_codes.count(playerIndex))
		{
			auto connectCode = slippi_connect_codes[playerIndex];
			// Add connection code element for this player name
			metadata.insert(metadata.end(), {'U', 4, 'c', 'o', 'd', 'e', 'S', 'U'});
			metadata.push_back((u8)connectCode.length());
			metadata.insert(metadata.end(), connectCode.begin(), connectCode.end());
		}

		metadata.push_back('}'); // close names

		// Add character element for this player
		metadata.insert(metadata.end(), {'U', 10, 'c', 'h', 'a', 'r', 'a', 'c', 't', 'e', 'r', 's', '{'});
		for (auto it2 = playerCharacterUsage.begin(); it2 != playerCharacterUsage.end(); ++it2)
		{
			metadata.push_back('U');
			std::string internalCharIdStr = std::to_string(it2->first);
			metadata.push_back((u8)internalCharIdStr.length());
			metadata.insert(metadata.end(), internalCharIdStr.begin(), internalCharIdStr.end());

			metadata.push_back('l');
			std::vector<u8> frameCount = uint32ToVector(it2->second);
			metadata.insert(metadata.end(), frameCount.begin(), frameCount.end());
		}
		metadata.push_back('}'); // close characters

		metadata.push_back('}'); // close player
	}
	metadata.push_back('}');

	// Indicate this was played on dolphin
	metadata.insert(metadata.end(),
	                {'U', 8, 'p', 'l', 'a', 'y', 'e', 'd', 'O', 'n', 'S', 'U', 7, 'd', 'o', 'l', 'p', 'h', 'i', 'n'});

	metadata.push_back('}');
	return metadata;
}

void CEXISlippi::writeToFileAsync(u8 *payload, u32 length, std::string fileOption)
{
	if (!SConfig::GetInstance().m_slippiSaveReplays)
	{
		return;
	}

	if (fileOption == "create" && !writeThreadRunning)
	{
		WARN_LOG(SLIPPI, "Creating file write thread...");
		writeThreadRunning = true;
		m_fileWriteThread = std::thread(&CEXISlippi::FileWriteThread, this);
	}

	if (!writeThreadRunning)
	{
		return;
	}

	std::vector<u8> payloadData;
	payloadData.insert(payloadData.end(), payload, payload + length);

	auto writeMsg = std::make_unique<WriteMessage>();
	writeMsg->data = payloadData;
	writeMsg->operation = fileOption;

	fileWriteQueue.Push(std::move(writeMsg));
}

void CEXISlippi::FileWriteThread(void)
{
	while (writeThreadRunning || !fileWriteQueue.Empty())
	{
		// Process all messages
		while (!fileWriteQueue.Empty())
		{
			writeToFile(std::move(fileWriteQueue.Front()));
			fileWriteQueue.Pop();

			Common::SleepCurrentThread(0);
		}

		Common::SleepCurrentThread(WRITE_FILE_SLEEP_TIME_MS);
	}
}

void CEXISlippi::writeToFile(std::unique_ptr<WriteMessage> msg)
{
	if (!msg)
	{
		ERROR_LOG(SLIPPI, "Unexpected error: write message is falsy.");
		return;
	}

	u8 *payload = &msg->data[0];
	u32 length = (u32)msg->data.size();
	std::string fileOption = msg->operation;

	std::vector<u8> dataToWrite;
	if (fileOption == "create")
	{
		// If the game sends over option 1 that means a file should be created
		createNewFile();

		// Start ubjson file and prepare the "raw" element that game
		// data output will be dumped into. The size of the raw output will
		// be initialized to 0 until all of the data has been received
		std::vector<u8> headerBytes({'{', 'U', 3, 'r', 'a', 'w', '[', '$', 'U', '#', 'l', 0, 0, 0, 0});
		dataToWrite.insert(dataToWrite.end(), headerBytes.begin(), headerBytes.end());

		// Used to keep track of how many bytes have been written to the file
		writtenByteCount = 0;

		// Used to track character usage (sheik/zelda)
		characterUsage.clear();

		// Reset lastFrame
		lastFrame = Slippi::GAME_FIRST_FRAME;

		// Get display names and connection codes from slippi netplay client
		if (slippi_netplay)
		{
			auto matchInfo = slippi_netplay->GetMatchInfo();

			SlippiPlayerSelections lps = matchInfo->localPlayerSelections;
			SlippiPlayerSelections rps = matchInfo->remotePlayerSelections;

			auto isDecider = slippi_netplay->IsDecider();
			int local_port = isDecider ? 0 : 1;
			int remote_port = isDecider ? 1 : 0;

			slippi_names[local_port] = lps.playerName;
			slippi_connect_codes[local_port] = lps.connectCode;
			slippi_names[remote_port] = rps.playerName;
			slippi_connect_codes[remote_port] = rps.connectCode;
		}
	}

	// If no file, do nothing
	if (!m_file)
	{
		return;
	}

	// Update fields relevant to generating metadata at the end
	updateMetadataFields(payload, length);

	// Add the payload to data to write
	dataToWrite.insert(dataToWrite.end(), payload, payload + length);
	writtenByteCount += length;

	// If we are going to close the file, generate data to complete the UBJSON file
	if (fileOption == "close")
	{
		// This option indicates we are done sending over body
		std::vector<u8> closingBytes = generateMetadata();
		closingBytes.push_back('}');
		dataToWrite.insert(dataToWrite.end(), closingBytes.begin(), closingBytes.end());

		// Reset display names and connect codes retrieved from netplay client
		slippi_names.clear();
		slippi_connect_codes.clear();
	}

	// Write data to file
	bool result = m_file.WriteBytes(&dataToWrite[0], dataToWrite.size());
	if (!result)
	{
		ERROR_LOG(EXPANSIONINTERFACE, "Failed to write data to file.");
	}

	// If file should be closed, close it
	if (fileOption == "close")
	{
		// Write the number of bytes for the raw output
		std::vector<u8> sizeBytes = uint32ToVector(writtenByteCount);
		m_file.Seek(11, 0);
		m_file.WriteBytes(&sizeBytes[0], sizeBytes.size());

		// Close file
		closeFile();
	}
}

void CEXISlippi::createNewFile()
{
	if (m_file)
	{
		// If there's already a file open, close that one
		closeFile();
	}

	std::string dirpath = SConfig::GetInstance().m_strSlippiReplayDir;

	// Remove a trailing / or \\ if the user managed to have that in their config
	char dirpathEnd = dirpath.back();
	if (dirpathEnd == '/' || dirpathEnd == '\\')
	{
		dirpath.pop_back();
	}

	// First, ensure that the root Slippi replay directory is created
	File::CreateFullPath(dirpath + "/");

	// Now we have a dir such as /home/Replays but we need to make one such
	// as /home/Replays/2020-06 if month categorization is enabled
	if (SConfig::GetInstance().m_slippiReplayMonthFolders)
	{
		dirpath.push_back('/');

		// Append YYYY-MM to the directory path
		uint8_t yearMonthStrLength = sizeof "2020-06";
		std::vector<char> yearMonthBuf(yearMonthStrLength);
		strftime(&yearMonthBuf[0], yearMonthStrLength, "%Y-%m", localtime(&gameStartTime));

		std::string yearMonth(&yearMonthBuf[0]);
		dirpath.append(yearMonth);

		// Ensure that the subfolder directory is created
		File::CreateDir(dirpath);
	}

	std::string filepath = dirpath + DIR_SEP + generateFileName();
	INFO_LOG(SLIPPI, "EXI_DeviceSlippi.cpp: Creating new replay file %s", filepath.c_str());

#ifdef _WIN32
	m_file = File::IOFile(filepath, "wb", _SH_DENYWR);
#else
	m_file = File::IOFile(filepath, "wb");
#endif

	if (!m_file)
	{
		PanicAlertT("Could not create .slp replay file [%s].\n\n"
		            "The replay folder's path might be invalid, or you might "
		            "not have permission to write to it.\n\n"
		            "You can change the replay folder in Config > GameCube > "
		            "Slippi Replay Settings.",
		            filepath.c_str());
	}
}

std::string CEXISlippi::generateFileName()
{
	// Add game start time
	u8 dateTimeStrLength = sizeof "20171015T095717";
	std::vector<char> dateTimeBuf(dateTimeStrLength);
	strftime(&dateTimeBuf[0], dateTimeStrLength, "%Y%m%dT%H%M%S", localtime(&gameStartTime));

	std::string str(&dateTimeBuf[0]);
	return StringFromFormat("Game_%s.slp", str.c_str());
}

void CEXISlippi::closeFile()
{
	if (!m_file)
	{
		// If we have no file or payload is not game end, do nothing
		return;
	}

	// If this is the end of the game end payload, reset the file so that we create a new one
	m_file.Close();
	m_file = nullptr;
}

void CEXISlippi::prepareGameInfo(u8 *payload)
{
	// Since we are prepping new data, clear any existing data
	m_read_queue.clear();

	if (!m_current_game)
	{
		// Do nothing if we don't have a game loaded
		return;
	}

	if (!m_current_game->AreSettingsLoaded())
	{
		m_read_queue.push_back(0);
		return;
	}

	// Return success code
	m_read_queue.push_back(1);

	// Prepare playback savestate payload
	playbackSavestatePayload.clear();
	appendWordToBuffer(&playbackSavestatePayload, 0); // This space will be used to set frame index
	int bkpPos = 0;
	while ((*(u32 *)(&payload[bkpPos * 8])) != 0)
	{
		bkpPos += 1;
	}
	playbackSavestatePayload.insert(playbackSavestatePayload.end(), payload, payload + (bkpPos * 8 + 4));

	Slippi::GameSettings *settings = m_current_game->GetSettings();

	// Start in Fast Forward if this is mirrored
	auto replayCommSettings = g_replayComm->getSettings();
	if (!g_playbackStatus->isHardFFW)
		g_playbackStatus->isHardFFW = replayCommSettings.mode == "mirror";
	g_playbackStatus->lastFFWFrame = INT_MIN;

	// Build a word containing the stage and the presence of the characters
	u32 randomSeed = settings->randomSeed;
	appendWordToBuffer(&m_read_queue, randomSeed);

	// This is kinda dumb but we need to handle the case where a player transforms
	// into sheik/zelda immediately. This info is not stored in the game info header
	// and so let's overwrite those values
	int player1Pos = 24; // This is the index of the first players character info
	std::array<u32, Slippi::GAME_INFO_HEADER_SIZE> gameInfoHeader = settings->header;
	for (int i = 0; i < 4; i++)
	{
		// check if this player is actually in the game
		bool playerExists = m_current_game->DoesPlayerExist(i);
		if (!playerExists)
		{
			continue;
		}

		// check if the player is playing sheik or zelda
		u8 externalCharId = settings->players[i].characterId;
		if (externalCharId != 0x12 && externalCharId != 0x13)
		{
			continue;
		}

		// this is the position in the array that this player's character info is stored
		int pos = player1Pos + (9 * i);

		// here we have determined the player is playing sheik or zelda...
		// at this point let's overwrite the player's character with the one
		// that they are playing
		gameInfoHeader[pos] &= 0x00FFFFFF;
		gameInfoHeader[pos] |= externalCharId << 24;
	}

	// Write entire header to game
	for (int i = 0; i < Slippi::GAME_INFO_HEADER_SIZE; i++)
	{
		appendWordToBuffer(&m_read_queue, gameInfoHeader[i]);
	}

	// Write UCF toggles
	std::array<u32, Slippi::UCF_TOGGLE_SIZE> ucfToggles = settings->ucfToggles;
	for (int i = 0; i < Slippi::UCF_TOGGLE_SIZE; i++)
	{
		appendWordToBuffer(&m_read_queue, ucfToggles[i]);
	}

	// Write nametags
	for (int i = 0; i < 4; i++)
	{
		auto player = settings->players[i];
		for (int j = 0; j < Slippi::NAMETAG_SIZE; j++)
		{
			appendHalfToBuffer(&m_read_queue, player.nametag[j]);
		}
	}

	// Write PAL byte
	m_read_queue.push_back(settings->isPAL);

	// Get replay version numbers
	auto replayVersion = m_current_game->GetVersion();
	auto majorVersion = replayVersion[0];
	auto minorVersion = replayVersion[1];

	// Write PS pre-load byte
	auto shouldPreloadPs = majorVersion > 1 || (majorVersion == 1 && minorVersion > 2);
	m_read_queue.push_back(shouldPreloadPs);

	// Write PS Frozen byte
	m_read_queue.push_back(settings->isFrozenPS);

	// Return the size of the gecko code list
	prepareGeckoList();
	appendWordToBuffer(&m_read_queue, (u32)geckoList.size());

	// Initialize frame sequence index value for reading rollbacks
	frameSeqIdx = 0;

	if (replayCommSettings.rollbackDisplayMethod != "off")
	{
		// Prepare savestates
		availableSavestates.clear();
		activeSavestates.clear();

		// Prepare savestates for online play
		for (int i = 0; i < ROLLBACK_MAX_FRAMES; i++)
		{
			availableSavestates.push_back(std::make_unique<SlippiSavestate>());
		}
	}
	else
	{
		// Prepare savestates
		availableSavestates.clear();
		activeSavestates.clear();

		// Add savestate for testing
		availableSavestates.push_back(std::make_unique<SlippiSavestate>());
	}

	// Reset playback frame to begining
	g_playbackStatus->currentPlaybackFrame = Slippi::GAME_FIRST_FRAME;

	// Initialize replay related threads if not viewing rollback versions of relays
	if (replayCommSettings.rollbackDisplayMethod == "off" &&
	    (replayCommSettings.mode == "normal" || replayCommSettings.mode == "queue"))
	{
		g_playbackStatus->startThreads();
	}
}

void CEXISlippi::prepareGeckoList()
{
	// TODO: How do I move this somewhere else?
	// This contains all of the codes required to play legacy replays (UCF, PAL, Frz Stadium)
	static std::vector<u8> defaultCodeList = {
	    0xC2, 0x0C, 0x9A, 0x44, 0x00, 0x00, 0x00, 0x2F, // #External/UCF + Arduino Toggle UI/UCF/UCF 0.74
	                                                    // Dashback - Check for Toggle.asm
	    0xD0, 0x1F, 0x00, 0x2C, 0x88, 0x9F, 0x06, 0x18, 0x38, 0x62, 0xF2, 0x28, 0x7C, 0x63, 0x20, 0xAE, 0x2C, 0x03,
	    0x00, 0x01, 0x41, 0x82, 0x00, 0x14, 0x38, 0x62, 0xF2, 0x2C, 0x7C, 0x63, 0x20, 0xAE, 0x2C, 0x03, 0x00, 0x01,
	    0x40, 0x82, 0x01, 0x50, 0x7C, 0x08, 0x02, 0xA6, 0x90, 0x01, 0x00, 0x04, 0x94, 0x21, 0xFF, 0x50, 0xBE, 0x81,
	    0x00, 0x08, 0x48, 0x00, 0x01, 0x21, 0x7F, 0xC8, 0x02, 0xA6, 0xC0, 0x3F, 0x08, 0x94, 0xC0, 0x5E, 0x00, 0x00,
	    0xFC, 0x01, 0x10, 0x40, 0x40, 0x82, 0x01, 0x18, 0x80, 0x8D, 0xAE, 0xB4, 0xC0, 0x3F, 0x06, 0x20, 0xFC, 0x20,
	    0x0A, 0x10, 0xC0, 0x44, 0x00, 0x3C, 0xFC, 0x01, 0x10, 0x40, 0x41, 0x80, 0x01, 0x00, 0x88, 0x7F, 0x06, 0x70,
	    0x2C, 0x03, 0x00, 0x02, 0x40, 0x80, 0x00, 0xF4, 0x88, 0x7F, 0x22, 0x1F, 0x54, 0x60, 0x07, 0x39, 0x40, 0x82,
	    0x00, 0xE8, 0x3C, 0x60, 0x80, 0x4C, 0x60, 0x63, 0x1F, 0x78, 0x8B, 0xA3, 0x00, 0x01, 0x38, 0x7D, 0xFF, 0xFE,
	    0x88, 0x9F, 0x06, 0x18, 0x48, 0x00, 0x00, 0x8D, 0x7C, 0x7C, 0x1B, 0x78, 0x7F, 0xA3, 0xEB, 0x78, 0x88, 0x9F,
	    0x06, 0x18, 0x48, 0x00, 0x00, 0x7D, 0x7C, 0x7C, 0x18, 0x50, 0x7C, 0x63, 0x19, 0xD6, 0x2C, 0x03, 0x15, 0xF9,
	    0x40, 0x81, 0x00, 0xB0, 0x38, 0x00, 0x00, 0x01, 0x90, 0x1F, 0x23, 0x58, 0x90, 0x1F, 0x23, 0x40, 0x80, 0x9F,
	    0x00, 0x04, 0x2C, 0x04, 0x00, 0x0A, 0x40, 0xA2, 0x00, 0x98, 0x88, 0x7F, 0x00, 0x0C, 0x38, 0x80, 0x00, 0x01,
	    0x3D, 0x80, 0x80, 0x03, 0x61, 0x8C, 0x41, 0x8C, 0x7D, 0x89, 0x03, 0xA6, 0x4E, 0x80, 0x04, 0x21, 0x2C, 0x03,
	    0x00, 0x00, 0x41, 0x82, 0x00, 0x78, 0x80, 0x83, 0x00, 0x2C, 0x80, 0x84, 0x1E, 0xCC, 0xC0, 0x3F, 0x00, 0x2C,
	    0xD0, 0x24, 0x00, 0x18, 0xC0, 0x5E, 0x00, 0x04, 0xFC, 0x01, 0x10, 0x40, 0x41, 0x81, 0x00, 0x0C, 0x38, 0x60,
	    0x00, 0x80, 0x48, 0x00, 0x00, 0x08, 0x38, 0x60, 0x00, 0x7F, 0x98, 0x64, 0x00, 0x06, 0x48, 0x00, 0x00, 0x48,
	    0x7C, 0x85, 0x23, 0x78, 0x38, 0x63, 0xFF, 0xFF, 0x2C, 0x03, 0x00, 0x00, 0x40, 0x80, 0x00, 0x08, 0x38, 0x63,
	    0x00, 0x05, 0x3C, 0x80, 0x80, 0x46, 0x60, 0x84, 0xB1, 0x08, 0x1C, 0x63, 0x00, 0x30, 0x7C, 0x84, 0x1A, 0x14,
	    0x1C, 0x65, 0x00, 0x0C, 0x7C, 0x84, 0x1A, 0x14, 0x88, 0x64, 0x00, 0x02, 0x7C, 0x63, 0x07, 0x74, 0x4E, 0x80,
	    0x00, 0x20, 0x4E, 0x80, 0x00, 0x21, 0x40, 0x00, 0x00, 0x00, 0x00, 0x00, 0x00, 0x00, 0xBA, 0x81, 0x00, 0x08,
	    0x80, 0x01, 0x00, 0xB4, 0x38, 0x21, 0x00, 0xB0, 0x7C, 0x08, 0x03, 0xA6, 0x00, 0x00, 0x00, 0x00, 0xC2, 0x09,
	    0x98, 0xA4, 0x00, 0x00, 0x00, 0x2B, // #External/UCF + Arduino Toggle UI/UCF/UCF
	                                        // 0.74 Shield Drop - Check for Toggle.asm
	    0x7C, 0x08, 0x02, 0xA6, 0x90, 0x01, 0x00, 0x04, 0x94, 0x21, 0xFF, 0x50, 0xBE, 0x81, 0x00, 0x08, 0x7C, 0x7E,
	    0x1B, 0x78, 0x83, 0xFE, 0x00, 0x2C, 0x48, 0x00, 0x01, 0x01, 0x7F, 0xA8, 0x02, 0xA6, 0x88, 0x9F, 0x06, 0x18,
	    0x38, 0x62, 0xF2, 0x28, 0x7C, 0x63, 0x20, 0xAE, 0x2C, 0x03, 0x00, 0x01, 0x41, 0x82, 0x00, 0x14, 0x38, 0x62,
	    0xF2, 0x30, 0x7C, 0x63, 0x20, 0xAE, 0x2C, 0x03, 0x00, 0x01, 0x40, 0x82, 0x00, 0xF8, 0xC0, 0x3F, 0x06, 0x3C,
	    0x80, 0x6D, 0xAE, 0xB4, 0xC0, 0x03, 0x03, 0x14, 0xFC, 0x01, 0x00, 0x40, 0x40, 0x81, 0x00, 0xE4, 0xC0, 0x3F,
	    0x06, 0x20, 0x48, 0x00, 0x00, 0x71, 0xD0, 0x21, 0x00, 0x90, 0xC0, 0x3F, 0x06, 0x24, 0x48, 0x00, 0x00, 0x65,
	    0xC0, 0x41, 0x00, 0x90, 0xEC, 0x42, 0x00, 0xB2, 0xEC, 0x21, 0x00, 0x72, 0xEC, 0x21, 0x10, 0x2A, 0xC0, 0x5D,
	    0x00, 0x0C, 0xFC, 0x01, 0x10, 0x40, 0x41, 0x80, 0x00, 0xB4, 0x88, 0x9F, 0x06, 0x70, 0x2C, 0x04, 0x00, 0x03,
	    0x40, 0x81, 0x00, 0xA8, 0xC0, 0x1D, 0x00, 0x10, 0xC0, 0x3F, 0x06, 0x24, 0xFC, 0x00, 0x08, 0x40, 0x40, 0x80,
	    0x00, 0x98, 0xBA, 0x81, 0x00, 0x08, 0x80, 0x01, 0x00, 0xB4, 0x38, 0x21, 0x00, 0xB0, 0x7C, 0x08, 0x03, 0xA6,
	    0x80, 0x61, 0x00, 0x1C, 0x83, 0xE1, 0x00, 0x14, 0x38, 0x21, 0x00, 0x18, 0x38, 0x63, 0x00, 0x08, 0x7C, 0x68,
	    0x03, 0xA6, 0x4E, 0x80, 0x00, 0x20, 0xFC, 0x00, 0x0A, 0x10, 0xC0, 0x3D, 0x00, 0x00, 0xEC, 0x00, 0x00, 0x72,
	    0xC0, 0x3D, 0x00, 0x04, 0xEC, 0x00, 0x08, 0x28, 0xFC, 0x00, 0x00, 0x1E, 0xD8, 0x01, 0x00, 0x80, 0x80, 0x61,
	    0x00, 0x84, 0x38, 0x63, 0x00, 0x02, 0x3C, 0x00, 0x43, 0x30, 0xC8, 0x5D, 0x00, 0x14, 0x6C, 0x63, 0x80, 0x00,
	    0x90, 0x01, 0x00, 0x80, 0x90, 0x61, 0x00, 0x84, 0xC8, 0x21, 0x00, 0x80, 0xEC, 0x01, 0x10, 0x28, 0xC0, 0x3D,
	    0x00, 0x00, 0xEC, 0x20, 0x08, 0x24, 0x4E, 0x80, 0x00, 0x20, 0x4E, 0x80, 0x00, 0x21, 0x42, 0xA0, 0x00, 0x00,
	    0x37, 0x27, 0x00, 0x00, 0x43, 0x30, 0x00, 0x00, 0x3F, 0x80, 0x00, 0x00, 0xBF, 0x4C, 0xCC, 0xCD, 0x43, 0x30,
	    0x00, 0x00, 0x80, 0x00, 0x00, 0x00, 0x7F, 0xC3, 0xF3, 0x78, 0x7F, 0xE4, 0xFB, 0x78, 0xBA, 0x81, 0x00, 0x08,
	    0x80, 0x01, 0x00, 0xB4, 0x38, 0x21, 0x00, 0xB0, 0x7C, 0x08, 0x03, 0xA6, 0x60, 0x00, 0x00, 0x00, 0x00, 0x00,
	    0x00, 0x00, 0xC2, 0x16, 0xE7, 0x50, 0x00, 0x00, 0x00,
	    0x33, // #Common/StaticPatches/ToggledStaticOverwrites.asm
	    0x88, 0x62, 0xF2, 0x34, 0x2C, 0x03, 0x00, 0x00, 0x41, 0x82, 0x00, 0x14, 0x48, 0x00, 0x00, 0x75, 0x7C, 0x68,
	    0x02, 0xA6, 0x48, 0x00, 0x01, 0x3D, 0x48, 0x00, 0x00, 0x14, 0x48, 0x00, 0x00, 0x95, 0x7C, 0x68, 0x02, 0xA6,
	    0x48, 0x00, 0x01, 0x2D, 0x48, 0x00, 0x00, 0x04, 0x88, 0x62, 0xF2, 0x38, 0x2C, 0x03, 0x00, 0x00, 0x41, 0x82,
	    0x00, 0x14, 0x48, 0x00, 0x00, 0xB9, 0x7C, 0x68, 0x02, 0xA6, 0x48, 0x00, 0x01, 0x11, 0x48, 0x00, 0x00, 0x10,
	    0x48, 0x00, 0x00, 0xC9, 0x7C, 0x68, 0x02, 0xA6, 0x48, 0x00, 0x01, 0x01, 0x88, 0x62, 0xF2, 0x3C, 0x2C, 0x03,
	    0x00, 0x00, 0x41, 0x82, 0x00, 0x14, 0x48, 0x00, 0x00, 0xD1, 0x7C, 0x68, 0x02, 0xA6, 0x48, 0x00, 0x00, 0xE9,
	    0x48, 0x00, 0x01, 0x04, 0x48, 0x00, 0x00, 0xD1, 0x7C, 0x68, 0x02, 0xA6, 0x48, 0x00, 0x00, 0xD9, 0x48, 0x00,
	    0x00, 0xF4, 0x4E, 0x80, 0x00, 0x21, 0x80, 0x3C, 0xE4, 0xD4, 0x00, 0x24, 0x04, 0x64, 0x80, 0x07, 0x96, 0xE0,
	    0x60, 0x00, 0x00, 0x00, 0x80, 0x2B, 0x7E, 0x54, 0x48, 0x00, 0x00, 0x88, 0x80, 0x2B, 0x80, 0x8C, 0x48, 0x00,
	    0x00, 0x84, 0x80, 0x12, 0x39, 0xA8, 0x60, 0x00, 0x00, 0x00, 0xFF, 0xFF, 0xFF, 0xFF, 0x4E, 0x80, 0x00, 0x21,
	    0x80, 0x3C, 0xE4, 0xD4, 0x00, 0x20, 0x00, 0x00, 0x80, 0x07, 0x96, 0xE0, 0x3A, 0x40, 0x00, 0x01, 0x80, 0x2B,
	    0x7E, 0x54, 0x88, 0x7F, 0x22, 0x40, 0x80, 0x2B, 0x80, 0x8C, 0x2C, 0x03, 0x00, 0x02, 0x80, 0x10, 0xFC, 0x48,
	    0x90, 0x05, 0x21, 0xDC, 0x80, 0x10, 0xFB, 0x68, 0x90, 0x05, 0x21, 0xDC, 0x80, 0x12, 0x39, 0xA8, 0x90, 0x1F,
	    0x1A, 0x5C, 0xFF, 0xFF, 0xFF, 0xFF, 0x4E, 0x80, 0x00, 0x21, 0x80, 0x1D, 0x46, 0x10, 0x48, 0x00, 0x00, 0x4C,
	    0x80, 0x1D, 0x47, 0x24, 0x48, 0x00, 0x00, 0x3C, 0x80, 0x1D, 0x46, 0x0C, 0x80, 0x9F, 0x00, 0xEC, 0xFF, 0xFF,
	    0xFF, 0xFF, 0x4E, 0x80, 0x00, 0x21, 0x80, 0x1D, 0x46, 0x10, 0x38, 0x83, 0x7F, 0x9C, 0x80, 0x1D, 0x47, 0x24,
	    0x88, 0x1B, 0x00, 0xC4, 0x80, 0x1D, 0x46, 0x0C, 0x3C, 0x60, 0x80, 0x3B, 0xFF, 0xFF, 0xFF, 0xFF, 0x4E, 0x80,
	    0x00, 0x21, 0x80, 0x1D, 0x45, 0xFC, 0x48, 0x00, 0x09, 0xDC, 0xFF, 0xFF, 0xFF, 0xFF, 0x4E, 0x80, 0x00, 0x21,
	    0x80, 0x1D, 0x45, 0xFC, 0x40, 0x80, 0x09, 0xDC, 0xFF, 0xFF, 0xFF, 0xFF, 0x38, 0xA3, 0xFF, 0xFC, 0x84, 0x65,
	    0x00, 0x04, 0x2C, 0x03, 0xFF, 0xFF, 0x41, 0x82, 0x00, 0x10, 0x84, 0x85, 0x00, 0x04, 0x90, 0x83, 0x00, 0x00,
	    0x4B, 0xFF, 0xFF, 0xEC, 0x4E, 0x80, 0x00, 0x20, 0x3C, 0x60, 0x80, 0x00, 0x3C, 0x80, 0x00, 0x3B, 0x60, 0x84,
	    0x72, 0x2C, 0x3D, 0x80, 0x80, 0x32, 0x61, 0x8C, 0x8F, 0x50, 0x7D, 0x89, 0x03, 0xA6, 0x4E, 0x80, 0x04, 0x21,
	    0x3C, 0x60, 0x80, 0x17, 0x3C, 0x80, 0x80, 0x17, 0x00, 0x00, 0x00, 0x00, 0xC2, 0x1D, 0x14, 0xC8, 0x00, 0x00,
	    0x00, 0x04, // #Common/Preload Stadium
	                // Transformations/Handlers/Init
	                // isLoaded Bool.asm
	    0x88, 0x62, 0xF2, 0x38, 0x2C, 0x03, 0x00, 0x00, 0x41, 0x82, 0x00, 0x0C, 0x38, 0x60, 0x00, 0x00, 0x98, 0x7F,
	    0x00, 0xF0, 0x3B, 0xA0, 0x00, 0x01, 0x60, 0x00, 0x00, 0x00, 0x00, 0x00, 0x00, 0x00, 0xC2, 0x1D, 0x45, 0xEC,
	    0x00, 0x00, 0x00, 0x1B, // #Common/Preload Stadium
	                            // Transformations/Handlers/Load
	                            // Transformation.asm
	    0x88, 0x62, 0xF2, 0x38, 0x2C, 0x03, 0x00, 0x00, 0x41, 0x82, 0x00, 0xC4, 0x88, 0x7F, 0x00, 0xF0, 0x2C, 0x03,
	    0x00, 0x00, 0x40, 0x82, 0x00, 0xB8, 0x38, 0x60, 0x00, 0x04, 0x3D, 0x80, 0x80, 0x38, 0x61, 0x8C, 0x05, 0x80,
	    0x7D, 0x89, 0x03, 0xA6, 0x4E, 0x80, 0x04, 0x21, 0x54, 0x60, 0x10, 0x3A, 0xA8, 0x7F, 0x00, 0xE2, 0x3C, 0x80,
	    0x80, 0x3B, 0x60, 0x84, 0x7F, 0x9C, 0x7C, 0x84, 0x00, 0x2E, 0x7C, 0x03, 0x20, 0x00, 0x41, 0x82, 0xFF, 0xD4,
	    0x90, 0x9F, 0x00, 0xEC, 0x2C, 0x04, 0x00, 0x03, 0x40, 0x82, 0x00, 0x0C, 0x38, 0x80, 0x00, 0x00, 0x48, 0x00,
	    0x00, 0x34, 0x2C, 0x04, 0x00, 0x04, 0x40, 0x82, 0x00, 0x0C, 0x38, 0x80, 0x00, 0x01, 0x48, 0x00, 0x00, 0x24,
	    0x2C, 0x04, 0x00, 0x09, 0x40, 0x82, 0x00, 0x0C, 0x38, 0x80, 0x00, 0x02, 0x48, 0x00, 0x00, 0x14, 0x2C, 0x04,
	    0x00, 0x06, 0x40, 0x82, 0x00, 0x00, 0x38, 0x80, 0x00, 0x03, 0x48, 0x00, 0x00, 0x04, 0x3C, 0x60, 0x80, 0x3E,
	    0x60, 0x63, 0x12, 0x48, 0x54, 0x80, 0x10, 0x3A, 0x7C, 0x63, 0x02, 0x14, 0x80, 0x63, 0x03, 0xD8, 0x80, 0x9F,
	    0x00, 0xCC, 0x38, 0xBF, 0x00, 0xC8, 0x3C, 0xC0, 0x80, 0x1D, 0x60, 0xC6, 0x42, 0x20, 0x38, 0xE0, 0x00, 0x00,
	    0x3D, 0x80, 0x80, 0x01, 0x61, 0x8C, 0x65, 0x80, 0x7D, 0x89, 0x03, 0xA6, 0x4E, 0x80, 0x04, 0x21, 0x38, 0x60,
	    0x00, 0x01, 0x98, 0x7F, 0x00, 0xF0, 0x80, 0x7F, 0x00, 0xD8, 0x60, 0x00, 0x00, 0x00, 0x00, 0x00, 0x00, 0x00,
	    0xC2, 0x1D, 0x4F, 0x14, 0x00, 0x00, 0x00, 0x04, // #Common/Preload
	                                                    // Stadium
	                                                    // Transformations/Handlers/Reset
	                                                    // isLoaded.asm
	    0x88, 0x62, 0xF2, 0x38, 0x2C, 0x03, 0x00, 0x00, 0x41, 0x82, 0x00, 0x0C, 0x38, 0x60, 0x00, 0x00, 0x98, 0x7F,
	    0x00, 0xF0, 0x80, 0x6D, 0xB2, 0xD8, 0x60, 0x00, 0x00, 0x00, 0x00, 0x00, 0x00, 0x00, 0xC2, 0x06, 0x8F, 0x30,
	    0x00, 0x00, 0x00, 0x9D, // #Common/PAL/Handlers/Character DAT
	                            // Patcher.asm
	    0x88, 0x62, 0xF2, 0x34, 0x2C, 0x03, 0x00, 0x00, 0x41, 0x82, 0x04, 0xD4, 0x7C, 0x08, 0x02, 0xA6, 0x90, 0x01,
	    0x00, 0x04, 0x94, 0x21, 0xFF, 0x50, 0xBE, 0x81, 0x00, 0x08, 0x83, 0xFE, 0x01, 0x0C, 0x83, 0xFF, 0x00, 0x08,
	    0x3B, 0xFF, 0xFF, 0xE0, 0x80, 0x7D, 0x00, 0x00, 0x2C, 0x03, 0x00, 0x1B, 0x40, 0x80, 0x04, 0x9C, 0x48, 0x00,
	    0x00, 0x71, 0x48, 0x00, 0x00, 0xA9, 0x48, 0x00, 0x00, 0xB9, 0x48, 0x00, 0x01, 0x51, 0x48, 0x00, 0x01, 0x79,
	    0x48, 0x00, 0x01, 0x79, 0x48, 0x00, 0x02, 0x29, 0x48, 0x00, 0x02, 0x39, 0x48, 0x00, 0x02, 0x81, 0x48, 0x00,
	    0x02, 0xF9, 0x48, 0x00, 0x03, 0x11, 0x48, 0x00, 0x03, 0x11, 0x48, 0x00, 0x03, 0x11, 0x48, 0x00, 0x03, 0x11,
	    0x48, 0x00, 0x03, 0x21, 0x48, 0x00, 0x03, 0x21, 0x48, 0x00, 0x03, 0x89, 0x48, 0x00, 0x03, 0x89, 0x48, 0x00,
	    0x03, 0x91, 0x48, 0x00, 0x03, 0x91, 0x48, 0x00, 0x03, 0xA9, 0x48, 0x00, 0x03, 0xA9, 0x48, 0x00, 0x03, 0xB9,
	    0x48, 0x00, 0x03, 0xB9, 0x48, 0x00, 0x03, 0xC9, 0x48, 0x00, 0x03, 0xC9, 0x48, 0x00, 0x03, 0xC9, 0x48, 0x00,
	    0x04, 0x29, 0x7C, 0x88, 0x02, 0xA6, 0x1C, 0x63, 0x00, 0x04, 0x7C, 0x84, 0x1A, 0x14, 0x80, 0xA4, 0x00, 0x00,
	    0x54, 0xA5, 0x01, 0xBA, 0x7C, 0xA4, 0x2A, 0x14, 0x80, 0x65, 0x00, 0x00, 0x80, 0x85, 0x00, 0x04, 0x2C, 0x03,
	    0x00, 0xFF, 0x41, 0x82, 0x00, 0x14, 0x7C, 0x63, 0xFA, 0x14, 0x90, 0x83, 0x00, 0x00, 0x38, 0xA5, 0x00, 0x08,
	    0x4B, 0xFF, 0xFF, 0xE4, 0x48, 0x00, 0x03, 0xF0, 0x00, 0x00, 0x33, 0x44, 0x3F, 0x54, 0x7A, 0xE1, 0x00, 0x00,
	    0x33, 0x60, 0x42, 0xC4, 0x00, 0x00, 0x00, 0x00, 0x00, 0xFF, 0x00, 0x00, 0x37, 0x9C, 0x42, 0x92, 0x00, 0x00,
	    0x00, 0x00, 0x39, 0x08, 0x40, 0x00, 0x00, 0x00, 0x00, 0x00, 0x39, 0x0C, 0x40, 0x86, 0x66, 0x66, 0x00, 0x00,
	    0x39, 0x10, 0x3D, 0xEA, 0x0E, 0xA1, 0x00, 0x00, 0x39, 0x28, 0x41, 0xA0, 0x00, 0x00, 0x00, 0x00, 0x3C, 0x04,
	    0x2C, 0x01, 0x48, 0x0C, 0x00, 0x00, 0x47, 0x20, 0x1B, 0x96, 0x80, 0x13, 0x00, 0x00, 0x47, 0x34, 0x1B, 0x96,
	    0x80, 0x13, 0x00, 0x00, 0x47, 0x3C, 0x04, 0x00, 0x00, 0x09, 0x00, 0x00, 0x4A, 0x40, 0x2C, 0x00, 0x68, 0x11,
	    0x00, 0x00, 0x4A, 0x4C, 0x28, 0x1B, 0x00, 0x13, 0x00, 0x00, 0x4A, 0x50, 0x0D, 0x00, 0x01, 0x0B, 0x00, 0x00,
	    0x4A, 0x54, 0x2C, 0x80, 0x68, 0x11, 0x00, 0x00, 0x4A, 0x60, 0x28, 0x1B, 0x00, 0x13, 0x00, 0x00, 0x4A, 0x64,
	    0x0D, 0x00, 0x01, 0x0B, 0x00, 0x00, 0x4B, 0x24, 0x2C, 0x00, 0x68, 0x0D, 0x00, 0x00, 0x4B, 0x30, 0x0F, 0x10,
	    0x40, 0x13, 0x00, 0x00, 0x4B, 0x38, 0x2C, 0x80, 0x38, 0x0D, 0x00, 0x00, 0x4B, 0x44, 0x0F, 0x10, 0x40, 0x13,
	    0x00, 0x00, 0x00, 0xFF, 0x00, 0x00, 0x38, 0x0C, 0x00, 0x00, 0x00, 0x07, 0x00, 0x00, 0x4E, 0xF8, 0x2C, 0x00,
	    0x38, 0x03, 0x00, 0x00, 0x4F, 0x08, 0x0F, 0x80, 0x00, 0x0B, 0x00, 0x00, 0x4F, 0x0C, 0x2C, 0x80, 0x20, 0x03,
	    0x00, 0x00, 0x4F, 0x1C, 0x0F, 0x80, 0x00, 0x0B, 0x00, 0x00, 0x00, 0xFF, 0x00, 0x00, 0x00, 0xFF, 0x00, 0x00,
	    0x4D, 0x10, 0x3F, 0xC0, 0x00, 0x00, 0x00, 0x00, 0x4D, 0x70, 0x42, 0x94, 0x00, 0x00, 0x00, 0x00, 0x4D, 0xD4,
	    0x41, 0x90, 0x00, 0x00, 0x00, 0x00, 0x4D, 0xE0, 0x41, 0x90, 0x00, 0x00, 0x00, 0x00, 0x83, 0xAC, 0x2C, 0x00,
	    0x00, 0x09, 0x00, 0x00, 0x83, 0xB8, 0x34, 0x8C, 0x80, 0x11, 0x00, 0x00, 0x84, 0x00, 0x34, 0x8C, 0x80, 0x11,
	    0x00, 0x00, 0x84, 0x30, 0x05, 0x00, 0x00, 0x8B, 0x00, 0x00, 0x84, 0x38, 0x04, 0x1A, 0x05, 0x00, 0x00, 0x00,
	    0x84, 0x44, 0x05, 0x00, 0x00, 0x8B, 0x00, 0x00, 0x84, 0xDC, 0x05, 0x78, 0x05, 0x78, 0x00, 0x00, 0x85, 0xB8,
	    0x10, 0x00, 0x01, 0x0B, 0x00, 0x00, 0x85, 0xC0, 0x03, 0xE8, 0x01, 0xF4, 0x00, 0x00, 0x85, 0xCC, 0x10, 0x00,
	    0x01, 0x0B, 0x00, 0x00, 0x85, 0xD4, 0x03, 0x84, 0x03, 0xE8, 0x00, 0x00, 0x85, 0xE0, 0x10, 0x00, 0x01, 0x0B,
	    0x00, 0x00, 0x88, 0x18, 0x0B, 0x00, 0x01, 0x0B, 0x00, 0x00, 0x88, 0x2C, 0x0B, 0x00, 0x01, 0x0B, 0x00, 0x00,
	    0x88, 0xF8, 0x04, 0x1A, 0x0B, 0xB8, 0x00, 0x00, 0x89, 0x3C, 0x04, 0x1A, 0x0B, 0xB8, 0x00, 0x00, 0x89, 0x80,
	    0x04, 0x1A, 0x0B, 0xB8, 0x00, 0x00, 0x89, 0xE0, 0x04, 0xFE, 0xF7, 0x04, 0x00, 0x00, 0x00, 0xFF, 0x00, 0x00,
	    0x36, 0xCC, 0x42, 0xEC, 0x00, 0x00, 0x00, 0x00, 0x37, 0xC4, 0x0C, 0x00, 0x00, 0x00, 0x00, 0x00, 0x00, 0xFF,
	    0x00, 0x00, 0x34, 0x68, 0x3F, 0x66, 0x66, 0x66, 0x00, 0x00, 0x39, 0xD8, 0x44, 0x0C, 0x00, 0x00, 0x00, 0x00,
	    0x3A, 0x44, 0xB4, 0x99, 0x00, 0x11, 0x00, 0x00, 0x3A, 0x48, 0x1B, 0x8C, 0x00, 0x8F, 0x00, 0x00, 0x3A, 0x58,
	    0xB4, 0x99, 0x00, 0x11, 0x00, 0x00, 0x3A, 0x5C, 0x1B, 0x8C, 0x00, 0x8F, 0x00, 0x00, 0x3A, 0x6C, 0xB4, 0x99,
	    0x00, 0x11, 0x00, 0x00, 0x3A, 0x70, 0x1B, 0x8C, 0x00, 0x8F, 0x00, 0x00, 0x3B, 0x30, 0x44, 0x0C, 0x00, 0x00,
	    0x00, 0x00, 0x00, 0xFF, 0x00, 0x00, 0x45, 0xC8, 0x2C, 0x01, 0x50, 0x10, 0x00, 0x00, 0x45, 0xD4, 0x2D, 0x19,
	    0x80, 0x13, 0x00, 0x00, 0x45, 0xDC, 0x2C, 0x80, 0xB0, 0x10, 0x00, 0x00, 0x45, 0xE8, 0x2D, 0x19, 0x80, 0x13,
	    0x00, 0x00, 0x49, 0xC4, 0x2C, 0x00, 0x68, 0x0A, 0x00, 0x00, 0x49, 0xD0, 0x28, 0x1B, 0x80, 0x13, 0x00, 0x00,
	    0x49, 0xD8, 0x2C, 0x80, 0x78, 0x0A, 0x00, 0x00, 0x49, 0xE4, 0x28, 0x1B, 0x80, 0x13, 0x00, 0x00, 0x49, 0xF0,
	    0x2C, 0x00, 0x68, 0x08, 0x00, 0x00, 0x49, 0xFC, 0x23, 0x1B, 0x80, 0x13, 0x00, 0x00, 0x4A, 0x04, 0x2C, 0x80,
	    0x78, 0x08, 0x00, 0x00, 0x4A, 0x10, 0x23, 0x1B, 0x80, 0x13, 0x00, 0x00, 0x5C, 0x98, 0x1E, 0x0C, 0x80, 0x80,
	    0x00, 0x00, 0x5C, 0xF4, 0xB4, 0x80, 0x0C, 0x90, 0x00, 0x00, 0x5D, 0x08, 0xB4, 0x80, 0x0C, 0x90, 0x00, 0x00,
	    0x00, 0xFF, 0x00, 0x00, 0x3A, 0x1C, 0xB4, 0x94, 0x00, 0x13, 0x00, 0x00, 0x3A, 0x64, 0x2C, 0x00, 0x00, 0x15,
	    0x00, 0x00, 0x3A, 0x70, 0xB4, 0x92, 0x80, 0x13, 0x00, 0x00, 0x00, 0xFF, 0x00, 0x00, 0x00, 0xFF, 0x00, 0x00,
	    0x00, 0xFF, 0x00, 0x00, 0x00, 0xFF, 0x00, 0x00, 0x64, 0x7C, 0xB4, 0x9A, 0x40, 0x17, 0x00, 0x00, 0x64, 0x80,
	    0x64, 0x00, 0x10, 0x97, 0x00, 0x00, 0x00, 0xFF, 0x00, 0x00, 0x00, 0xFF, 0x00, 0x00, 0x33, 0xE4, 0x42, 0xDE,
	    0x00, 0x00, 0x00, 0x00, 0x45, 0x28, 0x2C, 0x01, 0x30, 0x11, 0x00, 0x00, 0x45, 0x34, 0xB4, 0x98, 0x80, 0x13,
	    0x00, 0x00, 0x45, 0x3C, 0x2C, 0x81, 0x30, 0x11, 0x00, 0x00, 0x45, 0x48, 0xB4, 0x98, 0x80, 0x13, 0x00, 0x00,
	    0x45, 0x50, 0x2D, 0x00, 0x20, 0x11, 0x00, 0x00, 0x45, 0x5C, 0xB4, 0x98, 0x80, 0x13, 0x00, 0x00, 0x45, 0xF8,
	    0x2C, 0x01, 0x30, 0x0F, 0x00, 0x00, 0x46, 0x08, 0x0F, 0x00, 0x01, 0x0B, 0x00, 0x00, 0x46, 0x0C, 0x2C, 0x81,
	    0x28, 0x0F, 0x00, 0x00, 0x46, 0x1C, 0x0F, 0x00, 0x01, 0x0B, 0x00, 0x00, 0x4A, 0xEC, 0x2C, 0x00, 0x70, 0x03,
	    0x00, 0x00, 0x4B, 0x00, 0x2C, 0x80, 0x38, 0x03, 0x00, 0x00, 0x00, 0xFF, 0x00, 0x00, 0x00, 0xFF, 0x00, 0x00,
	    0x48, 0x5C, 0x2C, 0x00, 0x00, 0x0F, 0x00, 0x00, 0x00, 0xFF, 0x00, 0x00, 0x00, 0xFF, 0x00, 0x00, 0x37, 0xB0,
	    0x3F, 0x59, 0x99, 0x9A, 0x00, 0x00, 0x37, 0xCC, 0x42, 0xAA, 0x00, 0x00, 0x00, 0x00, 0x55, 0x20, 0x87, 0x11,
	    0x80, 0x13, 0x00, 0x00, 0x00, 0xFF, 0x00, 0x00, 0x00, 0xFF, 0x00, 0x00, 0x3B, 0x8C, 0x44, 0x0C, 0x00, 0x00,
	    0x00, 0x00, 0x3D, 0x0C, 0x44, 0x0C, 0x00, 0x00, 0x00, 0x00, 0x00, 0xFF, 0x00, 0x00, 0x00, 0xFF, 0x00, 0x00,
	    0x50, 0xE4, 0xB4, 0x99, 0x00, 0x13, 0x00, 0x00, 0x50, 0xF8, 0xB4, 0x99, 0x00, 0x13, 0x00, 0x00, 0x00, 0xFF,
	    0x00, 0x00, 0x00, 0xFF, 0x00, 0x00, 0x00, 0xFF, 0x00, 0x00, 0x4E, 0xB0, 0x02, 0xBC, 0xFF, 0x38, 0x00, 0x00,
	    0x4E, 0xBC, 0x14, 0x00, 0x01, 0x23, 0x00, 0x00, 0x4E, 0xC4, 0x03, 0x84, 0x01, 0xF4, 0x00, 0x00, 0x4E, 0xD0,
	    0x14, 0x00, 0x01, 0x23, 0x00, 0x00, 0x4E, 0xD8, 0x04, 0x4C, 0x04, 0xB0, 0x00, 0x00, 0x4E, 0xE4, 0x14, 0x00,
	    0x01, 0x23, 0x00, 0x00, 0x50, 0x5C, 0x2C, 0x00, 0x68, 0x15, 0x00, 0x00, 0x50, 0x6C, 0x14, 0x08, 0x01, 0x23,
	    0x00, 0x00, 0x50, 0x70, 0x2C, 0x80, 0x60, 0x15, 0x00, 0x00, 0x50, 0x80, 0x14, 0x08, 0x01, 0x23, 0x00, 0x00,
	    0x50, 0x84, 0x2D, 0x00, 0x20, 0x15, 0x00, 0x00, 0x50, 0x94, 0x14, 0x08, 0x01, 0x23, 0x00, 0x00, 0x00, 0xFF,
	    0x00, 0x00, 0x00, 0xFF, 0xBA, 0x81, 0x00, 0x08, 0x80, 0x01, 0x00, 0xB4, 0x38, 0x21, 0x00, 0xB0, 0x7C, 0x08,
	    0x03, 0xA6, 0x3C, 0x60, 0x80, 0x3C, 0x60, 0x00, 0x00, 0x00, 0x00, 0x00, 0x00, 0x00, 0xC2, 0x2F, 0x9A, 0x3C,
	    0x00, 0x00, 0x00, 0x08, // #Common/PAL/Handlers/PAL Stock Icons.asm
	    0x88, 0x62, 0xF2, 0x34, 0x2C, 0x03, 0x00, 0x00, 0x41, 0x82, 0x00, 0x30, 0x48, 0x00, 0x00, 0x21, 0x7C, 0x88,
	    0x02, 0xA6, 0x80, 0x64, 0x00, 0x00, 0x90, 0x7D, 0x00, 0x2C, 0x90, 0x7D, 0x00, 0x30, 0x80, 0x64, 0x00, 0x04,
	    0x90, 0x7D, 0x00, 0x3C, 0x48, 0x00, 0x00, 0x10, 0x4E, 0x80, 0x00, 0x21, 0x3F, 0x59, 0x99, 0x9A, 0xC1, 0xA8,
	    0x00, 0x00, 0x80, 0x1D, 0x00, 0x14, 0x00, 0x00, 0x00, 0x00, 0xC2, 0x10, 0xFC, 0x44, 0x00, 0x00, 0x00,
	    0x04, // #Common/PAL/Handlers/DK
	          // Up B/Aerial Up B.asm
	    0x88, 0x82, 0xF2, 0x34, 0x2C, 0x04, 0x00, 0x00, 0x41, 0x82, 0x00, 0x10, 0x3C, 0x00, 0x80, 0x11, 0x60, 0x00,
	    0x00, 0x74, 0x48, 0x00, 0x00, 0x08, 0x38, 0x03, 0xD7, 0x74, 0x00, 0x00, 0x00, 0x00, 0xC2, 0x10, 0xFB, 0x64,
	    0x00, 0x00, 0x00, 0x04, // #Common/PAL/Handlers/DK Up B/Grounded
	                            // Up B.asm
	    0x88, 0x82, 0xF2, 0x34, 0x2C, 0x04, 0x00, 0x00, 0x41, 0x82, 0x00, 0x10, 0x3C, 0x00, 0x80, 0x11, 0x60, 0x00,
	    0x00, 0x74, 0x48, 0x00, 0x00, 0x08, 0x38, 0x03, 0xD7, 0x74, 0x00, 0x00, 0x00, 0x00, 0xFF, 0x00, 0x00, 0x00,
	    0x00, 0x00, 0x00, 0x00 // Termination sequence
	};

	static std::unordered_map<u32, bool> staticBlacklist = {
	    {0x8008d698, true}, // Recording/GetLCancelStatus/GetLCancelStatus.asm
	    {0x8006c324, true}, // Recording/GetLCancelStatus/ResetLCancelStatus.asm
	    {0x800679bc, true}, // Recording/ExtendPlayerBlock.asm
	    {0x802fef88, true}, // Recording/FlushFrameBuffer.asm
	    {0x80005604, true}, // Recording/IsVSMode.asm
	    {0x8016d30c, true}, // Recording/SendGameEnd.asm
	    {0x8016e74c, true}, // Recording/SendGameInfo.asm
	    {0x8006c5d8, true}, // Recording/SendGamePostFrame.asm
	    {0x8006b0dc, true}, // Recording/SendGamePreFrame.asm
	    {0x803219ec, true}, // 3.4.0: Recording/FlushFrameBuffer.asm (Have to keep old ones for backward compatibility)
	    {0x8006da34, true}, // 3.4.0: Recording/SendGamePostFrame.asm

	    {0x8021aae4, true}, // Binary/FasterMeleeSettings/DisableFdTransitions.bin
	    {0x801cbb90, true}, // Binary/FasterMeleeSettings/LaglessFod.bin
	    {0x801CC8AC, true}, // Binary/FasterMeleeSettings/LaglessFod.bin
	    {0x801CBE9C, true}, // Binary/FasterMeleeSettings/LaglessFod.bin
	    {0x801CBEF0, true}, // Binary/FasterMeleeSettings/LaglessFod.bin
	    {0x801CBF54, true}, // Binary/FasterMeleeSettings/LaglessFod.bin
	    {0x80390838, true}, // Binary/FasterMeleeSettings/LaglessFod.bin
	    {0x801CD250, true}, // Binary/FasterMeleeSettings/LaglessFod.bin
	    {0x801CCDCC, true}, // Binary/FasterMeleeSettings/LaglessFod.bin
	    {0x801C26B0, true}, // Binary/FasterMeleeSettings/RandomStageMusic.bin
	    {0x803761ec, true}, // Binary/NormalLagReduction.bin
	    {0x800198a4, true}, // Binary/PerformanceLagReduction.bin
	    {0x80019620, true}, // Binary/PerformanceLagReduction.bin
	    {0x801A5054, true}, // Binary/PerformanceLagReduction.bin
	    {0x80023ffc, true}, // Binary/GameMusicOn.bin + Binary/GameMusicOff.bin
	    {0x80397878, true}, // Binary/OsReportPrintOnCrash.bin
	    {0x801A4DA0, true}, // Binary/LagReduction/PD.bin
	    {0x801A4DB4, true}, // Binary/LagReduction/PD.bin
	    {0x80019860, true}, // Binary/LagReduction/PD.bin
	    {0x801A4C24, true}, // Binary/LagReduction/PD+VB.bin
	    {0x8001985C, true}, // Binary/LagReduction/PD+VB.bin
	    {0x80019860, true}, // Binary/LagReduction/PD+VB.bin
	    {0x80376200, true}, // Binary/LagReduction/PD+VB.bin
	    {0x801A5018, true}, // Binary/LagReduction/PD+VB.bin
	    {0x80218D68, true}, // Binary/LagReduction/PD+VB.bin

	    {0x800055f0, true}, // Common/EXITransferBuffer.asm
	    {0x800055f8, true}, // Common/GetIsFollower.asm
	    {0x800055fc, true}, // Common/Gecko/ProcessCodeList.asm
	    {0x8016d294, true}, // Common/IncrementFrameIndex.asm

	    {0x801a5b14, true}, // External/Salty Runback/Salty Runback.asm
	    {0x801a4570, true}, // External/LagReduction/ForceHD/480pDeflickerOff.asm
	    {0x802fccd8, true}, // External/Hide Nametag When Invisible/Hide Nametag When Invisible.asm

	    {0x804ddb30,
	     true}, // External/Widescreen/Adjust Offscreen Scissor/Fix Bubble Positions/Adjust Corner Value 1.asm
	    {0x804ddb34,
	     true}, // External/Widescreen/Adjust Offscreen Scissor/Fix Bubble Positions/Adjust Corner Value 2.asm
	    {0x804ddb2c, true}, // External/Widescreen/Adjust Offscreen Scissor/Fix Bubble Positions/Extend Negative
	                        // Vertical Bound.asm
	    {0x804ddb28, true}, // External/Widescreen/Adjust Offscreen Scissor/Fix Bubble Positions/Extend Positive
	                        // Vertical Bound.asm
	    {0x804ddb4c, true}, // External/Widescreen/Adjust Offscreen Scissor/Fix Bubble Positions/Widen Bubble Region.asm
	    {0x804ddb58, true}, // External/Widescreen/Adjust Offscreen Scissor/Adjust Bubble Zoom.asm
	    {0x80086b24, true}, // External/Widescreen/Adjust Offscreen Scissor/Draw High Poly Models.asm
	    {0x80030C7C, true}, // External/Widescreen/Adjust Offscreen Scissor/Left Camera Bound.asm
	    {0x80030C88, true}, // External/Widescreen/Adjust Offscreen Scissor/Right Camera Bound.asm
	    {0x802fcfc4, true}, // External/Widescreen/Nametag Fixes/Adjust Nametag Background X Scale.asm
	    {0x804ddb84, true}, // External/Widescreen/Nametag Fixes/Adjust Nametag Text X Scale.asm
	    {0x803BB05C, true}, // External/Widescreen/Fix Screen Flash.asm
	    {0x8036A4A8, true}, // External/Widescreen/Overwrite CObj Values.asm

	    {0x801a4de4, true}, // Start engine loop
	    {0x8038d0b0, true}, // PreventDuplicateSounds
	    {0x801a5014, true}, // LoopEngineForRollback
	};

	std::unordered_map<u32, bool> blacklist;
	blacklist.insert(staticBlacklist.begin(), staticBlacklist.end());

	auto replayCommSettings = g_replayComm->getSettings();
	if (replayCommSettings.rollbackDisplayMethod == "off")
	{
		// Some codes should only be blacklisted when not displaying rollbacks, these are codes
		// that are required for things to not break when using Slippi savestates. Perhaps this
		// should be handled by actually applying these codes in the playback ASM instead? not sure
		blacklist[0x8038add0] = true; // PreventMusicAlarm
	}

	geckoList.clear();

	Slippi::GameSettings *settings = m_current_game->GetSettings();
	if (settings->geckoCodes.empty())
	{
		geckoList = defaultCodeList;
		return;
	}

	std::vector<u8> source = settings->geckoCodes;
	INFO_LOG(SLIPPI, "Booting codes with source size: %d", source.size());

	int idx = 0;
	while (idx < source.size())
	{
		u8 codeType = source[idx] & 0xFE;
		u32 address = source[idx] << 24 | source[idx + 1] << 16 | source[idx + 2] << 8 | source[idx + 3];
		address = (address & 0x01FFFFFF) | 0x80000000;

		u32 codeOffset = 8; // Default code offset. Most codes are this length
		switch (codeType)
		{
		case 0xC0:
		case 0xC2:
		{
			u32 lineCount = source[idx + 4] << 24 | source[idx + 5] << 16 | source[idx + 6] << 8 | source[idx + 7];
			codeOffset = 8 + (lineCount * 8);
			break;
		}
		case 0x08:
			codeOffset = 16;
			break;
		case 0x06:
		{
			u32 byteLen = source[idx + 4] << 24 | source[idx + 5] << 16 | source[idx + 6] << 8 | source[idx + 7];
			codeOffset = 8 + ((byteLen + 7) & 0xFFFFFFF8); // Round up to next 8 bytes and add the first 8 bytes
			break;
		}
		}

		idx += codeOffset;

		// If this address is blacklisted, we don't add it to what we will send to game
		if (blacklist.count(address))
			continue;

		INFO_LOG(SLIPPI, "Codetype [%x] Inserting section: %d - %d (%x, %d)", codeType, idx - codeOffset, idx, address,
		         codeOffset);

		// If not blacklisted, add code to return vector
		geckoList.insert(geckoList.end(), source.begin() + (idx - codeOffset), source.begin() + idx);
	}

	// Add the termination sequence
	geckoList.insert(geckoList.end(), {0xFF, 0x00, 0x00, 0x00, 0x00, 0x00, 0x00, 0x00});
}

void CEXISlippi::prepareCharacterFrameData(Slippi::FrameData *frame, u8 port, u8 isFollower)
{
	std::unordered_map<uint8_t, Slippi::PlayerFrameData> source;
	source = isFollower ? frame->followers : frame->players;

	// This must be updated if new data is added
	int characterDataLen = 49;

	// Check if player exists
	if (!source.count(port))
	{
		// If player does not exist, insert blank section
		m_read_queue.insert(m_read_queue.end(), characterDataLen, 0);
		return;
	}

	// Get data for this player
	Slippi::PlayerFrameData data = source[port];

	// log << frameIndex << "\t" << port << "\t" << data.locationX << "\t" << data.locationY << "\t" <<
	// data.animation
	// << "\n";

	// WARN_LOG(EXPANSIONINTERFACE, "[Frame %d] [Player %d] Positions: %f | %f", frameIndex, port, data.locationX,
	// data.locationY);

	// Add all of the inputs in order
	appendWordToBuffer(&m_read_queue, data.randomSeed);
	appendWordToBuffer(&m_read_queue, *(u32 *)&data.joystickX);
	appendWordToBuffer(&m_read_queue, *(u32 *)&data.joystickY);
	appendWordToBuffer(&m_read_queue, *(u32 *)&data.cstickX);
	appendWordToBuffer(&m_read_queue, *(u32 *)&data.cstickY);
	appendWordToBuffer(&m_read_queue, *(u32 *)&data.trigger);
	appendWordToBuffer(&m_read_queue, data.buttons);
	appendWordToBuffer(&m_read_queue, *(u32 *)&data.locationX);
	appendWordToBuffer(&m_read_queue, *(u32 *)&data.locationY);
	appendWordToBuffer(&m_read_queue, *(u32 *)&data.facingDirection);
	appendWordToBuffer(&m_read_queue, (u32)data.animation);
	m_read_queue.push_back(data.joystickXRaw);
	appendWordToBuffer(&m_read_queue, *(u32 *)&data.percent);
	// NOTE TO DEV: If you add data here, make sure to increase the size above
}

bool CEXISlippi::checkFrameFullyFetched(s32 frameIndex)
{
	auto doesFrameExist = m_current_game->DoesFrameExist(frameIndex);
	if (!doesFrameExist)
		return false;

	Slippi::FrameData *frame = m_current_game->GetFrame(frameIndex);

	// This flag is set to true after a post frame update has been received. At that point
	// we know we have received all of the input data for the frame
	return frame->inputsFullyFetched;
}

void CEXISlippi::prepareFrameData(u8 *payload)
{
	// Since we are prepping new data, clear any existing data
	m_read_queue.clear();

	if (!m_current_game)
	{
		// Do nothing if we don't have a game loaded
		return;
	}

	// Parse input
	s32 frameIndex = payload[0] << 24 | payload[1] << 16 | payload[2] << 8 | payload[3];

	// If loading from queue, move on to the next replay if we have past endFrame
	auto watchSettings = g_replayComm->current;
	if (frameIndex > watchSettings.endFrame)
	{
		INFO_LOG(SLIPPI, "Killing game because we are past endFrame");
		m_read_queue.push_back(FRAME_RESP_TERMINATE);
		return;
	}

	// If a new replay should be played, terminate the current game
	auto isNewReplay = g_replayComm->isNewReplay();
	if (isNewReplay)
	{
		m_read_queue.push_back(FRAME_RESP_TERMINATE);
		return;
	}

	auto isProcessingComplete = m_current_game->IsProcessingComplete();
	// Wait until frame exists in our data before reading it. We also wait until
	// next frame has been found to ensure we have actually received all of the
	// data from this frame. Don't wait until next frame is processing is complete
	// (this is the last frame, in that case)
	auto isFrameFound = m_current_game->DoesFrameExist(frameIndex);
	g_playbackStatus->latestFrame = m_current_game->GetLatestIndex();
	auto isNextFrameFound = g_playbackStatus->latestFrame > frameIndex;
	auto isFrameComplete = checkFrameFullyFetched(frameIndex);
	auto isFrameReady = isFrameFound && (isProcessingComplete || isNextFrameFound || isFrameComplete);

	// If there is a startFrame configured, manage the fast-forward flag
	if (watchSettings.startFrame > Slippi::GAME_FIRST_FRAME)
	{
		if (frameIndex < watchSettings.startFrame)
		{
			g_playbackStatus->isHardFFW = true;
		}
		else if (frameIndex == watchSettings.startFrame)
		{
			// TODO: This might disable fast forward on first frame when we dont want to?
			g_playbackStatus->isHardFFW = false;
		}
	}

	auto commSettings = g_replayComm->getSettings();
	if (commSettings.rollbackDisplayMethod == "normal")
	{
		auto nextFrame = m_current_game->GetFrameAt(frameSeqIdx);
		g_playbackStatus->isHardFFW = nextFrame && nextFrame->frame <= g_playbackStatus->currentPlaybackFrame;

		if (nextFrame)
		{
			// This feels jank but without this g_playbackStatus ends up getting updated to
			// a value beyond the frame that actually gets played causes too much FFW
			frameIndex = nextFrame->frame;
		}
	}

	// If RealTimeMode is enabled, let's trigger fast forwarding under certain conditions
	auto isFarBehind = g_playbackStatus->latestFrame - frameIndex > 2;
	auto isVeryFarBehind = g_playbackStatus->latestFrame - frameIndex > 25;
	if (isFarBehind && commSettings.mode == "mirror" && commSettings.isRealTimeMode)
	{
		g_playbackStatus->isSoftFFW = true;

		// Once isHardFFW has been turned on, do not turn it off with this condition, should
		// hard FFW to the latest point
		if (!g_playbackStatus->isHardFFW)
			g_playbackStatus->isHardFFW = isVeryFarBehind;
	}

	if (g_playbackStatus->latestFrame == frameIndex)
	{
		// The reason to disable fast forwarding here is in hopes
		// of disabling it on the last frame that we have actually received.
		// Doing this will allow the rendering logic to run to display the
		// last frame instead of the frame previous to fast forwarding.
		// Not sure if this fully works with partial frames
		g_playbackStatus->isSoftFFW = false;
		g_playbackStatus->isHardFFW = false;
	}

	bool shouldFFW = shouldFFWFrame(frameIndex);
	u8 requestResultCode = shouldFFW ? FRAME_RESP_FASTFORWARD : FRAME_RESP_CONTINUE;
	if (!isFrameReady)
	{
		// If processing is complete, the game has terminated early. Tell our playback
		// to end the game as well.
		auto shouldTerminateGame = isProcessingComplete;
		requestResultCode = shouldTerminateGame ? FRAME_RESP_TERMINATE : FRAME_RESP_WAIT;
		m_read_queue.push_back(requestResultCode);

		// Disable fast forward here too... this shouldn't be necessary but better
		// safe than sorry I guess
		g_playbackStatus->isSoftFFW = false;
		g_playbackStatus->isHardFFW = false;

		if (requestResultCode == FRAME_RESP_TERMINATE)
		{
			ERROR_LOG(EXPANSIONINTERFACE, "Game should terminate on frame %d [%X]", frameIndex, frameIndex);
		}

		return;
	}

	u8 rollbackCode = 0; // 0 = not rollback, 1 = rollback, perhaps other options in the future?

	// Increment frame index if greater
	if (frameIndex > g_playbackStatus->currentPlaybackFrame)
	{
		g_playbackStatus->currentPlaybackFrame = frameIndex;
	}
	else if (commSettings.rollbackDisplayMethod != "off")
	{
		rollbackCode = 1;
	}

	// WARN_LOG(EXPANSIONINTERFACE, "[Frame %d] Playback current behind by: %d frames.", frameIndex,
	//        g_playbackStatus->latestFrame - frameIndex);

	// Keep track of last FFW frame, used for soft FFW's
	if (shouldFFW)
	{
		WARN_LOG(EXPANSIONINTERFACE, "[Frame %d] FFW frame, behind by: %d frames.", frameIndex,
		         g_playbackStatus->latestFrame - frameIndex);
		g_playbackStatus->lastFFWFrame = frameIndex;
	}

	// Return success code
	m_read_queue.push_back(requestResultCode);

	// Get frame
	Slippi::FrameData *frame = m_current_game->GetFrame(frameIndex);
	if (commSettings.rollbackDisplayMethod != "off")
	{
		auto previousFrame = m_current_game->GetFrameAt(frameSeqIdx - 1);
		frame = m_current_game->GetFrameAt(frameSeqIdx);

		*(s32 *)(&playbackSavestatePayload[0]) = Common::swap32(frame->frame);

		if (previousFrame && frame->frame <= previousFrame->frame)
		{
			// Here we should load a savestate
			handleLoadSavestate(&playbackSavestatePayload[0]);
		}

		// Here we should save a savestate
		handleCaptureSavestate(&playbackSavestatePayload[0]);

		frameSeqIdx += 1;
	}
	// else
	//{
	//	std::vector<u8> fakePayload(8, 0);
	//	*(s32 *)(&fakePayload[0]) = Common::swap32(frame->frame);

	//	if (frame->frame == 400)
	//	{
	//		handleCaptureSavestate(&fakePayload[0]);
	//	}

	//	if (frame->frame == 950)
	//	{
	//		*(s32 *)(&fakePayload[0]) = Common::swap32(400);
	//		handleLoadSavestate(&fakePayload[0]);
	//		handleCaptureSavestate(&fakePayload[0]);
	//	}
	//}

	// For normal replays, modify slippi seek/playback data as needed
	// TODO: maybe handle other modes too?
	if (commSettings.mode == "normal" || commSettings.mode == "queue")
	{
		g_playbackStatus->prepareSlippiPlayback(frame->frame);
	}

	// Push RB code
	m_read_queue.push_back(rollbackCode);

	// Add frame rng seed to be restored at priority 0
	u8 rngResult = frame->randomSeedExists ? 1 : 0;
	m_read_queue.push_back(rngResult);
	appendWordToBuffer(&m_read_queue, *(u32 *)&frame->randomSeed);

	// Add frame data for every character
	for (u8 port = 0; port < 4; port++)
	{
		prepareCharacterFrameData(frame, port, 0);
		prepareCharacterFrameData(frame, port, 1);
	}
}

bool CEXISlippi::shouldFFWFrame(int32_t frameIndex)
{
	if (!g_playbackStatus->isSoftFFW && !g_playbackStatus->isHardFFW)
	{
		// If no FFW at all, don't FFW this frame
		return false;
	}

	if (g_playbackStatus->isHardFFW)
	{
		// For a hard FFW, always FFW until it's turned off
		return true;
	}

	// Here we have a soft FFW, we only want to turn on FFW for single frames once
	// every X frames to FFW in a more smooth manner
	return frameIndex - g_playbackStatus->lastFFWFrame >= 15;
}

void CEXISlippi::prepareIsStockSteal(u8 *payload)
{
	// Since we are prepping new data, clear any existing data
	m_read_queue.clear();

	if (!m_current_game)
	{
		// Do nothing if we don't have a game loaded
		return;
	}

	// Parse args
	s32 frameIndex = payload[0] << 24 | payload[1] << 16 | payload[2] << 8 | payload[3];
	u8 playerIndex = payload[4];

	// I'm not sure checking for the frame should be necessary. Theoretically this
	// should get called after the frame request so the frame should already exist
	auto isFrameFound = m_current_game->DoesFrameExist(frameIndex);
	if (!isFrameFound)
	{
		m_read_queue.push_back(0);
		return;
	}

	// Load the data from this frame into the read buffer
	Slippi::FrameData *frame = m_current_game->GetFrame(frameIndex);
	auto players = frame->players;

	u8 playerIsBack = players.count(playerIndex) ? 1 : 0;
	m_read_queue.push_back(playerIsBack);
}

void CEXISlippi::prepareIsFileReady()
{
	m_read_queue.clear();

	auto isNewReplay = g_replayComm->isNewReplay();
	if (!isNewReplay)
	{
		g_replayComm->nextReplay();
		m_read_queue.push_back(0);
		return;
	}

	// Attempt to load game if there is a new replay file
	// this can come pack falsy if the replay file does not exist
	m_current_game = g_replayComm->loadGame();
	if (!m_current_game)
	{
		// Do not start if replay file doesn't exist
		// TODO: maybe display error message?
		INFO_LOG(SLIPPI, "EXI_DeviceSlippi.cpp: Replay file does not exist?");
		m_read_queue.push_back(0);
		return;
	}

	INFO_LOG(SLIPPI, "EXI_DeviceSlippi.cpp: Replay file loaded successfully!?");

	// Clear playback control related vars
	g_playbackStatus->resetPlayback();

	// Start the playback!
	m_read_queue.push_back(1);
}

static int tempTestCount = 0;
void CEXISlippi::handleOnlineInputs(u8 *payload)
{
	m_read_queue.clear();

	int32_t frame = payload[0] << 24 | payload[1] << 16 | payload[2] << 8 | payload[3];

	if (frame == 1)
	{
		availableSavestates.clear();
		activeSavestates.clear();

		// Prepare savestates for online play
		for (int i = 0; i < ROLLBACK_MAX_FRAMES; i++)
		{
			availableSavestates.push_back(std::make_unique<SlippiSavestate>());
		}

		// Reset stall counter
		isConnectionStalled = false;
		stallFrameCount = 0;

		// Reset character selections as they are no longer needed
		localSelections.Reset();
		slippi_netplay->StartSlippiGame();
	}

	if (shouldSkipOnlineFrame(frame))
	{
		// Send inputs that have not yet been acked
		slippi_netplay->SendSlippiPad(nullptr);
		m_read_queue.push_back(2);
		return;
	}

	handleSendInputs(payload);
	prepareOpponentInputs(payload);
}

bool CEXISlippi::shouldSkipOnlineFrame(int32_t frame)
{
	auto status = slippi_netplay->GetSlippiConnectStatus();
	bool connectionFailed = status == SlippiNetplayClient::SlippiConnectStatus::NET_CONNECT_STATUS_FAILED;
	bool connectionDisconnected = status == SlippiNetplayClient::SlippiConnectStatus::NET_CONNECT_STATUS_DISCONNECTED;
	if (connectionFailed || connectionDisconnected)
	{
		// If connection failed just continue the game
		return false;
	}

	if (isConnectionStalled)
	{
		return false;
	}

	// Return true if we are too far ahead for rollback. ROLLBACK_MAX_FRAMES is the number of frames
	// we can receive for the opponent at one time and is our "look-ahead" limit
	int32_t latestRemoteFrame = slippi_netplay->GetSlippiLatestRemoteFrame();
	if (frame - latestRemoteFrame >= ROLLBACK_MAX_FRAMES)
	{
		stallFrameCount++;
		if (stallFrameCount > 60 * 7)
		{
			// 7 second stall will disconnect game
			isConnectionStalled = true;
		}

		WARN_LOG(SLIPPI_ONLINE, "Halting for one frame due to rollback limit (frame: %d | latest: %d)...", frame,
		         latestRemoteFrame);
		return true;
	}

	stallFrameCount = 0;

	// Return true if we are over 60% of a frame ahead of our opponent. Currently limiting how
	// often this happens because I'm worried about jittery data causing a lot of unneccesary delays.
	// Only skip once for a given frame because our time detection method doesn't take into consideration
	// waiting for a frame. Also it's less jarring and it happens often enough that it will smoothly
	// get to the right place
	auto isTimeSyncFrame = frame % SLIPPI_ONLINE_LOCKSTEP_INTERVAL; // Only time sync every 30 frames
	if (isTimeSyncFrame == 0 && !isCurrentlySkipping)
	{
		auto offsetUs = slippi_netplay->CalcTimeOffsetUs();
		INFO_LOG(SLIPPI_ONLINE, "[Frame %d] Offset is: %d us", frame, offsetUs);

		if (offsetUs > 10000)
		{
			isCurrentlySkipping = true;

			int maxSkipFrames = frame <= 120 ? 5 : 1; // On early frames, support skipping more frames
			framesToSkip = ((offsetUs - 10000) / 16683) + 1;
			framesToSkip = framesToSkip > maxSkipFrames ? maxSkipFrames : framesToSkip; // Only skip 5 frames max

			WARN_LOG(SLIPPI_ONLINE, "Halting on frame %d due to time sync. Offset: %d us. Frames: %d...", frame,
			         offsetUs, framesToSkip);
		}
	}

	// Handle the skipped frames
	if (framesToSkip > 0)
	{
		// If ahead by 60% of a frame, stall. I opted to use 60% instead of half a frame
		// because I was worried about two systems continuously stalling for each other
		framesToSkip = framesToSkip - 1;
		return true;
	}

	isCurrentlySkipping = false;

	return false;
}

void CEXISlippi::handleSendInputs(u8 *payload)
{
	if (isConnectionStalled)
		return;

	int32_t frame = payload[0] << 24 | payload[1] << 16 | payload[2] << 8 | payload[3];
	u8 delay = payload[4];

	auto pad = std::make_unique<SlippiPad>(frame + delay, &payload[5]);

	slippi_netplay->SendSlippiPad(std::move(pad));
}

void CEXISlippi::prepareOpponentInputs(u8 *payload)
{
	m_read_queue.clear();

	u8 frameResult = 1; // Indicates to continue frame

	auto state = slippi_netplay->GetSlippiConnectStatus();
	if (state != SlippiNetplayClient::SlippiConnectStatus::NET_CONNECT_STATUS_CONNECTED || isConnectionStalled)
	{
		frameResult = 3; // Indicates we have disconnected
	}

	m_read_queue.push_back(frameResult); // Indicate a continue frame

	int32_t frame = payload[0] << 24 | payload[1] << 16 | payload[2] << 8 | payload[3];

	auto result = slippi_netplay->GetSlippiRemotePad(frame);

	// determine offset from which to copy data
	int offset = (result->latestFrame - frame) * SLIPPI_PAD_FULL_SIZE;
	offset = offset < 0 ? 0 : offset;

	// add latest frame we are transfering to begining of return buf
	int32_t latestFrame = offset > 0 ? frame : result->latestFrame;
	appendWordToBuffer(&m_read_queue, *(u32 *)&latestFrame);

	// copy pad data over
	auto txStart = result->data.begin() + offset;
	auto txEnd = result->data.end();

	std::vector<u8> tx;
	tx.insert(tx.end(), txStart, txEnd);
	tx.resize(SLIPPI_PAD_FULL_SIZE * ROLLBACK_MAX_FRAMES, 0);

	m_read_queue.insert(m_read_queue.end(), tx.begin(), tx.end());

	// ERROR_LOG(SLIPPI_ONLINE, "EXI: [%d] %X %X %X %X %X %X %X %X", latestFrame, m_read_queue[5], m_read_queue[6],
	// m_read_queue[7], m_read_queue[8], m_read_queue[9], m_read_queue[10], m_read_queue[11], m_read_queue[12]);
}

void CEXISlippi::handleCaptureSavestate(u8 *payload)
{
	s32 frame = payload[0] << 24 | payload[1] << 16 | payload[2] << 8 | payload[3];

	u64 startTime = Common::Timer::GetTimeUs();

	// Grab an available savestate
	std::unique_ptr<SlippiSavestate> ss;
	if (!availableSavestates.empty())
	{
		ss = std::move(availableSavestates.back());
		availableSavestates.pop_back();
	}
	else
	{
		// If there were no available savestates, use the oldest one
		auto it = activeSavestates.begin();
		ss = std::move(it->second);
		activeSavestates.erase(it->first);
	}

	// If there is already a savestate for this frame, remove it and add it to available
	if (activeSavestates.count(frame))
	{
		availableSavestates.push_back(std::move(activeSavestates[frame]));
		activeSavestates.erase(frame);
	}

	ss->Capture();
	activeSavestates[frame] = std::move(ss);

	u32 timeDiff = (u32)(Common::Timer::GetTimeUs() - startTime);
	INFO_LOG(SLIPPI_ONLINE, "SLIPPI ONLINE: Captured savestate for frame %d in: %f ms", frame,
	         ((double)timeDiff) / 1000);
}

void CEXISlippi::handleLoadSavestate(u8 *payload)
{
	s32 frame = payload[0] << 24 | payload[1] << 16 | payload[2] << 8 | payload[3];
	u32 *preserveArr = (u32 *)(&payload[4]);

	if (!activeSavestates.count(frame))
	{
		// This savestate does not exist... uhhh? What do we do?
		ERROR_LOG(SLIPPI_ONLINE, "SLIPPI ONLINE: Savestate for frame %d does not exist.", frame);
		return;
	}

	u64 startTime = Common::Timer::GetTimeUs();

	// Fetch preservation blocks
	std::vector<SlippiSavestate::PreserveBlock> blocks;

	// Get preservation blocks
	int idx = 0;
	while (Common::swap32(preserveArr[idx]) != 0)
	{
		SlippiSavestate::PreserveBlock p = {Common::swap32(preserveArr[idx]), Common::swap32(preserveArr[idx + 1])};
		blocks.push_back(p);
		idx += 2;
	}

	// Load savestate
	activeSavestates[frame]->Load(blocks);

	// Move all active savestates to available
	for (auto it = activeSavestates.begin(); it != activeSavestates.end(); ++it)
	{
		availableSavestates.push_back(std::move(it->second));
	}

	activeSavestates.clear();

	u32 timeDiff = (u32)(Common::Timer::GetTimeUs() - startTime);
	INFO_LOG(SLIPPI_ONLINE, "SLIPPI ONLINE: Loaded savestate for frame %d in: %f ms", frame, ((double)timeDiff) / 1000);
}

void CEXISlippi::startFindMatch(u8 *payload)
{
	SlippiMatchmaking::MatchSearchSettings search;
	search.mode = (SlippiMatchmaking::OnlinePlayMode)payload[0];

	std::string shiftJisCode;
	shiftJisCode.insert(shiftJisCode.begin(), &payload[1], &payload[1] + 18);
	shiftJisCode.erase(std::find(shiftJisCode.begin(), shiftJisCode.end(), 0x00), shiftJisCode.end());

	// TODO: Make this work so we dont have to pass shiftJis to mm server
	// search.connectCode = SHIFTJISToUTF8(shiftJisCode).c_str();
	search.connectCode = shiftJisCode;

	// Store this search so we know what was queued for
	lastSearch = search;

#ifndef LOCAL_TESTING
	if (!isEnetInitialized)
	{
		// Initialize enet
		auto res = enet_initialize();
		if (res < 0)
			ERROR_LOG(SLIPPI_ONLINE, "Failed to initialize enet res: %d", res);

		isEnetInitialized = true;
	}

	matchmaking->FindMatch(search);
#endif
}

void CEXISlippi::prepareOnlineMatchState()
{
	// This match block is a VS match with P1 Red Falco vs P2 Red Bowser on Battlefield. The proper values will
	// be overwritten
	static std::vector<u8> onlineMatchBlock = {
	    0x32, 0x01, 0x86, 0x4C, 0xC3, 0x00, 0x00, 0x00, 0x00, 0x00, 0x00, 0xFF, 0xFF, 0x6E, 0x00, 0x1F, 0x00, 0x00,
	    0x01, 0xE0, 0x00, 0x00, 0x00, 0x00, 0x00, 0x00, 0x00, 0x00, 0x00, 0x00, 0x00, 0x00, 0xFF, 0xFF, 0xFF, 0xFF,
	    0xFF, 0xFF, 0xFF, 0xFF, 0x00, 0x00, 0x00, 0x00, 0x3F, 0x80, 0x00, 0x00, 0x3F, 0x80, 0x00, 0x00, 0x3F, 0x80,
	    0x00, 0x00, 0x00, 0x00, 0x00, 0x00, 0x00, 0x00, 0x00, 0x00, 0x00, 0x00, 0x00, 0x00, 0x00, 0x00, 0x00, 0x00,
	    0x00, 0x00, 0x00, 0x00, 0x00, 0x00, 0x00, 0x00, 0x00, 0x00, 0x00, 0x00, 0x00, 0x00, 0x00, 0x00, 0x00, 0x00,
	    0x00, 0x00, 0x00, 0x00, 0x00, 0x00, 0x14, 0x00, 0x04, 0x01, 0x00, 0x00, 0x00, 0x00, 0x09, 0x00, 0x78, 0x00,
	    0xC0, 0x00, 0x04, 0x01, 0x00, 0x00, 0x00, 0x00, 0x00, 0x00, 0x00, 0x00, 0x3F, 0x80, 0x00, 0x00, 0x3F, 0x80,
	    0x00, 0x00, 0x3F, 0x80, 0x00, 0x00, 0x05, 0x00, 0x04, 0x01, 0x00, 0x01, 0x00, 0x00, 0x09, 0x00, 0x78, 0x00,
	    0xC0, 0x00, 0x04, 0x01, 0x00, 0x00, 0x00, 0x00, 0x00, 0x00, 0x00, 0x00, 0x3F, 0x80, 0x00, 0x00, 0x3F, 0x80,
	    0x00, 0x00, 0x3F, 0x80, 0x00, 0x00, 0x1A, 0x03, 0x04, 0x00, 0x00, 0xFF, 0x00, 0x00, 0x09, 0x00, 0x78, 0x00,
	    0x40, 0x00, 0x04, 0x01, 0x00, 0x00, 0x00, 0x00, 0x00, 0x00, 0x00, 0x00, 0x3F, 0x80, 0x00, 0x00, 0x3F, 0x80,
	    0x00, 0x00, 0x3F, 0x80, 0x00, 0x00, 0x1A, 0x03, 0x04, 0x00, 0x00, 0xFF, 0x00, 0x00, 0x09, 0x00, 0x78, 0x00,
	    0x40, 0x00, 0x04, 0x01, 0x00, 0x00, 0x00, 0x00, 0x00, 0x00, 0x00, 0x00, 0x3F, 0x80, 0x00, 0x00, 0x3F, 0x80,
	    0x00, 0x00, 0x3F, 0x80, 0x00, 0x00, 0x21, 0x03, 0x04, 0x00, 0x00, 0xFF, 0x00, 0x00, 0x09, 0x00, 0x78, 0x00,
	    0x40, 0x00, 0x04, 0x00, 0x00, 0x00, 0x00, 0x00, 0x00, 0x00, 0x00, 0x00, 0x3F, 0x80, 0x00, 0x00, 0x3F, 0x80,
	    0x00, 0x00, 0x3F, 0x80, 0x00, 0x00, 0x21, 0x03, 0x04, 0x00, 0x00, 0xFF, 0x00, 0x00, 0x09, 0x00, 0x78, 0x00,
	    0x40, 0x00, 0x04, 0x00, 0x00, 0x00, 0x00, 0x00, 0x00, 0x00, 0x00, 0x00, 0x3F, 0x80, 0x00, 0x00, 0x3F, 0x80,
	    0x00, 0x00, 0x3F, 0x80, 0x00, 0x00,
	};

	m_read_queue.clear();

	SlippiMatchmaking::ProcessState mmState = matchmaking->GetMatchmakeState();

#ifdef LOCAL_TESTING
	if (localSelections.isCharacterSelected)
		mmState = SlippiMatchmaking::ProcessState::CONNECTION_SUCCESS;
#endif

	m_read_queue.push_back(mmState); // Matchmaking State

	u8 localPlayerReady = localSelections.isCharacterSelected;
	u8 remotePlayerReady = 0;
	u8 localPlayerIndex = 0;
	u8 remotePlayerIndex = 1;

	std::string oppName = "";

	if (mmState == SlippiMatchmaking::ProcessState::CONNECTION_SUCCESS)
	{
		if (!slippi_netplay)
		{
#ifdef LOCAL_TESTING
			slippi_netplay = std::make_unique<SlippiNetplayClient>(true);
#else
			slippi_netplay = matchmaking->GetNetplayClient();
#endif

			slippi_netplay->SetMatchSelections(localSelections);
		}

#ifdef LOCAL_TESTING
		bool isConnected = true;
#else
		auto status = slippi_netplay->GetSlippiConnectStatus();
		bool isConnected = status == SlippiNetplayClient::SlippiConnectStatus::NET_CONNECT_STATUS_CONNECTED;
#endif

		if (isConnected)
		{
			auto matchInfo = slippi_netplay->GetMatchInfo();
#ifdef LOCAL_TESTING
			remotePlayerReady = true;
#else
			remotePlayerReady = matchInfo->remotePlayerSelections.isCharacterSelected;
#endif

			auto isDecider = slippi_netplay->IsDecider();
			localPlayerIndex = isDecider ? 0 : 1;
			remotePlayerIndex = isDecider ? 1 : 0;

			oppName = slippi_netplay->GetOpponentName();
		}
		else
		{
#ifndef LOCAL_TESTING
			// If we get here, our opponent likely disconnected. Let's trigger a clean up
			handleConnectionCleanup();
#endif
		}
	}
	else
	{
		slippi_netplay = nullptr;
	}

	m_read_queue.push_back(localPlayerReady);  // Local player ready
	m_read_queue.push_back(remotePlayerReady); // Remote player ready
	m_read_queue.push_back(localPlayerIndex);  // Local player index
	m_read_queue.push_back(remotePlayerIndex); // Remote player index

	u32 rngOffset = 0;
	std::string p1Name = "";
	std::string p2Name = "";

	if (localPlayerReady && remotePlayerReady)
	{
		auto isDecider = slippi_netplay->IsDecider();

		auto matchInfo = slippi_netplay->GetMatchInfo();
		SlippiPlayerSelections lps = matchInfo->localPlayerSelections;
		SlippiPlayerSelections rps = matchInfo->remotePlayerSelections;

		// Overwrite local player character
		onlineMatchBlock[0x60 + localPlayerIndex * 0x24] = lps.characterId;
		onlineMatchBlock[0x63 + localPlayerIndex * 0x24] = lps.characterColor;

#ifdef LOCAL_TESTING
		rps.characterId = 2;
		rps.characterColor = 2;
		rps.playerName = std::string("Player");
#endif

		// Overwrite remote player character
		onlineMatchBlock[0x60 + remotePlayerIndex * 0x24] = rps.characterId;
		onlineMatchBlock[0x63 + remotePlayerIndex * 0x24] = rps.characterColor;

		// Make one character lighter if same character, same color
		bool isSheikVsZelda =
		    lps.characterId == 0x12 && rps.characterId == 0x13 || lps.characterId == 0x13 && rps.characterId == 0x12;
		bool charMatch = lps.characterId == rps.characterId || isSheikVsZelda;
		bool colMatch = lps.characterColor == rps.characterColor;

		onlineMatchBlock[0x67 + 0x24] = charMatch && colMatch ? 1 : 0;

		// Overwrite stage
		u16 stageId;
		if (isDecider)
		{
			stageId = lps.isStageSelected ? lps.stageId : rps.stageId;
		}
		else
		{
			stageId = rps.isStageSelected ? rps.stageId : lps.stageId;
		}

		// int seconds = 0;
		// u32 *timer = (u32 *)&onlineMatchBlock[0x10];
		//*timer = Common::swap32(seconds * 60);

		u16 *stage = (u16 *)&onlineMatchBlock[0xE];
		*stage = Common::swap16(stageId);

		// Set rng offset
		rngOffset = isDecider ? lps.rngOffset : rps.rngOffset;
		WARN_LOG(SLIPPI_ONLINE, "Rng Offset: 0x%x", rngOffset);
		WARN_LOG(SLIPPI_ONLINE, "P1 Char: 0x%X, P2 Char: 0x%X", onlineMatchBlock[0x60], onlineMatchBlock[0x84]);

		// Set player names
		p1Name = isDecider ? lps.playerName : rps.playerName;
		p2Name = isDecider ? rps.playerName : lps.playerName;

		// Turn pause on in direct, off in everything else
		u8 *gameBitField3 = (u8 *)&onlineMatchBlock[2];
		auto directMode = SlippiMatchmaking::OnlinePlayMode::DIRECT;
		*gameBitField3 = lastSearch.mode == directMode ? *gameBitField3 & 0xF7 : *gameBitField3 | 0x8;
	}

	// Add rng offset to output
	appendWordToBuffer(&m_read_queue, rngOffset);

	// Add delay frames to output
	m_read_queue.push_back((u8)SConfig::GetInstance().m_slippiOnlineDelay);

	// Add names to output
	p1Name = ConvertStringForGame(p1Name, MAX_NAME_LENGTH);
	m_read_queue.insert(m_read_queue.end(), p1Name.begin(), p1Name.end());
	p2Name = ConvertStringForGame(p2Name, MAX_NAME_LENGTH);
	m_read_queue.insert(m_read_queue.end(), p2Name.begin(), p2Name.end());
	oppName = ConvertStringForGame(oppName, MAX_NAME_LENGTH);
	m_read_queue.insert(m_read_queue.end(), oppName.begin(), oppName.end());

	// Add error message if there is one
	auto errorStr = matchmaking->GetErrorMessage();
	errorStr = ConvertStringForGame(errorStr, 120);
	m_read_queue.insert(m_read_queue.end(), errorStr.begin(), errorStr.end());

	// Add the match struct block to output
	m_read_queue.insert(m_read_queue.end(), onlineMatchBlock.begin(), onlineMatchBlock.end());
}

u16 CEXISlippi::getRandomStage()
{
	static u16 selectedStage;

	static std::vector<u16> stages = {
	    0x2,  // FoD
	    0x3,  // Pokemon
	    0x8,  // Yoshi's Story
	    0x1C, // Dream Land
	    0x1F, // Battlefield
	    0x20, // Final Destination
	};

	std::vector<u16> stagesToConsider;

	// stagesToConsider = stages;
	// Add all stages to consider to the vector
	for (auto it = stages.begin(); it != stages.end(); ++it)
	{
		auto stageId = *it;
		if (lastSelectedStage != nullptr && stageId == *lastSelectedStage)
			continue;

		stagesToConsider.push_back(stageId);
	}

	// Shuffle the stages to consider. This isn't really necessary considering we
	// use a random number to select an index but idk the generator was giving a lot
	// of the same stage (same index) many times in a row or so it seemed to I figured
	// this can't hurt
	std::random_shuffle(stagesToConsider.begin(), stagesToConsider.end());

	// Get random stage
	int randIndex = generator() % stagesToConsider.size();
	selectedStage = stagesToConsider[randIndex];

	// Set last selected stage
	lastSelectedStage = &selectedStage;

	return selectedStage;
}

void CEXISlippi::setMatchSelections(u8 *payload)
{
	SlippiPlayerSelections s;

	s.characterId = payload[0];
	s.characterColor = payload[1];
	s.isCharacterSelected = payload[2];

	s.stageId = Common::swap16(&payload[3]);
	s.isStageSelected = payload[5];

	if (!s.isStageSelected)
	{
		// If stage is not selected, select a random stage
		s.stageId = getRandomStage();
		s.isStageSelected = true;
	}

	s.rngOffset = generator() % 0xFFFF;

	// Get user name from file
	std::string displayName = user->GetUserInfo().displayName;

	// Just let the max length to transfer to opponent be potentially 16 worst-case utf-8 chars
	// This string will get converted to the game format later
	int maxLenth = MAX_NAME_LENGTH * 4 + 4;
	if (displayName.length() > maxLenth)
	{
		displayName.resize(maxLenth);
	}

	s.playerName = displayName;

	// Get user connect code from file
	s.connectCode = user->GetUserInfo().connectCode;

	// Merge these selections
	localSelections.Merge(s);

	if (slippi_netplay)
	{
		slippi_netplay->SetMatchSelections(localSelections);
	}
}

void CEXISlippi::prepareFileLength(u8 *payload)
{
	m_read_queue.clear();

	std::string fileName((char *)&payload[0]);

	std::string contents;
	u32 size = gameFileLoader->LoadFile(fileName, contents);

	INFO_LOG(SLIPPI, "Getting file size for: %s -> %d", fileName.c_str(), size);

	// Write size to output
	appendWordToBuffer(&m_read_queue, size);
}

void CEXISlippi::prepareFileLoad(u8 *payload)
{
	m_read_queue.clear();

	std::string fileName((char *)&payload[0]);

	std::string contents;
	u32 size = gameFileLoader->LoadFile(fileName, contents);
	std::vector<u8> buf(contents.begin(), contents.end());

	INFO_LOG(SLIPPI, "Writing file contents: %s -> %d", fileName.c_str(), size);

	// Write the contents to output
	m_read_queue.insert(m_read_queue.end(), buf.begin(), buf.end());
}

void CEXISlippi::logMessageFromGame(u8 *payload)
{
	if (payload[0] == 0)
	{
		// The first byte indicates whether to log the time or not
		GENERIC_LOG(LogTypes::SLIPPI, (LogTypes::LOG_LEVELS)payload[1], "%s", (char *)&payload[2]);
	}
	else
	{
		GENERIC_LOG(LogTypes::SLIPPI, (LogTypes::LOG_LEVELS)payload[1], "%s: %llu", (char *)&payload[2],
		            Common::Timer::GetTimeUs());
	}
}

void CEXISlippi::handleLogInRequest()
{
	bool logInRes = user->AttemptLogin();
	if (!logInRes)
	{
		//#ifndef LINUX_LOCAL_DEV
		main_frame->LowerRenderWindow();
		//#endif
		user->OpenLogInPage();
		user->ListenForLogIn();
	}
}

void CEXISlippi::handleLogOutRequest()
{
	user->LogOut();
}

void CEXISlippi::handleUpdateAppRequest()
{
#ifdef __APPLE__
	CriticalAlertT("Automatic updates are not available for macOS and Linux, please update manually.");
#else
	main_frame->LowerRenderWindow();
	user->UpdateApp();
	main_frame->DoExit();
#endif
}

void CEXISlippi::prepareOnlineStatus()
{
	m_read_queue.clear();

	auto isLoggedIn = user->IsLoggedIn();
	auto userInfo = user->GetUserInfo();

	u8 appState = 0;
	if (isLoggedIn)
	{
		// Check if we have the latest version, and if not, indicate we need to update
		version::Semver200_version latestVersion(userInfo.latestVersion);
		version::Semver200_version currentVersion(scm_slippi_semver_str);

		appState = latestVersion > currentVersion ? 2 : 1;
	}

	m_read_queue.push_back(appState);

	// Write player name (31 bytes)
	std::string playerName = ConvertStringForGame(userInfo.displayName, MAX_NAME_LENGTH);
	m_read_queue.insert(m_read_queue.end(), playerName.begin(), playerName.end());

	// Write connect code (10 bytes)
	std::string connectCode = userInfo.connectCode;
	char shiftJisHashtag[] = {(char)0x81, (char)0x94, (char)0x00};
	connectCode.resize(CONNECT_CODE_LENGTH);
	connectCode = ReplaceAll(connectCode, "#", shiftJisHashtag);
	auto codeBuf = connectCode.c_str();
	m_read_queue.insert(m_read_queue.end(), codeBuf, codeBuf + CONNECT_CODE_LENGTH + 2);
}

void doConnectionCleanup(std::unique_ptr<SlippiMatchmaking> mm, std::unique_ptr<SlippiNetplayClient> nc)
{
	if (mm)
		mm.reset();

	if (nc)
		nc.reset();
}

void CEXISlippi::handleConnectionCleanup()
{
	ERROR_LOG(SLIPPI_ONLINE, "Connection cleanup started...");

	// Handle destructors in a separate thread to not block the main thread
	std::thread cleanup(doConnectionCleanup, std::move(matchmaking), std::move(slippi_netplay));
	cleanup.detach();

	// Reset matchmaking
	matchmaking = std::make_unique<SlippiMatchmaking>(user.get());

	// Disconnect netplay client
	slippi_netplay = nullptr;

	// Clear character selections
	localSelections.Reset();

	ERROR_LOG(SLIPPI_ONLINE, "Connection cleanup completed...");
}

void CEXISlippi::DMAWrite(u32 _uAddr, u32 _uSize)
{
	u8 *memPtr = Memory::GetPointer(_uAddr);

	u32 bufLoc = 0;

	if (memPtr == nullptr)
	{
		NOTICE_LOG(SLIPPI, "DMA Write was passed an invalid address: %x", _uAddr);
		Dolphin_Debugger::PrintCallstack(LogTypes::LOG_TYPE::SLIPPI, LogTypes::LOG_LEVELS::LNOTICE);
		m_read_queue.clear();
		return;
	}

	u8 byte = memPtr[0];
	if (byte == CMD_RECEIVE_COMMANDS)
	{
		time(&gameStartTime); // Store game start time
		u8 receiveCommandsLen = memPtr[1];
		configureCommands(&memPtr[1], receiveCommandsLen);
		writeToFileAsync(&memPtr[0], receiveCommandsLen + 1, "create");
		bufLoc += receiveCommandsLen + 1;
	}

	INFO_LOG(EXPANSIONINTERFACE, "EXI SLIPPI DMAWrite: addr: 0x%08x size: %d, bufLoc:[%02x %02x %02x %02x %02x]",
	         _uAddr, _uSize, memPtr[bufLoc], memPtr[bufLoc + 1], memPtr[bufLoc + 2], memPtr[bufLoc + 3],
	         memPtr[bufLoc + 4]);

	while (bufLoc < _uSize)
	{
		byte = memPtr[bufLoc];
		if (!payloadSizes.count(byte))
		{
			// This should never happen. Do something else if it does?
			WARN_LOG(EXPANSIONINTERFACE, "EXI SLIPPI: Invalid command byte: 0x%x", byte);
			return;
		}

		u32 payloadLen = payloadSizes[byte];
		switch (byte)
		{
		case CMD_RECEIVE_GAME_END:
			writeToFileAsync(&memPtr[bufLoc], payloadLen + 1, "close");
			break;
		case CMD_PREPARE_REPLAY:
			// log.open("log.txt");
			prepareGameInfo(&memPtr[bufLoc + 1]);
			break;
		case CMD_READ_FRAME:
			prepareFrameData(&memPtr[bufLoc + 1]);
			break;
		case CMD_IS_STOCK_STEAL:
			prepareIsStockSteal(&memPtr[bufLoc + 1]);
			break;
		case CMD_IS_FILE_READY:
			prepareIsFileReady();
			break;
		case CMD_GET_GECKO_CODES:
			m_read_queue.clear();
			m_read_queue.insert(m_read_queue.begin(), geckoList.begin(), geckoList.end());
			break;
		case CMD_ONLINE_INPUTS:
			handleOnlineInputs(&memPtr[bufLoc + 1]);
			break;
		case CMD_CAPTURE_SAVESTATE:
			handleCaptureSavestate(&memPtr[bufLoc + 1]);
			break;
		case CMD_LOAD_SAVESTATE:
			handleLoadSavestate(&memPtr[bufLoc + 1]);
			break;
		case CMD_GET_MATCH_STATE:
			prepareOnlineMatchState();
			break;
		case CMD_FIND_OPPONENT:
			startFindMatch(&memPtr[bufLoc + 1]);
			break;
		case CMD_SET_MATCH_SELECTIONS:
			setMatchSelections(&memPtr[bufLoc + 1]);
			break;
		case CMD_FILE_LENGTH:
			prepareFileLength(&memPtr[bufLoc + 1]);
			break;
		case CMD_FILE_LOAD:
			prepareFileLoad(&memPtr[bufLoc + 1]);
			break;
		case CMD_OPEN_LOGIN:
			handleLogInRequest();
			break;
		case CMD_LOGOUT:
			handleLogOutRequest();
			break;
		case CMD_GET_ONLINE_STATUS:
			prepareOnlineStatus();
			break;
		case CMD_CLEANUP_CONNECTION:
			handleConnectionCleanup();
			break;
		case CMD_LOG_MESSAGE:
			logMessageFromGame(&memPtr[bufLoc + 1]);
			break;
		case CMD_UPDATE:
			handleUpdateAppRequest();
			break;
		default:
			writeToFileAsync(&memPtr[bufLoc], payloadLen + 1, "");
			break;
		}

		bufLoc += payloadLen + 1;
	}
}

void CEXISlippi::DMARead(u32 addr, u32 size)
{
	if (m_read_queue.empty())
	{
		INFO_LOG(EXPANSIONINTERFACE, "EXI SLIPPI DMARead: Empty");
		return;
	}

	m_read_queue.resize(size, 0); // Resize response array to make sure it's all full/allocated

	auto queueAddr = &m_read_queue[0];
	INFO_LOG(EXPANSIONINTERFACE, "EXI SLIPPI DMARead: addr: 0x%08x size: %d, startResp: [%02x %02x %02x %02x %02x]",
	         addr, size, queueAddr[0], queueAddr[1], queueAddr[2], queueAddr[3], queueAddr[4]);

	// Copy buffer data to memory
	Memory::CopyToEmu(addr, queueAddr, size);
}

bool CEXISlippi::IsPresent() const
{
	return true;
}

void CEXISlippi::TransferByte(u8 &byte) {}<|MERGE_RESOLUTION|>--- conflicted
+++ resolved
@@ -197,14 +197,9 @@
 	}
 
 	localSelections.Reset();
-<<<<<<< HEAD
-=======
 
 	if (isEnetInitialized)
 		enet_deinitialize();
-
-	// g_playback_status = SlippiPlaybackStatus::SlippiPlaybackStatus();
->>>>>>> da26bb7f
 }
 
 void CEXISlippi::configureCommands(u8 *payload, u8 length)
