// Copyright 2017 Dolphin Emulator Project
// Licensed under GPLv2+
// Refer to the license.txt file included.

#include "Core/Debugger/Debugger_SymbolMap.h"

#include <SlippiGame.h>
#include "Core/Slippi/SlippiReplayComm.h"
#include "Core/Slippi/SlippiPlayback.h"
#include <semver/include/semver200.h>
#include <utility> // std::move


#include "Common/CommonPaths.h"
#include "Common/CommonTypes.h"
#include "Common/Logging/Log.h"
#include "Common/MemoryUtil.h"
#include "Common/MsgHandler.h"
#include "Common/StringUtil.h"
#include "Common/Thread.h"
#include "Core/HW/Memmap.h"

#include "Core/NetPlayClient.h"
#include "Core/Core.h"
#include "Core/CoreTiming.h"

#include "Core/HW/EXI_DeviceSlippi.h"
#include "Core/HW/SystemTimers.h"
#include "Core/State.h"

// Not clean but idk a better way atm
//#ifndef LINUX_LOCAL_DEV
#include "DolphinWX/Frame.h"
#include "DolphinWX/Main.h"
//#endif

#define FRAME_INTERVAL 900
#define SLEEP_TIME_MS 8
#define WRITE_FILE_SLEEP_TIME_MS 85

//#define LOCAL_TESTING
//#define CREATE_DIFF_FILES

static std::unordered_map<u8, std::string> slippi_names;
static std::unordered_map<u8, std::string> slippi_connect_codes;

extern std::unique_ptr<SlippiPlaybackStatus> g_playbackStatus;
extern std::unique_ptr<SlippiReplayComm> g_replayComm;

template <typename T> bool isFutureReady(std::future<T> &t)
{
	return t.wait_for(std::chrono::seconds(0)) == std::future_status::ready;
}

std::vector<u8> uint16ToVector(u16 num)
{
	u8 byte0 = num >> 8;
	u8 byte1 = num & 0xFF;

	return std::vector<u8>({byte0, byte1});
}

std::vector<u8> uint32ToVector(u32 num)
{
	u8 byte0 = num >> 24;
	u8 byte1 = (num & 0xFF0000) >> 16;
	u8 byte2 = (num & 0xFF00) >> 8;
	u8 byte3 = num & 0xFF;

	return std::vector<u8>({byte0, byte1, byte2, byte3});
}

std::vector<u8> int32ToVector(int32_t num)
{
	u8 byte0 = num >> 24;
	u8 byte1 = (num & 0xFF0000) >> 16;
	u8 byte2 = (num & 0xFF00) >> 8;
	u8 byte3 = num & 0xFF;

	return std::vector<u8>({byte0, byte1, byte2, byte3});
}

void appendWordToBuffer(std::vector<u8> *buf, u32 word)
{
	auto wordVector = uint32ToVector(word);
	buf->insert(buf->end(), wordVector.begin(), wordVector.end());
}

void appendHalfToBuffer(std::vector<u8> *buf, u16 word)
{
	auto halfVector = uint16ToVector(word);
	buf->insert(buf->end(), halfVector.begin(), halfVector.end());
}

CEXISlippi::CEXISlippi()
{
	INFO_LOG(SLIPPI, "EXI SLIPPI Constructor called.");

	user = std::make_unique<SlippiUser>();
	g_playbackStatus = std::make_unique<SlippiPlaybackStatus>();
	matchmaking = std::make_unique<SlippiMatchmaking>(user.get());
	gameFileLoader = std::make_unique<SlippiGameFileLoader>();
	g_replayComm = std::make_unique<SlippiReplayComm>();

	generator = std::default_random_engine(Common::Timer::GetTimeMs());

	// Loggers will check 5 bytes, make sure we own that memory
	m_read_queue.reserve(5);

	// Initialize local selections to empty
	localSelections.Reset();

	// Update user file and then listen for User
	user->UpdateFile();
	user->ListenForLogIn();

#ifdef CREATE_DIFF_FILES
	// MnMaAll.usd
	std::string origStr;
	std::string modifiedStr;
	File::ReadFileToString("C:\\Users\\Jas\\Documents\\Melee\\Textures\\Slippi\\MainMenu\\MnMaAll.usd", origStr);
	File::ReadFileToString("C:\\Users\\Jas\\Documents\\Melee\\Textures\\Slippi\\MainMenu\\MnMaAll-new.usd",
	                       modifiedStr);
	std::vector<u8> orig(origStr.begin(), origStr.end());
	std::vector<u8> modified(modifiedStr.begin(), modifiedStr.end());
	auto diff = processDiff(orig, modified);
	File::WriteStringToFile(diff, "C:\\Users\\Jas\\Documents\\Melee\\Textures\\Slippi\\MainMenu\\MnMaAll.usd.diff");
	File::WriteStringToFile(diff, "C:\\Dolphin\\IshiiDev\\Sys\\GameFiles\\GALE01\\MnMaAll.usd.diff");

	// MnExtAll.usd
	File::ReadFileToString("C:\\Users\\Jas\\Documents\\Melee\\Textures\\Slippi\\CSS\\MnExtAll.usd", origStr);
	File::ReadFileToString("C:\\Users\\Jas\\Documents\\Melee\\Textures\\Slippi\\CSS\\MnExtAll-new.usd", modifiedStr);
	orig = std::vector<u8>(origStr.begin(), origStr.end());
	modified = std::vector<u8>(modifiedStr.begin(), modifiedStr.end());
	diff = processDiff(orig, modified);
	File::WriteStringToFile(diff, "C:\\Users\\Jas\\Documents\\Melee\\Textures\\Slippi\\CSS\\MnExtAll.usd.diff");
	File::WriteStringToFile(diff, "C:\\Dolphin\\IshiiDev\\Sys\\GameFiles\\GALE01\\MnExtAll.usd.diff");

	// SdMenu.usd
	File::ReadFileToString("C:\\Users\\Jas\\Documents\\Melee\\Textures\\Slippi\\MainMenu\\SdMenu.usd", origStr);
	File::ReadFileToString("C:\\Users\\Jas\\Documents\\Melee\\Textures\\Slippi\\MainMenu\\SdMenu-new.usd", modifiedStr);
	orig = std::vector<u8>(origStr.begin(), origStr.end());
	modified = std::vector<u8>(modifiedStr.begin(), modifiedStr.end());
	diff = processDiff(orig, modified);
	File::WriteStringToFile(diff, "C:\\Users\\Jas\\Documents\\Melee\\Textures\\Slippi\\MainMenu\\SdMenu.usd.diff");
	File::WriteStringToFile(diff, "C:\\Dolphin\\IshiiDev\\Sys\\GameFiles\\GALE01\\SdMenu.usd.diff");

	// Japanese Files
	// MnMaAll.dat
	File::ReadFileToString("C:\\Users\\Jas\\Documents\\Melee\\Textures\\Slippi\\MainMenu\\MnMaAll.dat", origStr);
	File::ReadFileToString("C:\\Users\\Jas\\Documents\\Melee\\Textures\\Slippi\\MainMenu\\MnMaAll-new.dat",
	                       modifiedStr);
	orig = std::vector<u8>(origStr.begin(), origStr.end());
	modified = std::vector<u8>(modifiedStr.begin(), modifiedStr.end());
	diff = processDiff(orig, modified);
	File::WriteStringToFile(diff, "C:\\Users\\Jas\\Documents\\Melee\\Textures\\Slippi\\MainMenu\\MnMaAll.dat.diff");
	File::WriteStringToFile(diff, "C:\\Dolphin\\IshiiDev\\Sys\\GameFiles\\GALE01\\MnMaAll.dat.diff");

	// MnExtAll.dat
	File::ReadFileToString("C:\\Users\\Jas\\Documents\\Melee\\Textures\\Slippi\\CSS\\MnExtAll.dat", origStr);
	File::ReadFileToString("C:\\Users\\Jas\\Documents\\Melee\\Textures\\Slippi\\CSS\\MnExtAll-new.dat", modifiedStr);
	orig = std::vector<u8>(origStr.begin(), origStr.end());
	modified = std::vector<u8>(modifiedStr.begin(), modifiedStr.end());
	diff = processDiff(orig, modified);
	File::WriteStringToFile(diff, "C:\\Users\\Jas\\Documents\\Melee\\Textures\\Slippi\\CSS\\MnExtAll.dat.diff");
	File::WriteStringToFile(diff, "C:\\Dolphin\\IshiiDev\\Sys\\GameFiles\\GALE01\\MnExtAll.dat.diff");

	// SdMenu.dat
	File::ReadFileToString("C:\\Users\\Jas\\Documents\\Melee\\Textures\\Slippi\\MainMenu\\SdMenu.dat", origStr);
	File::ReadFileToString("C:\\Users\\Jas\\Documents\\Melee\\Textures\\Slippi\\MainMenu\\SdMenu-new.dat", modifiedStr);
	orig = std::vector<u8>(origStr.begin(), origStr.end());
	modified = std::vector<u8>(modifiedStr.begin(), modifiedStr.end());
	diff = processDiff(orig, modified);
	File::WriteStringToFile(diff, "C:\\Users\\Jas\\Documents\\Melee\\Textures\\Slippi\\MainMenu\\SdMenu.dat.diff");
	File::WriteStringToFile(diff, "C:\\Dolphin\\IshiiDev\\Sys\\GameFiles\\GALE01\\SdMenu.dat.diff");

	// TEMP - Restore orig
	// std::string stateString;
	// decoder.Decode((char *)orig.data(), orig.size(), diff, &stateString);
	// File::WriteStringToFile(stateString,
	//                        "C:\\Users\\Jas\\Documents\\Melee\\Textures\\Slippi\\MainMenu\\MnMaAll-restored.usd");
#endif
}

CEXISlippi::~CEXISlippi()
{
	u8 empty[1];

	// Closes file gracefully to prevent file corruption when emulation
	// suddenly stops. This would happen often on netplay when the opponent
	// would close the emulation before the file successfully finished writing
	writeToFileAsync(&empty[0], 0, "close");
	writeThreadRunning = false;
	if (m_fileWriteThread.joinable())
	{
		m_fileWriteThread.join();
	}

	localSelections.Reset();

	// TODO: ENET shutdown should maybe be done at app shutdown instead.
	// Right now this might be problematic in the case where someone starts a netplay client
	// and then queues into online matchmaking, and then stops the game. That might deinit
	// the ENET libraries so that they can't be used anymore for the netplay lobby? Course
	// you'd have to be kinda dumb to do that sequence of stuff anyway so maybe it's nbd
	if (isEnetInitialized)
		enet_deinitialize();
}

void CEXISlippi::configureCommands(u8 *payload, u8 length)
{
	for (int i = 1; i < length; i += 3)
	{
		// Go through the receive commands payload and set up other commands
		u8 commandByte = payload[i];
		u32 commandPayloadSize = payload[i + 1] << 8 | payload[i + 2];
		payloadSizes[commandByte] = commandPayloadSize;
	}
}

void CEXISlippi::updateMetadataFields(u8 *payload, u32 length)
{
	if (length <= 0 || payload[0] != CMD_RECEIVE_POST_FRAME_UPDATE)
	{
		// Only need to update if this is a post frame update
		return;
	}

	// Keep track of last frame
	lastFrame = payload[1] << 24 | payload[2] << 16 | payload[3] << 8 | payload[4];

	// Keep track of character usage
	u8 playerIndex = payload[5];
	u8 internalCharacterId = payload[7];
	if (!characterUsage.count(playerIndex) || !characterUsage[playerIndex].count(internalCharacterId))
	{
		characterUsage[playerIndex][internalCharacterId] = 0;
	}
	characterUsage[playerIndex][internalCharacterId] += 1;
}

std::unordered_map<u8, std::string> CEXISlippi::getNetplayNames()
{
	std::unordered_map<u8, std::string> names;

	if (slippi_names.size())
	{
		names = slippi_names;
	}

	else if (netplay_client && netplay_client->IsConnected())
	{
		auto netplayPlayers = netplay_client->GetPlayers();
		for (auto it = netplayPlayers.begin(); it != netplayPlayers.end(); ++it)
		{
			auto player = *it;
			u8 portIndex = netplay_client->FindPlayerPad(player);
			if (portIndex < 0)
			{
				continue;
			}

			names[portIndex] = player->name;
		}
	}

	return names;
}

std::vector<u8> CEXISlippi::generateMetadata()
{
	std::vector<u8> metadata({'U', 8, 'm', 'e', 't', 'a', 'd', 'a', 't', 'a', '{'});

	// TODO: Abstract out UBJSON functions to make this cleaner

	// Add game start time
	u8 dateTimeStrLength = sizeof "2011-10-08T07:07:09Z";
	std::vector<char> dateTimeBuf(dateTimeStrLength);
	strftime(&dateTimeBuf[0], dateTimeStrLength, "%FT%TZ", gmtime(&gameStartTime));
	dateTimeBuf.pop_back(); // Removes the \0 from the back of string
	metadata.insert(metadata.end(), {'U', 7, 's', 't', 'a', 'r', 't', 'A', 't', 'S', 'U', (u8)dateTimeBuf.size()});
	metadata.insert(metadata.end(), dateTimeBuf.begin(), dateTimeBuf.end());

	// Add game duration
	std::vector<u8> lastFrameToWrite = int32ToVector(lastFrame);
	metadata.insert(metadata.end(), {'U', 9, 'l', 'a', 's', 't', 'F', 'r', 'a', 'm', 'e', 'l'});
	metadata.insert(metadata.end(), lastFrameToWrite.begin(), lastFrameToWrite.end());

	// Add players elements to metadata, one per player index
	metadata.insert(metadata.end(), {'U', 7, 'p', 'l', 'a', 'y', 'e', 'r', 's', '{'});

	auto playerNames = getNetplayNames();

	for (auto it = characterUsage.begin(); it != characterUsage.end(); ++it)
	{
		auto playerIndex = it->first;
		auto playerCharacterUsage = it->second;

		metadata.push_back('U');
		std::string playerIndexStr = std::to_string(playerIndex);
		metadata.push_back((u8)playerIndexStr.length());
		metadata.insert(metadata.end(), playerIndexStr.begin(), playerIndexStr.end());
		metadata.push_back('{');

		// Add names element for this player
		metadata.insert(metadata.end(), {'U', 5, 'n', 'a', 'm', 'e', 's', '{'});

		if (playerNames.count(playerIndex))
		{
			auto playerName = playerNames[playerIndex];
			// Add netplay element for this player name
			metadata.insert(metadata.end(), {'U', 7, 'n', 'e', 't', 'p', 'l', 'a', 'y', 'S', 'U'});
			metadata.push_back((u8)playerName.length());
			metadata.insert(metadata.end(), playerName.begin(), playerName.end());
		}

		if (slippi_connect_codes.count(playerIndex))
		{
			auto connectCode = slippi_connect_codes[playerIndex];
			// Add connection code element for this player name
			metadata.insert(metadata.end(), {'U', 4, 'c', 'o', 'd', 'e', 'S', 'U'});
			metadata.push_back((u8)connectCode.length());
			metadata.insert(metadata.end(), connectCode.begin(), connectCode.end());
		}

		metadata.push_back('}'); // close names

		// Add character element for this player
		metadata.insert(metadata.end(), {'U', 10, 'c', 'h', 'a', 'r', 'a', 'c', 't', 'e', 'r', 's', '{'});
		for (auto it2 = playerCharacterUsage.begin(); it2 != playerCharacterUsage.end(); ++it2)
		{
			metadata.push_back('U');
			std::string internalCharIdStr = std::to_string(it2->first);
			metadata.push_back((u8)internalCharIdStr.length());
			metadata.insert(metadata.end(), internalCharIdStr.begin(), internalCharIdStr.end());

			metadata.push_back('l');
			std::vector<u8> frameCount = uint32ToVector(it2->second);
			metadata.insert(metadata.end(), frameCount.begin(), frameCount.end());
		}
		metadata.push_back('}'); // close characters

		metadata.push_back('}'); // close player
	}
	metadata.push_back('}');

	// Indicate this was played on dolphin
	metadata.insert(metadata.end(),
	                {'U', 8, 'p', 'l', 'a', 'y', 'e', 'd', 'O', 'n', 'S', 'U', 7, 'd', 'o', 'l', 'p', 'h', 'i', 'n'});

	metadata.push_back('}');
	return metadata;
}

void CEXISlippi::writeToFileAsync(u8 *payload, u32 length, std::string fileOption)
{
<<<<<<< HEAD
	if (!SConfig::GetInstance().m_slippiSaveReplays) {
=======
	if (!SConfig::GetInstance().m_slippiSaveReplays)
	{
>>>>>>> bddf4149
		return;
	}

	if (fileOption == "create" && !writeThreadRunning)
	{
		WARN_LOG(SLIPPI, "Creating file write thread...");
		writeThreadRunning = true;
		m_fileWriteThread = std::thread(&CEXISlippi::FileWriteThread, this);
	}

	if (!writeThreadRunning)
	{
		return;
	}

	std::vector<u8> payloadData;
	payloadData.insert(payloadData.end(), payload, payload + length);

	auto writeMsg = std::make_unique<WriteMessage>();
	writeMsg->data = payloadData;
	writeMsg->operation = fileOption;

	fileWriteQueue.Push(std::move(writeMsg));
}

void CEXISlippi::FileWriteThread(void)
{
	while (writeThreadRunning || !fileWriteQueue.Empty())
	{
		// Process all messages
		while (!fileWriteQueue.Empty())
		{
			writeToFile(std::move(fileWriteQueue.Front()));
			fileWriteQueue.Pop();

			Common::SleepCurrentThread(0);
		}

		Common::SleepCurrentThread(WRITE_FILE_SLEEP_TIME_MS);
	}
}

void CEXISlippi::writeToFile(std::unique_ptr<WriteMessage> msg)
{
	if (!msg)
	{
		ERROR_LOG(SLIPPI, "Unexpected error: write message is falsy.");
		return;
	}

	u8 *payload = &msg->data[0];
	u32 length = (u32)msg->data.size();
	std::string fileOption = msg->operation;

	std::vector<u8> dataToWrite;
	if (fileOption == "create")
	{
		// If the game sends over option 1 that means a file should be created
		createNewFile();

		// Start ubjson file and prepare the "raw" element that game
		// data output will be dumped into. The size of the raw output will
		// be initialized to 0 until all of the data has been received
		std::vector<u8> headerBytes({'{', 'U', 3, 'r', 'a', 'w', '[', '$', 'U', '#', 'l', 0, 0, 0, 0});
		dataToWrite.insert(dataToWrite.end(), headerBytes.begin(), headerBytes.end());

		// Used to keep track of how many bytes have been written to the file
		writtenByteCount = 0;

		// Used to track character usage (sheik/zelda)
		characterUsage.clear();

		// Reset lastFrame
		lastFrame = Slippi::GAME_FIRST_FRAME;

		// Get display names and connection codes from slippi netplay client
		if (slippi_netplay)
		{
			auto matchInfo = slippi_netplay->GetMatchInfo();

			SlippiPlayerSelections lps = matchInfo->localPlayerSelections;
			SlippiPlayerSelections rps = matchInfo->remotePlayerSelections;

			auto isDecider = slippi_netplay->IsDecider();
			int local_port = isDecider ? 0 : 1;
			int remote_port = isDecider ? 1 : 0;

			slippi_names[local_port] = lps.playerName;
			slippi_connect_codes[local_port] = lps.connectCode;
			slippi_names[remote_port] = rps.playerName;
			slippi_connect_codes[remote_port] = rps.connectCode;
		}
	}

	// If no file, do nothing
	if (!m_file)
	{
		return;
	}

	// Update fields relevant to generating metadata at the end
	updateMetadataFields(payload, length);

	// Add the payload to data to write
	dataToWrite.insert(dataToWrite.end(), payload, payload + length);
	writtenByteCount += length;

	// If we are going to close the file, generate data to complete the UBJSON file
	if (fileOption == "close")
	{
		// This option indicates we are done sending over body
		std::vector<u8> closingBytes = generateMetadata();
		closingBytes.push_back('}');
		dataToWrite.insert(dataToWrite.end(), closingBytes.begin(), closingBytes.end());

		// Reset display names and connect codes retrieved from netplay client
		slippi_names.clear();
		slippi_connect_codes.clear();
	}

	// Write data to file
	bool result = m_file.WriteBytes(&dataToWrite[0], dataToWrite.size());
	if (!result)
	{
		ERROR_LOG(EXPANSIONINTERFACE, "Failed to write data to file.");
	}

	// If file should be closed, close it
	if (fileOption == "close")
	{
		// Write the number of bytes for the raw output
		std::vector<u8> sizeBytes = uint32ToVector(writtenByteCount);
		m_file.Seek(11, 0);
		m_file.WriteBytes(&sizeBytes[0], sizeBytes.size());

		// Close file
		closeFile();
	}
}

void CEXISlippi::createNewFile()
{
	if (m_file)
	{
		// If there's already a file open, close that one
		closeFile();
	}

	std::string dirpath = SConfig::GetInstance().m_strSlippiReplayDir;

	// Remove a trailing / or \\ if the user managed to have that in their config
	char dirpathEnd = dirpath.back();
<<<<<<< HEAD
	if (dirpathEnd == '/' || dirpathEnd == '\\') {
=======
	if (dirpathEnd == '/' || dirpathEnd == '\\')
	{
>>>>>>> bddf4149
		dirpath.pop_back();
	}

	// First, ensure that the root Slippi replay directory is created
	File::CreateFullPath(dirpath + "/");

<<<<<<< HEAD
	// Now we have a dir such as /home/Replays but we need to make one such 
	// as /home/Replays/2020-06 if month categorization is enabled
	if (SConfig::GetInstance().m_slippiReplayMonthFolders) {
		dirpath.push_back('/');

		// Append YYYY-MM to the directory path
		uint8_t yearMonthStrLength = sizeof "2020-06";
		std::vector<char> yearMonthBuf(yearMonthStrLength);
		strftime(&yearMonthBuf[0], yearMonthStrLength, "%Y-%m", localtime(&gameStartTime));

		std::string yearMonth(&yearMonthBuf[0]);
		dirpath.append(yearMonth);

		// Ensure that the subfolder directory is created
		File::CreateDir(dirpath);
	}

=======
	// Now we have a dir such as /home/Replays but we need to make one such
	// as /home/Replays/2020-06 if month categorization is enabled
	if (SConfig::GetInstance().m_slippiReplayMonthFolders)
	{
		dirpath.push_back('/');

		// Append YYYY-MM to the directory path
		uint8_t yearMonthStrLength = sizeof "2020-06";
		std::vector<char> yearMonthBuf(yearMonthStrLength);
		strftime(&yearMonthBuf[0], yearMonthStrLength, "%Y-%m", localtime(&gameStartTime));

		std::string yearMonth(&yearMonthBuf[0]);
		dirpath.append(yearMonth);

		// Ensure that the subfolder directory is created
		File::CreateDir(dirpath);
	}

>>>>>>> bddf4149
	std::string filepath = dirpath + DIR_SEP + generateFileName();
	INFO_LOG(SLIPPI, "EXI_DeviceSlippi.cpp: Creating new replay file %s", filepath.c_str());

#ifdef _WIN32
	m_file = File::IOFile(filepath, "wb", _SH_DENYWR);
#else
	m_file = File::IOFile(filepath, "wb");
#endif

<<<<<<< HEAD
	if (!m_file) {
		PanicAlertT("Could not create .slp replay file [%s].\n\n"
					"The replay folder's path might be invalid, or you might "
					"not have permission to write to it.\n\n"
					"You can change the replay folder in Config > GameCube > "
					"Slippi Replay Settings.",
					filepath.c_str());
=======
	if (!m_file)
	{
		PanicAlertT("Could not create .slp replay file [%s].\n\n"
		            "The replay folder's path might be invalid, or you might "
		            "not have permission to write to it.\n\n"
		            "You can change the replay folder in Config > GameCube > "
		            "Slippi Replay Settings.",
		            filepath.c_str());
>>>>>>> bddf4149
	}
}

std::string CEXISlippi::generateFileName()
{
	// Add game start time
	u8 dateTimeStrLength = sizeof "20171015T095717";
	std::vector<char> dateTimeBuf(dateTimeStrLength);
	strftime(&dateTimeBuf[0], dateTimeStrLength, "%Y%m%dT%H%M%S", localtime(&gameStartTime));

	std::string str(&dateTimeBuf[0]);
	return StringFromFormat("Game_%s.slp", str.c_str());
}

void CEXISlippi::closeFile()
{
	if (!m_file)
	{
		// If we have no file or payload is not game end, do nothing
		return;
	}

	// If this is the end of the game end payload, reset the file so that we create a new one
	m_file.Close();
	m_file = nullptr;
}

void CEXISlippi::prepareGameInfo(u8 *payload)
{
	// Since we are prepping new data, clear any existing data
	m_read_queue.clear();

	if (!m_current_game)
	{
		// Do nothing if we don't have a game loaded
		return;
	}

	if (!m_current_game->AreSettingsLoaded())
	{
		m_read_queue.push_back(0);
		return;
	}

	// Return success code
	m_read_queue.push_back(1);

	// Prepare playback savestate payload
	playbackSavestatePayload.clear();
	appendWordToBuffer(&playbackSavestatePayload, 0); // This space will be used to set frame index
	int bkpPos = 0;
	while ((*(u32 *)(&payload[bkpPos * 8])) != 0)
	{
		bkpPos += 1;
	}
	playbackSavestatePayload.insert(playbackSavestatePayload.end(), payload, payload + (bkpPos * 8 + 4));

	Slippi::GameSettings *settings = m_current_game->GetSettings();

	// Start in Fast Forward if this is mirrored
	auto replayCommSettings = g_replayComm->getSettings();
	if (!g_playbackStatus->isHardFFW)
		g_playbackStatus->isHardFFW = replayCommSettings.mode == "mirror";
	g_playbackStatus->lastFFWFrame = INT_MIN;

	// Build a word containing the stage and the presence of the characters
	u32 randomSeed = settings->randomSeed;
	appendWordToBuffer(&m_read_queue, randomSeed);

	// This is kinda dumb but we need to handle the case where a player transforms
	// into sheik/zelda immediately. This info is not stored in the game info header
	// and so let's overwrite those values
	int player1Pos = 24; // This is the index of the first players character info
	std::array<u32, Slippi::GAME_INFO_HEADER_SIZE> gameInfoHeader = settings->header;
	for (int i = 0; i < 4; i++)
	{
		// check if this player is actually in the game
		bool playerExists = m_current_game->DoesPlayerExist(i);
		if (!playerExists)
		{
			continue;
		}

		// check if the player is playing sheik or zelda
		u8 externalCharId = settings->players[i].characterId;
		if (externalCharId != 0x12 && externalCharId != 0x13)
		{
			continue;
		}

		// this is the position in the array that this player's character info is stored
		int pos = player1Pos + (9 * i);

		// here we have determined the player is playing sheik or zelda...
		// at this point let's overwrite the player's character with the one
		// that they are playing
		gameInfoHeader[pos] &= 0x00FFFFFF;
		gameInfoHeader[pos] |= externalCharId << 24;
	}

	// Write entire header to game
	for (int i = 0; i < Slippi::GAME_INFO_HEADER_SIZE; i++)
	{
		appendWordToBuffer(&m_read_queue, gameInfoHeader[i]);
	}

	// Write UCF toggles
	std::array<u32, Slippi::UCF_TOGGLE_SIZE> ucfToggles = settings->ucfToggles;
	for (int i = 0; i < Slippi::UCF_TOGGLE_SIZE; i++)
	{
		appendWordToBuffer(&m_read_queue, ucfToggles[i]);
	}

	// Write nametags
	for (int i = 0; i < 4; i++)
	{
		auto player = settings->players[i];
		for (int j = 0; j < Slippi::NAMETAG_SIZE; j++)
		{
			appendHalfToBuffer(&m_read_queue, player.nametag[j]);
		}
	}

	// Write PAL byte
	m_read_queue.push_back(settings->isPAL);

	// Get replay version numbers
	auto replayVersion = m_current_game->GetVersion();
	auto majorVersion = replayVersion[0];
	auto minorVersion = replayVersion[1];

	// Write PS pre-load byte
	auto shouldPreloadPs = majorVersion > 1 || (majorVersion == 1 && minorVersion > 2);
	m_read_queue.push_back(shouldPreloadPs);

	// Write PS Frozen byte
	m_read_queue.push_back(settings->isFrozenPS);

	// Return the size of the gecko code list
	prepareGeckoList();
	appendWordToBuffer(&m_read_queue, (u32)geckoList.size());

	// Initialize frame sequence index value for reading rollbacks
	frameSeqIdx = 0;

	if (replayCommSettings.rollbackDisplayMethod != "off")
	{
		// Prepare savestates
		availableSavestates.clear();
		activeSavestates.clear();

		// Prepare savestates for online play
		for (int i = 0; i < ROLLBACK_MAX_FRAMES; i++)
		{
			availableSavestates.push_back(std::make_unique<SlippiSavestate>());
		}
	}
	else
	{
		// Prepare savestates
		availableSavestates.clear();
		activeSavestates.clear();

		// Add savestate for testing
		availableSavestates.push_back(std::make_unique<SlippiSavestate>());
	}

	// Reset playback frame to begining
	g_playbackStatus->currentPlaybackFrame = Slippi::GAME_FIRST_FRAME;

	// Initialize replay related threads if not viewing rollback versions of relays
	if (replayCommSettings.rollbackDisplayMethod == "off" &&
	    (replayCommSettings.mode == "normal" || replayCommSettings.mode == "queue"))
	{
		g_playbackStatus->startThreads();
	}
}

void CEXISlippi::prepareGeckoList()
{
	// TODO: How do I move this somewhere else?
	// This contains all of the codes required to play legacy replays (UCF, PAL, Frz Stadium)
	static std::vector<u8> defaultCodeList = {
	    0xC2, 0x0C, 0x9A, 0x44, 0x00, 0x00, 0x00, 0x2F, // #External/UCF + Arduino Toggle UI/UCF/UCF 0.74
	                                                    // Dashback - Check for Toggle.asm
	    0xD0, 0x1F, 0x00, 0x2C, 0x88, 0x9F, 0x06, 0x18, 0x38, 0x62, 0xF2, 0x28, 0x7C, 0x63, 0x20, 0xAE, 0x2C, 0x03,
	    0x00, 0x01, 0x41, 0x82, 0x00, 0x14, 0x38, 0x62, 0xF2, 0x2C, 0x7C, 0x63, 0x20, 0xAE, 0x2C, 0x03, 0x00, 0x01,
	    0x40, 0x82, 0x01, 0x50, 0x7C, 0x08, 0x02, 0xA6, 0x90, 0x01, 0x00, 0x04, 0x94, 0x21, 0xFF, 0x50, 0xBE, 0x81,
	    0x00, 0x08, 0x48, 0x00, 0x01, 0x21, 0x7F, 0xC8, 0x02, 0xA6, 0xC0, 0x3F, 0x08, 0x94, 0xC0, 0x5E, 0x00, 0x00,
	    0xFC, 0x01, 0x10, 0x40, 0x40, 0x82, 0x01, 0x18, 0x80, 0x8D, 0xAE, 0xB4, 0xC0, 0x3F, 0x06, 0x20, 0xFC, 0x20,
	    0x0A, 0x10, 0xC0, 0x44, 0x00, 0x3C, 0xFC, 0x01, 0x10, 0x40, 0x41, 0x80, 0x01, 0x00, 0x88, 0x7F, 0x06, 0x70,
	    0x2C, 0x03, 0x00, 0x02, 0x40, 0x80, 0x00, 0xF4, 0x88, 0x7F, 0x22, 0x1F, 0x54, 0x60, 0x07, 0x39, 0x40, 0x82,
	    0x00, 0xE8, 0x3C, 0x60, 0x80, 0x4C, 0x60, 0x63, 0x1F, 0x78, 0x8B, 0xA3, 0x00, 0x01, 0x38, 0x7D, 0xFF, 0xFE,
	    0x88, 0x9F, 0x06, 0x18, 0x48, 0x00, 0x00, 0x8D, 0x7C, 0x7C, 0x1B, 0x78, 0x7F, 0xA3, 0xEB, 0x78, 0x88, 0x9F,
	    0x06, 0x18, 0x48, 0x00, 0x00, 0x7D, 0x7C, 0x7C, 0x18, 0x50, 0x7C, 0x63, 0x19, 0xD6, 0x2C, 0x03, 0x15, 0xF9,
	    0x40, 0x81, 0x00, 0xB0, 0x38, 0x00, 0x00, 0x01, 0x90, 0x1F, 0x23, 0x58, 0x90, 0x1F, 0x23, 0x40, 0x80, 0x9F,
	    0x00, 0x04, 0x2C, 0x04, 0x00, 0x0A, 0x40, 0xA2, 0x00, 0x98, 0x88, 0x7F, 0x00, 0x0C, 0x38, 0x80, 0x00, 0x01,
	    0x3D, 0x80, 0x80, 0x03, 0x61, 0x8C, 0x41, 0x8C, 0x7D, 0x89, 0x03, 0xA6, 0x4E, 0x80, 0x04, 0x21, 0x2C, 0x03,
	    0x00, 0x00, 0x41, 0x82, 0x00, 0x78, 0x80, 0x83, 0x00, 0x2C, 0x80, 0x84, 0x1E, 0xCC, 0xC0, 0x3F, 0x00, 0x2C,
	    0xD0, 0x24, 0x00, 0x18, 0xC0, 0x5E, 0x00, 0x04, 0xFC, 0x01, 0x10, 0x40, 0x41, 0x81, 0x00, 0x0C, 0x38, 0x60,
	    0x00, 0x80, 0x48, 0x00, 0x00, 0x08, 0x38, 0x60, 0x00, 0x7F, 0x98, 0x64, 0x00, 0x06, 0x48, 0x00, 0x00, 0x48,
	    0x7C, 0x85, 0x23, 0x78, 0x38, 0x63, 0xFF, 0xFF, 0x2C, 0x03, 0x00, 0x00, 0x40, 0x80, 0x00, 0x08, 0x38, 0x63,
	    0x00, 0x05, 0x3C, 0x80, 0x80, 0x46, 0x60, 0x84, 0xB1, 0x08, 0x1C, 0x63, 0x00, 0x30, 0x7C, 0x84, 0x1A, 0x14,
	    0x1C, 0x65, 0x00, 0x0C, 0x7C, 0x84, 0x1A, 0x14, 0x88, 0x64, 0x00, 0x02, 0x7C, 0x63, 0x07, 0x74, 0x4E, 0x80,
	    0x00, 0x20, 0x4E, 0x80, 0x00, 0x21, 0x40, 0x00, 0x00, 0x00, 0x00, 0x00, 0x00, 0x00, 0xBA, 0x81, 0x00, 0x08,
	    0x80, 0x01, 0x00, 0xB4, 0x38, 0x21, 0x00, 0xB0, 0x7C, 0x08, 0x03, 0xA6, 0x00, 0x00, 0x00, 0x00, 0xC2, 0x09,
	    0x98, 0xA4, 0x00, 0x00, 0x00, 0x2B, // #External/UCF + Arduino Toggle UI/UCF/UCF
	                                        // 0.74 Shield Drop - Check for Toggle.asm
	    0x7C, 0x08, 0x02, 0xA6, 0x90, 0x01, 0x00, 0x04, 0x94, 0x21, 0xFF, 0x50, 0xBE, 0x81, 0x00, 0x08, 0x7C, 0x7E,
	    0x1B, 0x78, 0x83, 0xFE, 0x00, 0x2C, 0x48, 0x00, 0x01, 0x01, 0x7F, 0xA8, 0x02, 0xA6, 0x88, 0x9F, 0x06, 0x18,
	    0x38, 0x62, 0xF2, 0x28, 0x7C, 0x63, 0x20, 0xAE, 0x2C, 0x03, 0x00, 0x01, 0x41, 0x82, 0x00, 0x14, 0x38, 0x62,
	    0xF2, 0x30, 0x7C, 0x63, 0x20, 0xAE, 0x2C, 0x03, 0x00, 0x01, 0x40, 0x82, 0x00, 0xF8, 0xC0, 0x3F, 0x06, 0x3C,
	    0x80, 0x6D, 0xAE, 0xB4, 0xC0, 0x03, 0x03, 0x14, 0xFC, 0x01, 0x00, 0x40, 0x40, 0x81, 0x00, 0xE4, 0xC0, 0x3F,
	    0x06, 0x20, 0x48, 0x00, 0x00, 0x71, 0xD0, 0x21, 0x00, 0x90, 0xC0, 0x3F, 0x06, 0x24, 0x48, 0x00, 0x00, 0x65,
	    0xC0, 0x41, 0x00, 0x90, 0xEC, 0x42, 0x00, 0xB2, 0xEC, 0x21, 0x00, 0x72, 0xEC, 0x21, 0x10, 0x2A, 0xC0, 0x5D,
	    0x00, 0x0C, 0xFC, 0x01, 0x10, 0x40, 0x41, 0x80, 0x00, 0xB4, 0x88, 0x9F, 0x06, 0x70, 0x2C, 0x04, 0x00, 0x03,
	    0x40, 0x81, 0x00, 0xA8, 0xC0, 0x1D, 0x00, 0x10, 0xC0, 0x3F, 0x06, 0x24, 0xFC, 0x00, 0x08, 0x40, 0x40, 0x80,
	    0x00, 0x98, 0xBA, 0x81, 0x00, 0x08, 0x80, 0x01, 0x00, 0xB4, 0x38, 0x21, 0x00, 0xB0, 0x7C, 0x08, 0x03, 0xA6,
	    0x80, 0x61, 0x00, 0x1C, 0x83, 0xE1, 0x00, 0x14, 0x38, 0x21, 0x00, 0x18, 0x38, 0x63, 0x00, 0x08, 0x7C, 0x68,
	    0x03, 0xA6, 0x4E, 0x80, 0x00, 0x20, 0xFC, 0x00, 0x0A, 0x10, 0xC0, 0x3D, 0x00, 0x00, 0xEC, 0x00, 0x00, 0x72,
	    0xC0, 0x3D, 0x00, 0x04, 0xEC, 0x00, 0x08, 0x28, 0xFC, 0x00, 0x00, 0x1E, 0xD8, 0x01, 0x00, 0x80, 0x80, 0x61,
	    0x00, 0x84, 0x38, 0x63, 0x00, 0x02, 0x3C, 0x00, 0x43, 0x30, 0xC8, 0x5D, 0x00, 0x14, 0x6C, 0x63, 0x80, 0x00,
	    0x90, 0x01, 0x00, 0x80, 0x90, 0x61, 0x00, 0x84, 0xC8, 0x21, 0x00, 0x80, 0xEC, 0x01, 0x10, 0x28, 0xC0, 0x3D,
	    0x00, 0x00, 0xEC, 0x20, 0x08, 0x24, 0x4E, 0x80, 0x00, 0x20, 0x4E, 0x80, 0x00, 0x21, 0x42, 0xA0, 0x00, 0x00,
	    0x37, 0x27, 0x00, 0x00, 0x43, 0x30, 0x00, 0x00, 0x3F, 0x80, 0x00, 0x00, 0xBF, 0x4C, 0xCC, 0xCD, 0x43, 0x30,
	    0x00, 0x00, 0x80, 0x00, 0x00, 0x00, 0x7F, 0xC3, 0xF3, 0x78, 0x7F, 0xE4, 0xFB, 0x78, 0xBA, 0x81, 0x00, 0x08,
	    0x80, 0x01, 0x00, 0xB4, 0x38, 0x21, 0x00, 0xB0, 0x7C, 0x08, 0x03, 0xA6, 0x60, 0x00, 0x00, 0x00, 0x00, 0x00,
	    0x00, 0x00, 0xC2, 0x16, 0xE7, 0x50, 0x00, 0x00, 0x00,
	    0x33, // #Common/StaticPatches/ToggledStaticOverwrites.asm
	    0x88, 0x62, 0xF2, 0x34, 0x2C, 0x03, 0x00, 0x00, 0x41, 0x82, 0x00, 0x14, 0x48, 0x00, 0x00, 0x75, 0x7C, 0x68,
	    0x02, 0xA6, 0x48, 0x00, 0x01, 0x3D, 0x48, 0x00, 0x00, 0x14, 0x48, 0x00, 0x00, 0x95, 0x7C, 0x68, 0x02, 0xA6,
	    0x48, 0x00, 0x01, 0x2D, 0x48, 0x00, 0x00, 0x04, 0x88, 0x62, 0xF2, 0x38, 0x2C, 0x03, 0x00, 0x00, 0x41, 0x82,
	    0x00, 0x14, 0x48, 0x00, 0x00, 0xB9, 0x7C, 0x68, 0x02, 0xA6, 0x48, 0x00, 0x01, 0x11, 0x48, 0x00, 0x00, 0x10,
	    0x48, 0x00, 0x00, 0xC9, 0x7C, 0x68, 0x02, 0xA6, 0x48, 0x00, 0x01, 0x01, 0x88, 0x62, 0xF2, 0x3C, 0x2C, 0x03,
	    0x00, 0x00, 0x41, 0x82, 0x00, 0x14, 0x48, 0x00, 0x00, 0xD1, 0x7C, 0x68, 0x02, 0xA6, 0x48, 0x00, 0x00, 0xE9,
	    0x48, 0x00, 0x01, 0x04, 0x48, 0x00, 0x00, 0xD1, 0x7C, 0x68, 0x02, 0xA6, 0x48, 0x00, 0x00, 0xD9, 0x48, 0x00,
	    0x00, 0xF4, 0x4E, 0x80, 0x00, 0x21, 0x80, 0x3C, 0xE4, 0xD4, 0x00, 0x24, 0x04, 0x64, 0x80, 0x07, 0x96, 0xE0,
	    0x60, 0x00, 0x00, 0x00, 0x80, 0x2B, 0x7E, 0x54, 0x48, 0x00, 0x00, 0x88, 0x80, 0x2B, 0x80, 0x8C, 0x48, 0x00,
	    0x00, 0x84, 0x80, 0x12, 0x39, 0xA8, 0x60, 0x00, 0x00, 0x00, 0xFF, 0xFF, 0xFF, 0xFF, 0x4E, 0x80, 0x00, 0x21,
	    0x80, 0x3C, 0xE4, 0xD4, 0x00, 0x20, 0x00, 0x00, 0x80, 0x07, 0x96, 0xE0, 0x3A, 0x40, 0x00, 0x01, 0x80, 0x2B,
	    0x7E, 0x54, 0x88, 0x7F, 0x22, 0x40, 0x80, 0x2B, 0x80, 0x8C, 0x2C, 0x03, 0x00, 0x02, 0x80, 0x10, 0xFC, 0x48,
	    0x90, 0x05, 0x21, 0xDC, 0x80, 0x10, 0xFB, 0x68, 0x90, 0x05, 0x21, 0xDC, 0x80, 0x12, 0x39, 0xA8, 0x90, 0x1F,
	    0x1A, 0x5C, 0xFF, 0xFF, 0xFF, 0xFF, 0x4E, 0x80, 0x00, 0x21, 0x80, 0x1D, 0x46, 0x10, 0x48, 0x00, 0x00, 0x4C,
	    0x80, 0x1D, 0x47, 0x24, 0x48, 0x00, 0x00, 0x3C, 0x80, 0x1D, 0x46, 0x0C, 0x80, 0x9F, 0x00, 0xEC, 0xFF, 0xFF,
	    0xFF, 0xFF, 0x4E, 0x80, 0x00, 0x21, 0x80, 0x1D, 0x46, 0x10, 0x38, 0x83, 0x7F, 0x9C, 0x80, 0x1D, 0x47, 0x24,
	    0x88, 0x1B, 0x00, 0xC4, 0x80, 0x1D, 0x46, 0x0C, 0x3C, 0x60, 0x80, 0x3B, 0xFF, 0xFF, 0xFF, 0xFF, 0x4E, 0x80,
	    0x00, 0x21, 0x80, 0x1D, 0x45, 0xFC, 0x48, 0x00, 0x09, 0xDC, 0xFF, 0xFF, 0xFF, 0xFF, 0x4E, 0x80, 0x00, 0x21,
	    0x80, 0x1D, 0x45, 0xFC, 0x40, 0x80, 0x09, 0xDC, 0xFF, 0xFF, 0xFF, 0xFF, 0x38, 0xA3, 0xFF, 0xFC, 0x84, 0x65,
	    0x00, 0x04, 0x2C, 0x03, 0xFF, 0xFF, 0x41, 0x82, 0x00, 0x10, 0x84, 0x85, 0x00, 0x04, 0x90, 0x83, 0x00, 0x00,
	    0x4B, 0xFF, 0xFF, 0xEC, 0x4E, 0x80, 0x00, 0x20, 0x3C, 0x60, 0x80, 0x00, 0x3C, 0x80, 0x00, 0x3B, 0x60, 0x84,
	    0x72, 0x2C, 0x3D, 0x80, 0x80, 0x32, 0x61, 0x8C, 0x8F, 0x50, 0x7D, 0x89, 0x03, 0xA6, 0x4E, 0x80, 0x04, 0x21,
	    0x3C, 0x60, 0x80, 0x17, 0x3C, 0x80, 0x80, 0x17, 0x00, 0x00, 0x00, 0x00, 0xC2, 0x1D, 0x14, 0xC8, 0x00, 0x00,
	    0x00, 0x04, // #Common/Preload Stadium
	                // Transformations/Handlers/Init
	                // isLoaded Bool.asm
	    0x88, 0x62, 0xF2, 0x38, 0x2C, 0x03, 0x00, 0x00, 0x41, 0x82, 0x00, 0x0C, 0x38, 0x60, 0x00, 0x00, 0x98, 0x7F,
	    0x00, 0xF0, 0x3B, 0xA0, 0x00, 0x01, 0x60, 0x00, 0x00, 0x00, 0x00, 0x00, 0x00, 0x00, 0xC2, 0x1D, 0x45, 0xEC,
	    0x00, 0x00, 0x00, 0x1B, // #Common/Preload Stadium
	                            // Transformations/Handlers/Load
	                            // Transformation.asm
	    0x88, 0x62, 0xF2, 0x38, 0x2C, 0x03, 0x00, 0x00, 0x41, 0x82, 0x00, 0xC4, 0x88, 0x7F, 0x00, 0xF0, 0x2C, 0x03,
	    0x00, 0x00, 0x40, 0x82, 0x00, 0xB8, 0x38, 0x60, 0x00, 0x04, 0x3D, 0x80, 0x80, 0x38, 0x61, 0x8C, 0x05, 0x80,
	    0x7D, 0x89, 0x03, 0xA6, 0x4E, 0x80, 0x04, 0x21, 0x54, 0x60, 0x10, 0x3A, 0xA8, 0x7F, 0x00, 0xE2, 0x3C, 0x80,
	    0x80, 0x3B, 0x60, 0x84, 0x7F, 0x9C, 0x7C, 0x84, 0x00, 0x2E, 0x7C, 0x03, 0x20, 0x00, 0x41, 0x82, 0xFF, 0xD4,
	    0x90, 0x9F, 0x00, 0xEC, 0x2C, 0x04, 0x00, 0x03, 0x40, 0x82, 0x00, 0x0C, 0x38, 0x80, 0x00, 0x00, 0x48, 0x00,
	    0x00, 0x34, 0x2C, 0x04, 0x00, 0x04, 0x40, 0x82, 0x00, 0x0C, 0x38, 0x80, 0x00, 0x01, 0x48, 0x00, 0x00, 0x24,
	    0x2C, 0x04, 0x00, 0x09, 0x40, 0x82, 0x00, 0x0C, 0x38, 0x80, 0x00, 0x02, 0x48, 0x00, 0x00, 0x14, 0x2C, 0x04,
	    0x00, 0x06, 0x40, 0x82, 0x00, 0x00, 0x38, 0x80, 0x00, 0x03, 0x48, 0x00, 0x00, 0x04, 0x3C, 0x60, 0x80, 0x3E,
	    0x60, 0x63, 0x12, 0x48, 0x54, 0x80, 0x10, 0x3A, 0x7C, 0x63, 0x02, 0x14, 0x80, 0x63, 0x03, 0xD8, 0x80, 0x9F,
	    0x00, 0xCC, 0x38, 0xBF, 0x00, 0xC8, 0x3C, 0xC0, 0x80, 0x1D, 0x60, 0xC6, 0x42, 0x20, 0x38, 0xE0, 0x00, 0x00,
	    0x3D, 0x80, 0x80, 0x01, 0x61, 0x8C, 0x65, 0x80, 0x7D, 0x89, 0x03, 0xA6, 0x4E, 0x80, 0x04, 0x21, 0x38, 0x60,
	    0x00, 0x01, 0x98, 0x7F, 0x00, 0xF0, 0x80, 0x7F, 0x00, 0xD8, 0x60, 0x00, 0x00, 0x00, 0x00, 0x00, 0x00, 0x00,
	    0xC2, 0x1D, 0x4F, 0x14, 0x00, 0x00, 0x00, 0x04, // #Common/Preload
	                                                    // Stadium
	                                                    // Transformations/Handlers/Reset
	                                                    // isLoaded.asm
	    0x88, 0x62, 0xF2, 0x38, 0x2C, 0x03, 0x00, 0x00, 0x41, 0x82, 0x00, 0x0C, 0x38, 0x60, 0x00, 0x00, 0x98, 0x7F,
	    0x00, 0xF0, 0x80, 0x6D, 0xB2, 0xD8, 0x60, 0x00, 0x00, 0x00, 0x00, 0x00, 0x00, 0x00, 0xC2, 0x06, 0x8F, 0x30,
	    0x00, 0x00, 0x00, 0x9D, // #Common/PAL/Handlers/Character DAT
	                            // Patcher.asm
	    0x88, 0x62, 0xF2, 0x34, 0x2C, 0x03, 0x00, 0x00, 0x41, 0x82, 0x04, 0xD4, 0x7C, 0x08, 0x02, 0xA6, 0x90, 0x01,
	    0x00, 0x04, 0x94, 0x21, 0xFF, 0x50, 0xBE, 0x81, 0x00, 0x08, 0x83, 0xFE, 0x01, 0x0C, 0x83, 0xFF, 0x00, 0x08,
	    0x3B, 0xFF, 0xFF, 0xE0, 0x80, 0x7D, 0x00, 0x00, 0x2C, 0x03, 0x00, 0x1B, 0x40, 0x80, 0x04, 0x9C, 0x48, 0x00,
	    0x00, 0x71, 0x48, 0x00, 0x00, 0xA9, 0x48, 0x00, 0x00, 0xB9, 0x48, 0x00, 0x01, 0x51, 0x48, 0x00, 0x01, 0x79,
	    0x48, 0x00, 0x01, 0x79, 0x48, 0x00, 0x02, 0x29, 0x48, 0x00, 0x02, 0x39, 0x48, 0x00, 0x02, 0x81, 0x48, 0x00,
	    0x02, 0xF9, 0x48, 0x00, 0x03, 0x11, 0x48, 0x00, 0x03, 0x11, 0x48, 0x00, 0x03, 0x11, 0x48, 0x00, 0x03, 0x11,
	    0x48, 0x00, 0x03, 0x21, 0x48, 0x00, 0x03, 0x21, 0x48, 0x00, 0x03, 0x89, 0x48, 0x00, 0x03, 0x89, 0x48, 0x00,
	    0x03, 0x91, 0x48, 0x00, 0x03, 0x91, 0x48, 0x00, 0x03, 0xA9, 0x48, 0x00, 0x03, 0xA9, 0x48, 0x00, 0x03, 0xB9,
	    0x48, 0x00, 0x03, 0xB9, 0x48, 0x00, 0x03, 0xC9, 0x48, 0x00, 0x03, 0xC9, 0x48, 0x00, 0x03, 0xC9, 0x48, 0x00,
	    0x04, 0x29, 0x7C, 0x88, 0x02, 0xA6, 0x1C, 0x63, 0x00, 0x04, 0x7C, 0x84, 0x1A, 0x14, 0x80, 0xA4, 0x00, 0x00,
	    0x54, 0xA5, 0x01, 0xBA, 0x7C, 0xA4, 0x2A, 0x14, 0x80, 0x65, 0x00, 0x00, 0x80, 0x85, 0x00, 0x04, 0x2C, 0x03,
	    0x00, 0xFF, 0x41, 0x82, 0x00, 0x14, 0x7C, 0x63, 0xFA, 0x14, 0x90, 0x83, 0x00, 0x00, 0x38, 0xA5, 0x00, 0x08,
	    0x4B, 0xFF, 0xFF, 0xE4, 0x48, 0x00, 0x03, 0xF0, 0x00, 0x00, 0x33, 0x44, 0x3F, 0x54, 0x7A, 0xE1, 0x00, 0x00,
	    0x33, 0x60, 0x42, 0xC4, 0x00, 0x00, 0x00, 0x00, 0x00, 0xFF, 0x00, 0x00, 0x37, 0x9C, 0x42, 0x92, 0x00, 0x00,
	    0x00, 0x00, 0x39, 0x08, 0x40, 0x00, 0x00, 0x00, 0x00, 0x00, 0x39, 0x0C, 0x40, 0x86, 0x66, 0x66, 0x00, 0x00,
	    0x39, 0x10, 0x3D, 0xEA, 0x0E, 0xA1, 0x00, 0x00, 0x39, 0x28, 0x41, 0xA0, 0x00, 0x00, 0x00, 0x00, 0x3C, 0x04,
	    0x2C, 0x01, 0x48, 0x0C, 0x00, 0x00, 0x47, 0x20, 0x1B, 0x96, 0x80, 0x13, 0x00, 0x00, 0x47, 0x34, 0x1B, 0x96,
	    0x80, 0x13, 0x00, 0x00, 0x47, 0x3C, 0x04, 0x00, 0x00, 0x09, 0x00, 0x00, 0x4A, 0x40, 0x2C, 0x00, 0x68, 0x11,
	    0x00, 0x00, 0x4A, 0x4C, 0x28, 0x1B, 0x00, 0x13, 0x00, 0x00, 0x4A, 0x50, 0x0D, 0x00, 0x01, 0x0B, 0x00, 0x00,
	    0x4A, 0x54, 0x2C, 0x80, 0x68, 0x11, 0x00, 0x00, 0x4A, 0x60, 0x28, 0x1B, 0x00, 0x13, 0x00, 0x00, 0x4A, 0x64,
	    0x0D, 0x00, 0x01, 0x0B, 0x00, 0x00, 0x4B, 0x24, 0x2C, 0x00, 0x68, 0x0D, 0x00, 0x00, 0x4B, 0x30, 0x0F, 0x10,
	    0x40, 0x13, 0x00, 0x00, 0x4B, 0x38, 0x2C, 0x80, 0x38, 0x0D, 0x00, 0x00, 0x4B, 0x44, 0x0F, 0x10, 0x40, 0x13,
	    0x00, 0x00, 0x00, 0xFF, 0x00, 0x00, 0x38, 0x0C, 0x00, 0x00, 0x00, 0x07, 0x00, 0x00, 0x4E, 0xF8, 0x2C, 0x00,
	    0x38, 0x03, 0x00, 0x00, 0x4F, 0x08, 0x0F, 0x80, 0x00, 0x0B, 0x00, 0x00, 0x4F, 0x0C, 0x2C, 0x80, 0x20, 0x03,
	    0x00, 0x00, 0x4F, 0x1C, 0x0F, 0x80, 0x00, 0x0B, 0x00, 0x00, 0x00, 0xFF, 0x00, 0x00, 0x00, 0xFF, 0x00, 0x00,
	    0x4D, 0x10, 0x3F, 0xC0, 0x00, 0x00, 0x00, 0x00, 0x4D, 0x70, 0x42, 0x94, 0x00, 0x00, 0x00, 0x00, 0x4D, 0xD4,
	    0x41, 0x90, 0x00, 0x00, 0x00, 0x00, 0x4D, 0xE0, 0x41, 0x90, 0x00, 0x00, 0x00, 0x00, 0x83, 0xAC, 0x2C, 0x00,
	    0x00, 0x09, 0x00, 0x00, 0x83, 0xB8, 0x34, 0x8C, 0x80, 0x11, 0x00, 0x00, 0x84, 0x00, 0x34, 0x8C, 0x80, 0x11,
	    0x00, 0x00, 0x84, 0x30, 0x05, 0x00, 0x00, 0x8B, 0x00, 0x00, 0x84, 0x38, 0x04, 0x1A, 0x05, 0x00, 0x00, 0x00,
	    0x84, 0x44, 0x05, 0x00, 0x00, 0x8B, 0x00, 0x00, 0x84, 0xDC, 0x05, 0x78, 0x05, 0x78, 0x00, 0x00, 0x85, 0xB8,
	    0x10, 0x00, 0x01, 0x0B, 0x00, 0x00, 0x85, 0xC0, 0x03, 0xE8, 0x01, 0xF4, 0x00, 0x00, 0x85, 0xCC, 0x10, 0x00,
	    0x01, 0x0B, 0x00, 0x00, 0x85, 0xD4, 0x03, 0x84, 0x03, 0xE8, 0x00, 0x00, 0x85, 0xE0, 0x10, 0x00, 0x01, 0x0B,
	    0x00, 0x00, 0x88, 0x18, 0x0B, 0x00, 0x01, 0x0B, 0x00, 0x00, 0x88, 0x2C, 0x0B, 0x00, 0x01, 0x0B, 0x00, 0x00,
	    0x88, 0xF8, 0x04, 0x1A, 0x0B, 0xB8, 0x00, 0x00, 0x89, 0x3C, 0x04, 0x1A, 0x0B, 0xB8, 0x00, 0x00, 0x89, 0x80,
	    0x04, 0x1A, 0x0B, 0xB8, 0x00, 0x00, 0x89, 0xE0, 0x04, 0xFE, 0xF7, 0x04, 0x00, 0x00, 0x00, 0xFF, 0x00, 0x00,
	    0x36, 0xCC, 0x42, 0xEC, 0x00, 0x00, 0x00, 0x00, 0x37, 0xC4, 0x0C, 0x00, 0x00, 0x00, 0x00, 0x00, 0x00, 0xFF,
	    0x00, 0x00, 0x34, 0x68, 0x3F, 0x66, 0x66, 0x66, 0x00, 0x00, 0x39, 0xD8, 0x44, 0x0C, 0x00, 0x00, 0x00, 0x00,
	    0x3A, 0x44, 0xB4, 0x99, 0x00, 0x11, 0x00, 0x00, 0x3A, 0x48, 0x1B, 0x8C, 0x00, 0x8F, 0x00, 0x00, 0x3A, 0x58,
	    0xB4, 0x99, 0x00, 0x11, 0x00, 0x00, 0x3A, 0x5C, 0x1B, 0x8C, 0x00, 0x8F, 0x00, 0x00, 0x3A, 0x6C, 0xB4, 0x99,
	    0x00, 0x11, 0x00, 0x00, 0x3A, 0x70, 0x1B, 0x8C, 0x00, 0x8F, 0x00, 0x00, 0x3B, 0x30, 0x44, 0x0C, 0x00, 0x00,
	    0x00, 0x00, 0x00, 0xFF, 0x00, 0x00, 0x45, 0xC8, 0x2C, 0x01, 0x50, 0x10, 0x00, 0x00, 0x45, 0xD4, 0x2D, 0x19,
	    0x80, 0x13, 0x00, 0x00, 0x45, 0xDC, 0x2C, 0x80, 0xB0, 0x10, 0x00, 0x00, 0x45, 0xE8, 0x2D, 0x19, 0x80, 0x13,
	    0x00, 0x00, 0x49, 0xC4, 0x2C, 0x00, 0x68, 0x0A, 0x00, 0x00, 0x49, 0xD0, 0x28, 0x1B, 0x80, 0x13, 0x00, 0x00,
	    0x49, 0xD8, 0x2C, 0x80, 0x78, 0x0A, 0x00, 0x00, 0x49, 0xE4, 0x28, 0x1B, 0x80, 0x13, 0x00, 0x00, 0x49, 0xF0,
	    0x2C, 0x00, 0x68, 0x08, 0x00, 0x00, 0x49, 0xFC, 0x23, 0x1B, 0x80, 0x13, 0x00, 0x00, 0x4A, 0x04, 0x2C, 0x80,
	    0x78, 0x08, 0x00, 0x00, 0x4A, 0x10, 0x23, 0x1B, 0x80, 0x13, 0x00, 0x00, 0x5C, 0x98, 0x1E, 0x0C, 0x80, 0x80,
	    0x00, 0x00, 0x5C, 0xF4, 0xB4, 0x80, 0x0C, 0x90, 0x00, 0x00, 0x5D, 0x08, 0xB4, 0x80, 0x0C, 0x90, 0x00, 0x00,
	    0x00, 0xFF, 0x00, 0x00, 0x3A, 0x1C, 0xB4, 0x94, 0x00, 0x13, 0x00, 0x00, 0x3A, 0x64, 0x2C, 0x00, 0x00, 0x15,
	    0x00, 0x00, 0x3A, 0x70, 0xB4, 0x92, 0x80, 0x13, 0x00, 0x00, 0x00, 0xFF, 0x00, 0x00, 0x00, 0xFF, 0x00, 0x00,
	    0x00, 0xFF, 0x00, 0x00, 0x00, 0xFF, 0x00, 0x00, 0x64, 0x7C, 0xB4, 0x9A, 0x40, 0x17, 0x00, 0x00, 0x64, 0x80,
	    0x64, 0x00, 0x10, 0x97, 0x00, 0x00, 0x00, 0xFF, 0x00, 0x00, 0x00, 0xFF, 0x00, 0x00, 0x33, 0xE4, 0x42, 0xDE,
	    0x00, 0x00, 0x00, 0x00, 0x45, 0x28, 0x2C, 0x01, 0x30, 0x11, 0x00, 0x00, 0x45, 0x34, 0xB4, 0x98, 0x80, 0x13,
	    0x00, 0x00, 0x45, 0x3C, 0x2C, 0x81, 0x30, 0x11, 0x00, 0x00, 0x45, 0x48, 0xB4, 0x98, 0x80, 0x13, 0x00, 0x00,
	    0x45, 0x50, 0x2D, 0x00, 0x20, 0x11, 0x00, 0x00, 0x45, 0x5C, 0xB4, 0x98, 0x80, 0x13, 0x00, 0x00, 0x45, 0xF8,
	    0x2C, 0x01, 0x30, 0x0F, 0x00, 0x00, 0x46, 0x08, 0x0F, 0x00, 0x01, 0x0B, 0x00, 0x00, 0x46, 0x0C, 0x2C, 0x81,
	    0x28, 0x0F, 0x00, 0x00, 0x46, 0x1C, 0x0F, 0x00, 0x01, 0x0B, 0x00, 0x00, 0x4A, 0xEC, 0x2C, 0x00, 0x70, 0x03,
	    0x00, 0x00, 0x4B, 0x00, 0x2C, 0x80, 0x38, 0x03, 0x00, 0x00, 0x00, 0xFF, 0x00, 0x00, 0x00, 0xFF, 0x00, 0x00,
	    0x48, 0x5C, 0x2C, 0x00, 0x00, 0x0F, 0x00, 0x00, 0x00, 0xFF, 0x00, 0x00, 0x00, 0xFF, 0x00, 0x00, 0x37, 0xB0,
	    0x3F, 0x59, 0x99, 0x9A, 0x00, 0x00, 0x37, 0xCC, 0x42, 0xAA, 0x00, 0x00, 0x00, 0x00, 0x55, 0x20, 0x87, 0x11,
	    0x80, 0x13, 0x00, 0x00, 0x00, 0xFF, 0x00, 0x00, 0x00, 0xFF, 0x00, 0x00, 0x3B, 0x8C, 0x44, 0x0C, 0x00, 0x00,
	    0x00, 0x00, 0x3D, 0x0C, 0x44, 0x0C, 0x00, 0x00, 0x00, 0x00, 0x00, 0xFF, 0x00, 0x00, 0x00, 0xFF, 0x00, 0x00,
	    0x50, 0xE4, 0xB4, 0x99, 0x00, 0x13, 0x00, 0x00, 0x50, 0xF8, 0xB4, 0x99, 0x00, 0x13, 0x00, 0x00, 0x00, 0xFF,
	    0x00, 0x00, 0x00, 0xFF, 0x00, 0x00, 0x00, 0xFF, 0x00, 0x00, 0x4E, 0xB0, 0x02, 0xBC, 0xFF, 0x38, 0x00, 0x00,
	    0x4E, 0xBC, 0x14, 0x00, 0x01, 0x23, 0x00, 0x00, 0x4E, 0xC4, 0x03, 0x84, 0x01, 0xF4, 0x00, 0x00, 0x4E, 0xD0,
	    0x14, 0x00, 0x01, 0x23, 0x00, 0x00, 0x4E, 0xD8, 0x04, 0x4C, 0x04, 0xB0, 0x00, 0x00, 0x4E, 0xE4, 0x14, 0x00,
	    0x01, 0x23, 0x00, 0x00, 0x50, 0x5C, 0x2C, 0x00, 0x68, 0x15, 0x00, 0x00, 0x50, 0x6C, 0x14, 0x08, 0x01, 0x23,
	    0x00, 0x00, 0x50, 0x70, 0x2C, 0x80, 0x60, 0x15, 0x00, 0x00, 0x50, 0x80, 0x14, 0x08, 0x01, 0x23, 0x00, 0x00,
	    0x50, 0x84, 0x2D, 0x00, 0x20, 0x15, 0x00, 0x00, 0x50, 0x94, 0x14, 0x08, 0x01, 0x23, 0x00, 0x00, 0x00, 0xFF,
	    0x00, 0x00, 0x00, 0xFF, 0xBA, 0x81, 0x00, 0x08, 0x80, 0x01, 0x00, 0xB4, 0x38, 0x21, 0x00, 0xB0, 0x7C, 0x08,
	    0x03, 0xA6, 0x3C, 0x60, 0x80, 0x3C, 0x60, 0x00, 0x00, 0x00, 0x00, 0x00, 0x00, 0x00, 0xC2, 0x2F, 0x9A, 0x3C,
	    0x00, 0x00, 0x00, 0x08, // #Common/PAL/Handlers/PAL Stock Icons.asm
	    0x88, 0x62, 0xF2, 0x34, 0x2C, 0x03, 0x00, 0x00, 0x41, 0x82, 0x00, 0x30, 0x48, 0x00, 0x00, 0x21, 0x7C, 0x88,
	    0x02, 0xA6, 0x80, 0x64, 0x00, 0x00, 0x90, 0x7D, 0x00, 0x2C, 0x90, 0x7D, 0x00, 0x30, 0x80, 0x64, 0x00, 0x04,
	    0x90, 0x7D, 0x00, 0x3C, 0x48, 0x00, 0x00, 0x10, 0x4E, 0x80, 0x00, 0x21, 0x3F, 0x59, 0x99, 0x9A, 0xC1, 0xA8,
	    0x00, 0x00, 0x80, 0x1D, 0x00, 0x14, 0x00, 0x00, 0x00, 0x00, 0xC2, 0x10, 0xFC, 0x44, 0x00, 0x00, 0x00,
	    0x04, // #Common/PAL/Handlers/DK
	          // Up B/Aerial Up B.asm
	    0x88, 0x82, 0xF2, 0x34, 0x2C, 0x04, 0x00, 0x00, 0x41, 0x82, 0x00, 0x10, 0x3C, 0x00, 0x80, 0x11, 0x60, 0x00,
	    0x00, 0x74, 0x48, 0x00, 0x00, 0x08, 0x38, 0x03, 0xD7, 0x74, 0x00, 0x00, 0x00, 0x00, 0xC2, 0x10, 0xFB, 0x64,
	    0x00, 0x00, 0x00, 0x04, // #Common/PAL/Handlers/DK Up B/Grounded
	                            // Up B.asm
	    0x88, 0x82, 0xF2, 0x34, 0x2C, 0x04, 0x00, 0x00, 0x41, 0x82, 0x00, 0x10, 0x3C, 0x00, 0x80, 0x11, 0x60, 0x00,
	    0x00, 0x74, 0x48, 0x00, 0x00, 0x08, 0x38, 0x03, 0xD7, 0x74, 0x00, 0x00, 0x00, 0x00, 0xFF, 0x00, 0x00, 0x00,
	    0x00, 0x00, 0x00, 0x00 // Termination sequence
	};

	static std::unordered_map<u32, bool> staticBlacklist = {
	    {0x8008d698, true}, // Recording/GetLCancelStatus/GetLCancelStatus.asm
	    {0x8006c324, true}, // Recording/GetLCancelStatus/ResetLCancelStatus.asm
	    {0x800679bc, true}, // Recording/ExtendPlayerBlock.asm
	    {0x802fef88, true}, // Recording/FlushFrameBuffer.asm
	    {0x80005604, true}, // Recording/IsVSMode.asm
	    {0x8016d30c, true}, // Recording/SendGameEnd.asm
	    {0x8016e74c, true}, // Recording/SendGameInfo.asm
	    {0x8006c5d8, true}, // Recording/SendGamePostFrame.asm
	    {0x8006b0dc, true}, // Recording/SendGamePreFrame.asm
	    {0x803219ec, true}, // 3.4.0: Recording/FlushFrameBuffer.asm (Have to keep old ones for backward compatibility)
	    {0x8006da34, true}, // 3.4.0: Recording/SendGamePostFrame.asm

	    {0x8021aae4, true}, // Binary/FasterMeleeSettings/DisableFdTransitions.bin
	    {0x801cbb90, true}, // Binary/FasterMeleeSettings/LaglessFod.bin
	    {0x801CC8AC, true}, // Binary/FasterMeleeSettings/LaglessFod.bin
	    {0x801CBE9C, true}, // Binary/FasterMeleeSettings/LaglessFod.bin
	    {0x801CBEF0, true}, // Binary/FasterMeleeSettings/LaglessFod.bin
	    {0x801CBF54, true}, // Binary/FasterMeleeSettings/LaglessFod.bin
	    {0x80390838, true}, // Binary/FasterMeleeSettings/LaglessFod.bin
	    {0x801CD250, true}, // Binary/FasterMeleeSettings/LaglessFod.bin
	    {0x801CCDCC, true}, // Binary/FasterMeleeSettings/LaglessFod.bin
	    {0x801C26B0, true}, // Binary/FasterMeleeSettings/RandomStageMusic.bin
	    {0x803761ec, true}, // Binary/NormalLagReduction.bin
	    {0x800198a4, true}, // Binary/PerformanceLagReduction.bin
	    {0x80019620, true}, // Binary/PerformanceLagReduction.bin
	    {0x801A5054, true}, // Binary/PerformanceLagReduction.bin
	    {0x80023ffc, true}, // Binary/GameMusicOn.bin + Binary/GameMusicOff.bin
	    {0x80397878, true}, // Binary/OsReportPrintOnCrash.bin
	    {0x801A4DA0, true}, // Binary/LagReduction/PD.bin
	    {0x801A4DB4, true}, // Binary/LagReduction/PD.bin
	    {0x80019860, true}, // Binary/LagReduction/PD.bin
	    {0x801A4C24, true}, // Binary/LagReduction/PD+VB.bin
	    {0x8001985C, true}, // Binary/LagReduction/PD+VB.bin
	    {0x80019860, true}, // Binary/LagReduction/PD+VB.bin
	    {0x80376200, true}, // Binary/LagReduction/PD+VB.bin
	    {0x801A5018, true}, // Binary/LagReduction/PD+VB.bin
	    {0x80218D68, true}, // Binary/LagReduction/PD+VB.bin

	    {0x800055f0, true}, // Common/EXITransferBuffer.asm
	    {0x800055f8, true}, // Common/GetIsFollower.asm
	    {0x800055fc, true}, // Common/Gecko/ProcessCodeList.asm
	    {0x8016d294, true}, // Common/IncrementFrameIndex.asm

	    {0x801a5b14, true}, // External/Salty Runback/Salty Runback.asm
	    {0x801a4570, true}, // External/LagReduction/ForceHD/480pDeflickerOff.asm
	    {0x802fccd8, true}, // External/Hide Nametag When Invisible/Hide Nametag When Invisible.asm

	    {0x804ddb30,
	     true}, // External/Widescreen/Adjust Offscreen Scissor/Fix Bubble Positions/Adjust Corner Value 1.asm
	    {0x804ddb34,
	     true}, // External/Widescreen/Adjust Offscreen Scissor/Fix Bubble Positions/Adjust Corner Value 2.asm
	    {0x804ddb2c, true}, // External/Widescreen/Adjust Offscreen Scissor/Fix Bubble Positions/Extend Negative
	                        // Vertical Bound.asm
	    {0x804ddb28, true}, // External/Widescreen/Adjust Offscreen Scissor/Fix Bubble Positions/Extend Positive
	                        // Vertical Bound.asm
	    {0x804ddb4c, true}, // External/Widescreen/Adjust Offscreen Scissor/Fix Bubble Positions/Widen Bubble Region.asm
	    {0x804ddb58, true}, // External/Widescreen/Adjust Offscreen Scissor/Adjust Bubble Zoom.asm
	    {0x80086b24, true}, // External/Widescreen/Adjust Offscreen Scissor/Draw High Poly Models.asm
	    {0x80030C7C, true}, // External/Widescreen/Adjust Offscreen Scissor/Left Camera Bound.asm
	    {0x80030C88, true}, // External/Widescreen/Adjust Offscreen Scissor/Right Camera Bound.asm
	    {0x802fcfc4, true}, // External/Widescreen/Nametag Fixes/Adjust Nametag Background X Scale.asm
	    {0x804ddb84, true}, // External/Widescreen/Nametag Fixes/Adjust Nametag Text X Scale.asm
	    {0x803BB05C, true}, // External/Widescreen/Fix Screen Flash.asm
	    {0x8036A4A8, true}, // External/Widescreen/Overwrite CObj Values.asm

	    {0x801a4de4, true}, // Start engine loop
	    {0x8038d0b0, true}, // PreventDuplicateSounds
	    {0x801a5014, true}, // LoopEngineForRollback
	};

	std::unordered_map<u32, bool> blacklist;
	blacklist.insert(staticBlacklist.begin(), staticBlacklist.end());

	auto replayCommSettings = g_replayComm->getSettings();
	if (replayCommSettings.rollbackDisplayMethod == "off")
	{
		// Some codes should only be blacklisted when not displaying rollbacks, these are codes
		// that are required for things to not break when using Slippi savestates. Perhaps this
		// should be handled by actually applying these codes in the playback ASM instead? not sure
		blacklist[0x8038add0] = true; // PreventMusicAlarm
	}

	geckoList.clear();

	Slippi::GameSettings *settings = m_current_game->GetSettings();
	if (settings->geckoCodes.empty())
	{
		geckoList = defaultCodeList;
		return;
	}

	std::vector<u8> source = settings->geckoCodes;
	INFO_LOG(SLIPPI, "Booting codes with source size: %d", source.size());

	int idx = 0;
	while (idx < source.size())
	{
		u8 codeType = source[idx] & 0xFE;
		u32 address = source[idx] << 24 | source[idx + 1] << 16 | source[idx + 2] << 8 | source[idx + 3];
		address = (address & 0x01FFFFFF) | 0x80000000;

		u32 codeOffset = 8; // Default code offset. Most codes are this length
		switch (codeType)
		{
		case 0xC0:
		case 0xC2:
		{
			u32 lineCount = source[idx + 4] << 24 | source[idx + 5] << 16 | source[idx + 6] << 8 | source[idx + 7];
			codeOffset = 8 + (lineCount * 8);
			break;
		}
		case 0x08:
			codeOffset = 16;
			break;
		case 0x06:
		{
			u32 byteLen = source[idx + 4] << 24 | source[idx + 5] << 16 | source[idx + 6] << 8 | source[idx + 7];
			codeOffset = 8 + ((byteLen + 7) & 0xFFFFFFF8); // Round up to next 8 bytes and add the first 8 bytes
			break;
		}
		}

		idx += codeOffset;

		// If this address is blacklisted, we don't add it to what we will send to game
		if (blacklist.count(address))
			continue;

		INFO_LOG(SLIPPI, "Codetype [%x] Inserting section: %d - %d (%x, %d)", codeType, idx - codeOffset, idx, address,
		         codeOffset);

		// If not blacklisted, add code to return vector
		geckoList.insert(geckoList.end(), source.begin() + (idx - codeOffset), source.begin() + idx);
	}

	// Add the termination sequence
	geckoList.insert(geckoList.end(), {0xFF, 0x00, 0x00, 0x00, 0x00, 0x00, 0x00, 0x00});
}

void CEXISlippi::prepareCharacterFrameData(Slippi::FrameData *frame, u8 port, u8 isFollower)
{
	std::unordered_map<uint8_t, Slippi::PlayerFrameData> source;
	source = isFollower ? frame->followers : frame->players;

	// This must be updated if new data is added
	int characterDataLen = 49;

	// Check if player exists
	if (!source.count(port))
	{
		// If player does not exist, insert blank section
		m_read_queue.insert(m_read_queue.end(), characterDataLen, 0);
		return;
	}

	// Get data for this player
	Slippi::PlayerFrameData data = source[port];

	// log << frameIndex << "\t" << port << "\t" << data.locationX << "\t" << data.locationY << "\t" <<
	// data.animation
	// << "\n";

	// WARN_LOG(EXPANSIONINTERFACE, "[Frame %d] [Player %d] Positions: %f | %f", frameIndex, port, data.locationX,
	// data.locationY);

	// Add all of the inputs in order
	appendWordToBuffer(&m_read_queue, data.randomSeed);
	appendWordToBuffer(&m_read_queue, *(u32 *)&data.joystickX);
	appendWordToBuffer(&m_read_queue, *(u32 *)&data.joystickY);
	appendWordToBuffer(&m_read_queue, *(u32 *)&data.cstickX);
	appendWordToBuffer(&m_read_queue, *(u32 *)&data.cstickY);
	appendWordToBuffer(&m_read_queue, *(u32 *)&data.trigger);
	appendWordToBuffer(&m_read_queue, data.buttons);
	appendWordToBuffer(&m_read_queue, *(u32 *)&data.locationX);
	appendWordToBuffer(&m_read_queue, *(u32 *)&data.locationY);
	appendWordToBuffer(&m_read_queue, *(u32 *)&data.facingDirection);
	appendWordToBuffer(&m_read_queue, (u32)data.animation);
	m_read_queue.push_back(data.joystickXRaw);
	appendWordToBuffer(&m_read_queue, *(u32 *)&data.percent);
	// NOTE TO DEV: If you add data here, make sure to increase the size above
}

bool CEXISlippi::checkFrameFullyFetched(s32 frameIndex)
{
	auto doesFrameExist = m_current_game->DoesFrameExist(frameIndex);
	if (!doesFrameExist)
		return false;

	Slippi::FrameData *frame = m_current_game->GetFrame(frameIndex);

	// This flag is set to true after a post frame update has been received. At that point
	// we know we have received all of the input data for the frame
	return frame->inputsFullyFetched;
}

void CEXISlippi::prepareFrameData(u8 *payload)
{
	// Since we are prepping new data, clear any existing data
	m_read_queue.clear();

	if (!m_current_game)
	{
		// Do nothing if we don't have a game loaded
		return;
	}

	// Parse input
	s32 frameIndex = payload[0] << 24 | payload[1] << 16 | payload[2] << 8 | payload[3];

	// If loading from queue, move on to the next replay if we have past endFrame
	auto watchSettings = g_replayComm->current;
	if (frameIndex > watchSettings.endFrame)
	{
		INFO_LOG(SLIPPI, "Killing game because we are past endFrame");
		m_read_queue.push_back(FRAME_RESP_TERMINATE);
		return;
	}

	// If a new replay should be played, terminate the current game
	auto isNewReplay = g_replayComm->isNewReplay();
	if (isNewReplay)
	{
		m_read_queue.push_back(FRAME_RESP_TERMINATE);
		return;
	}

	auto isProcessingComplete = m_current_game->IsProcessingComplete();
	// Wait until frame exists in our data before reading it. We also wait until
	// next frame has been found to ensure we have actually received all of the
	// data from this frame. Don't wait until next frame is processing is complete
	// (this is the last frame, in that case)
	auto isFrameFound = m_current_game->DoesFrameExist(frameIndex);
	g_playbackStatus->latestFrame = m_current_game->GetLatestIndex();
	auto isNextFrameFound = g_playbackStatus->latestFrame > frameIndex;
	auto isFrameComplete = checkFrameFullyFetched(frameIndex);
	auto isFrameReady = isFrameFound && (isProcessingComplete || isNextFrameFound || isFrameComplete);

	// If there is a startFrame configured, manage the fast-forward flag
	if (watchSettings.startFrame > Slippi::GAME_FIRST_FRAME)
	{
		if (frameIndex < watchSettings.startFrame)
		{
			g_playbackStatus->isHardFFW = true;
		}
		else if (frameIndex == watchSettings.startFrame)
		{
			// TODO: This might disable fast forward on first frame when we dont want to?
			g_playbackStatus->isHardFFW = false;
		}
	}

	auto commSettings = g_replayComm->getSettings();
	if (commSettings.rollbackDisplayMethod == "normal")
	{
		auto nextFrame = m_current_game->GetFrameAt(frameSeqIdx);
		g_playbackStatus->isHardFFW = nextFrame && nextFrame->frame <= g_playbackStatus->currentPlaybackFrame;

		if (nextFrame)
		{
			// This feels jank but without this g_playbackStatus ends up getting updated to
			// a value beyond the frame that actually gets played causes too much FFW
			frameIndex = nextFrame->frame;
		}
	}

	// If RealTimeMode is enabled, let's trigger fast forwarding under certain conditions
	auto isFarBehind = g_playbackStatus->latestFrame - frameIndex > 2;
	auto isVeryFarBehind = g_playbackStatus->latestFrame - frameIndex > 25;
	if (isFarBehind && commSettings.mode == "mirror" && commSettings.isRealTimeMode)
	{
		g_playbackStatus->isSoftFFW = true;

		// Once isHardFFW has been turned on, do not turn it off with this condition, should
		// hard FFW to the latest point
		if (!g_playbackStatus->isHardFFW)
			g_playbackStatus->isHardFFW = isVeryFarBehind;
	}

	if (g_playbackStatus->latestFrame == frameIndex)
	{
		// The reason to disable fast forwarding here is in hopes
		// of disabling it on the last frame that we have actually received.
		// Doing this will allow the rendering logic to run to display the
		// last frame instead of the frame previous to fast forwarding.
		// Not sure if this fully works with partial frames
		g_playbackStatus->isSoftFFW = false;
		g_playbackStatus->isHardFFW = false;
	}

	bool shouldFFW = shouldFFWFrame(frameIndex);
	u8 requestResultCode = shouldFFW ? FRAME_RESP_FASTFORWARD : FRAME_RESP_CONTINUE;
	if (!isFrameReady)
	{
		// If processing is complete, the game has terminated early. Tell our playback
		// to end the game as well.
		auto shouldTerminateGame = isProcessingComplete;
		requestResultCode = shouldTerminateGame ? FRAME_RESP_TERMINATE : FRAME_RESP_WAIT;
		m_read_queue.push_back(requestResultCode);

		// Disable fast forward here too... this shouldn't be necessary but better
		// safe than sorry I guess
		g_playbackStatus->isSoftFFW = false;
		g_playbackStatus->isHardFFW = false;

		if (requestResultCode == FRAME_RESP_TERMINATE)
		{
			ERROR_LOG(EXPANSIONINTERFACE, "Game should terminate on frame %d [%X]", frameIndex, frameIndex);
		}

		return;
	}

	u8 rollbackCode = 0; // 0 = not rollback, 1 = rollback, perhaps other options in the future?

	// Increment frame index if greater
	if (frameIndex > g_playbackStatus->currentPlaybackFrame)
	{
		g_playbackStatus->currentPlaybackFrame = frameIndex;
	}
	else if (commSettings.rollbackDisplayMethod != "off")
	{
		rollbackCode = 1;
	}

	// WARN_LOG(EXPANSIONINTERFACE, "[Frame %d] Playback current behind by: %d frames.", frameIndex,
	//        g_playbackStatus->latestFrame - frameIndex);

	// Keep track of last FFW frame, used for soft FFW's
	if (shouldFFW)
	{
		WARN_LOG(EXPANSIONINTERFACE, "[Frame %d] FFW frame, behind by: %d frames.", frameIndex,
		         g_playbackStatus->latestFrame - frameIndex);
		g_playbackStatus->lastFFWFrame = frameIndex;
	}

	// Return success code
	m_read_queue.push_back(requestResultCode);

	// Get frame
	Slippi::FrameData *frame = m_current_game->GetFrame(frameIndex);
	if (commSettings.rollbackDisplayMethod != "off")
	{
		auto previousFrame = m_current_game->GetFrameAt(frameSeqIdx - 1);
		frame = m_current_game->GetFrameAt(frameSeqIdx);

		*(s32 *)(&playbackSavestatePayload[0]) = Common::swap32(frame->frame);

		if (previousFrame && frame->frame <= previousFrame->frame)
		{
			// Here we should load a savestate
			handleLoadSavestate(&playbackSavestatePayload[0]);
		}

		// Here we should save a savestate
		handleCaptureSavestate(&playbackSavestatePayload[0]);

		frameSeqIdx += 1;
	}
	// else
	//{
	//	std::vector<u8> fakePayload(8, 0);
	//	*(s32 *)(&fakePayload[0]) = Common::swap32(frame->frame);

	//	if (frame->frame == 400)
	//	{
	//		handleCaptureSavestate(&fakePayload[0]);
	//	}

	//	if (frame->frame == 950)
	//	{
	//		*(s32 *)(&fakePayload[0]) = Common::swap32(400);
	//		handleLoadSavestate(&fakePayload[0]);
	//		handleCaptureSavestate(&fakePayload[0]);
	//	}
	//}

	// For normal replays, modify slippi seek/playback data as needed
	// TODO: maybe handle other modes too?
	if (commSettings.mode == "normal" || commSettings.mode == "queue")
	{
		g_playbackStatus->prepareSlippiPlayback(frame->frame);
	}

	// Push RB code
	m_read_queue.push_back(rollbackCode);

	// Add frame rng seed to be restored at priority 0
	u8 rngResult = frame->randomSeedExists ? 1 : 0;
	m_read_queue.push_back(rngResult);
	appendWordToBuffer(&m_read_queue, *(u32 *)&frame->randomSeed);

	// Add frame data for every character
	for (u8 port = 0; port < 4; port++)
	{
		prepareCharacterFrameData(frame, port, 0);
		prepareCharacterFrameData(frame, port, 1);
	}
}

bool CEXISlippi::shouldFFWFrame(int32_t frameIndex)
{
	if (!g_playbackStatus->isSoftFFW && !g_playbackStatus->isHardFFW)
	{
		// If no FFW at all, don't FFW this frame
		return false;
	}

	if (g_playbackStatus->isHardFFW)
	{
		// For a hard FFW, always FFW until it's turned off
		return true;
	}

	// Here we have a soft FFW, we only want to turn on FFW for single frames once
	// every X frames to FFW in a more smooth manner
	return frameIndex - g_playbackStatus->lastFFWFrame >= 15;
}

void CEXISlippi::prepareIsStockSteal(u8 *payload)
{
	// Since we are prepping new data, clear any existing data
	m_read_queue.clear();

	if (!m_current_game)
	{
		// Do nothing if we don't have a game loaded
		return;
	}

	// Parse args
	s32 frameIndex = payload[0] << 24 | payload[1] << 16 | payload[2] << 8 | payload[3];
	u8 playerIndex = payload[4];

	// I'm not sure checking for the frame should be necessary. Theoretically this
	// should get called after the frame request so the frame should already exist
	auto isFrameFound = m_current_game->DoesFrameExist(frameIndex);
	if (!isFrameFound)
	{
		m_read_queue.push_back(0);
		return;
	}

	// Load the data from this frame into the read buffer
	Slippi::FrameData *frame = m_current_game->GetFrame(frameIndex);
	auto players = frame->players;

	u8 playerIsBack = players.count(playerIndex) ? 1 : 0;
	m_read_queue.push_back(playerIsBack);
}

void CEXISlippi::prepareIsFileReady()
{
	m_read_queue.clear();

	auto isNewReplay = g_replayComm->isNewReplay();
	if (!isNewReplay)
	{
		g_replayComm->nextReplay();
		m_read_queue.push_back(0);
		return;
	}

	// Attempt to load game if there is a new replay file
	// this can come pack falsy if the replay file does not exist
	m_current_game = g_replayComm->loadGame();
	if (!m_current_game)
	{
		// Do not start if replay file doesn't exist
		// TODO: maybe display error message?
		INFO_LOG(SLIPPI, "EXI_DeviceSlippi.cpp: Replay file does not exist?");
		m_read_queue.push_back(0);
		return;
	}

	INFO_LOG(SLIPPI, "EXI_DeviceSlippi.cpp: Replay file loaded successfully!?");

	// Clear playback control related vars
	g_playbackStatus->resetPlayback();

	// Start the playback!
	m_read_queue.push_back(1);
}

static int tempTestCount = 0;
void CEXISlippi::handleOnlineInputs(u8 *payload)
{
	m_read_queue.clear();

	int32_t frame = payload[0] << 24 | payload[1] << 16 | payload[2] << 8 | payload[3];

	if (frame == 1)
	{
		availableSavestates.clear();
		activeSavestates.clear();

		// Prepare savestates for online play
		for (int i = 0; i < ROLLBACK_MAX_FRAMES; i++)
		{
			availableSavestates.push_back(std::make_unique<SlippiSavestate>());
		}

		// Reset stall counter
		isConnectionStalled = false;
		stallFrameCount = 0;

		// Reset character selections as they are no longer needed
		localSelections.Reset();
		slippi_netplay->StartSlippiGame();
	}

	if (shouldSkipOnlineFrame(frame))
	{
		// Send inputs that have not yet been acked
		slippi_netplay->SendSlippiPad(nullptr);
		m_read_queue.push_back(2);
		return;
	}

	handleSendInputs(payload);
	prepareOpponentInputs(payload);
}

bool CEXISlippi::shouldSkipOnlineFrame(int32_t frame)
{
	auto status = slippi_netplay->GetSlippiConnectStatus();
	bool connectionFailed = status == SlippiNetplayClient::SlippiConnectStatus::NET_CONNECT_STATUS_FAILED;
	bool connectionDisconnected = status == SlippiNetplayClient::SlippiConnectStatus::NET_CONNECT_STATUS_DISCONNECTED;
	if (connectionFailed || connectionDisconnected)
	{
		// If connection failed just continue the game
		return false;
	}

	if (isConnectionStalled)
	{
		return false;
	}

	// Return true if we are too far ahead for rollback. ROLLBACK_MAX_FRAMES is the number of frames
	// we can receive for the opponent at one time and is our "look-ahead" limit
	int32_t latestRemoteFrame = slippi_netplay->GetSlippiLatestRemoteFrame();
	if (frame - latestRemoteFrame >= ROLLBACK_MAX_FRAMES)
	{
		stallFrameCount++;
		if (stallFrameCount > 60 * 7)
		{
			// 7 second stall will disconnect game
			isConnectionStalled = true;
		}

		WARN_LOG(SLIPPI_ONLINE, "Halting for one frame due to rollback limit (frame: %d | latest: %d)...", frame,
		         latestRemoteFrame);
		return true;
	}

	stallFrameCount = 0;

	// Return true if we are over 60% of a frame ahead of our opponent. Currently limiting how
	// often this happens because I'm worried about jittery data causing a lot of unneccesary delays.
	// Only skip once for a given frame because our time detection method doesn't take into consideration
	// waiting for a frame. Also it's less jarring and it happens often enough that it will smoothly
	// get to the right place
	auto isTimeSyncFrame = frame % SLIPPI_ONLINE_LOCKSTEP_INTERVAL; // Only time sync every 30 frames
	if (isTimeSyncFrame == 0 && !isCurrentlySkipping)
	{
		auto offsetUs = slippi_netplay->CalcTimeOffsetUs();
		INFO_LOG(SLIPPI_ONLINE, "[Frame %d] Offset is: %d us", frame, offsetUs);

		if (offsetUs > 10000)
		{
			isCurrentlySkipping = true;

			int maxSkipFrames = frame <= 120 ? 5 : 1; // On early frames, support skipping more frames
			framesToSkip = ((offsetUs - 10000) / 16683) + 1;
			framesToSkip = framesToSkip > maxSkipFrames ? maxSkipFrames : framesToSkip; // Only skip 5 frames max

			WARN_LOG(SLIPPI_ONLINE, "Halting on frame %d due to time sync. Offset: %d us. Frames: %d...", frame,
			         offsetUs, framesToSkip);
		}
	}

	// Handle the skipped frames
	if (framesToSkip > 0)
	{
		// If ahead by 60% of a frame, stall. I opted to use 60% instead of half a frame
		// because I was worried about two systems continuously stalling for each other
		framesToSkip = framesToSkip - 1;
		return true;
	}

	isCurrentlySkipping = false;

	return false;
}

void CEXISlippi::handleSendInputs(u8 *payload)
{
	if (isConnectionStalled)
		return;

	int32_t frame = payload[0] << 24 | payload[1] << 16 | payload[2] << 8 | payload[3];
	u8 delay = payload[4];

	auto pad = std::make_unique<SlippiPad>(frame + delay, &payload[5]);

	slippi_netplay->SendSlippiPad(std::move(pad));
}

void CEXISlippi::prepareOpponentInputs(u8 *payload)
{
	m_read_queue.clear();

	u8 frameResult = 1; // Indicates to continue frame

	auto state = slippi_netplay->GetSlippiConnectStatus();
	if (state != SlippiNetplayClient::SlippiConnectStatus::NET_CONNECT_STATUS_CONNECTED || isConnectionStalled)
	{
		frameResult = 3; // Indicates we have disconnected
	}

	m_read_queue.push_back(frameResult); // Indicate a continue frame

	int32_t frame = payload[0] << 24 | payload[1] << 16 | payload[2] << 8 | payload[3];

	auto result = slippi_netplay->GetSlippiRemotePad(frame);

	// determine offset from which to copy data
	int offset = (result->latestFrame - frame) * SLIPPI_PAD_FULL_SIZE;
	offset = offset < 0 ? 0 : offset;

	// add latest frame we are transfering to begining of return buf
	int32_t latestFrame = offset > 0 ? frame : result->latestFrame;
	appendWordToBuffer(&m_read_queue, *(u32 *)&latestFrame);

	// copy pad data over
	auto txStart = result->data.begin() + offset;
	auto txEnd = result->data.end();

	std::vector<u8> tx;
	tx.insert(tx.end(), txStart, txEnd);
	tx.resize(SLIPPI_PAD_FULL_SIZE * ROLLBACK_MAX_FRAMES, 0);

	m_read_queue.insert(m_read_queue.end(), tx.begin(), tx.end());

	// ERROR_LOG(SLIPPI_ONLINE, "EXI: [%d] %X %X %X %X %X %X %X %X", latestFrame, m_read_queue[5], m_read_queue[6],
	// m_read_queue[7], m_read_queue[8], m_read_queue[9], m_read_queue[10], m_read_queue[11], m_read_queue[12]);
}

void CEXISlippi::handleCaptureSavestate(u8 *payload)
{
	s32 frame = payload[0] << 24 | payload[1] << 16 | payload[2] << 8 | payload[3];

	u64 startTime = Common::Timer::GetTimeUs();

	// Grab an available savestate
	std::unique_ptr<SlippiSavestate> ss;
	if (!availableSavestates.empty())
	{
		ss = std::move(availableSavestates.back());
		availableSavestates.pop_back();
	}
	else
	{
		// If there were no available savestates, use the oldest one
		auto it = activeSavestates.begin();
		ss = std::move(it->second);
		activeSavestates.erase(it->first);
	}

	// If there is already a savestate for this frame, remove it and add it to available
	if (activeSavestates.count(frame))
	{
		availableSavestates.push_back(std::move(activeSavestates[frame]));
		activeSavestates.erase(frame);
	}

	ss->Capture();
	activeSavestates[frame] = std::move(ss);

	u32 timeDiff = (u32)(Common::Timer::GetTimeUs() - startTime);
	INFO_LOG(SLIPPI_ONLINE, "SLIPPI ONLINE: Captured savestate for frame %d in: %f ms", frame,
	         ((double)timeDiff) / 1000);
}

void CEXISlippi::handleLoadSavestate(u8 *payload)
{
	s32 frame = payload[0] << 24 | payload[1] << 16 | payload[2] << 8 | payload[3];
	u32 *preserveArr = (u32 *)(&payload[4]);

	if (!activeSavestates.count(frame))
	{
		// This savestate does not exist... uhhh? What do we do?
		ERROR_LOG(SLIPPI_ONLINE, "SLIPPI ONLINE: Savestate for frame %d does not exist.", frame);
		return;
	}

	u64 startTime = Common::Timer::GetTimeUs();

	// Fetch preservation blocks
	std::vector<SlippiSavestate::PreserveBlock> blocks;

	// Get preservation blocks
	int idx = 0;
	while (Common::swap32(preserveArr[idx]) != 0)
	{
		SlippiSavestate::PreserveBlock p = {Common::swap32(preserveArr[idx]), Common::swap32(preserveArr[idx + 1])};
		blocks.push_back(p);
		idx += 2;
	}

	// Load savestate
	activeSavestates[frame]->Load(blocks);

	// Move all active savestates to available
	for (auto it = activeSavestates.begin(); it != activeSavestates.end(); ++it)
	{
		availableSavestates.push_back(std::move(it->second));
	}

	activeSavestates.clear();

	u32 timeDiff = (u32)(Common::Timer::GetTimeUs() - startTime);
	INFO_LOG(SLIPPI_ONLINE, "SLIPPI ONLINE: Loaded savestate for frame %d in: %f ms", frame, ((double)timeDiff) / 1000);
}

void CEXISlippi::startFindMatch(u8 *payload)
{
	SlippiMatchmaking::MatchSearchSettings search;
	search.mode = (SlippiMatchmaking::OnlinePlayMode)payload[0];

	std::string shiftJisCode;
	shiftJisCode.insert(shiftJisCode.begin(), &payload[1], &payload[1] + 18);
	shiftJisCode.erase(std::find(shiftJisCode.begin(), shiftJisCode.end(), 0x00), shiftJisCode.end());

	// TODO: Make this work so we dont have to pass shiftJis to mm server
	// search.connectCode = SHIFTJISToUTF8(shiftJisCode).c_str();
	search.connectCode = shiftJisCode;

	// Store this search so we know what was queued for
	lastSearch = search;

#ifndef LOCAL_TESTING
	if (!isEnetInitialized)
	{
		// Initialize enet
		auto res = enet_initialize();
		if (res < 0)
			ERROR_LOG(SLIPPI_ONLINE, "Failed to initialize enet res: %d", res);

		isEnetInitialized = true;
	}

	matchmaking->FindMatch(search);
#endif
}

void CEXISlippi::prepareOnlineMatchState()
{
	// This match block is a VS match with P1 Red Falco vs P2 Red Bowser on Battlefield. The proper values will
	// be overwritten
	static std::vector<u8> onlineMatchBlock = {
	    0x32, 0x01, 0x86, 0x4C, 0xC3, 0x00, 0x00, 0x00, 0x00, 0x00, 0x00, 0xFF, 0xFF, 0x6E, 0x00, 0x1F, 0x00, 0x00,
	    0x01, 0xE0, 0x00, 0x00, 0x00, 0x00, 0x00, 0x00, 0x00, 0x00, 0x00, 0x00, 0x00, 0x00, 0xFF, 0xFF, 0xFF, 0xFF,
	    0xFF, 0xFF, 0xFF, 0xFF, 0x00, 0x00, 0x00, 0x00, 0x3F, 0x80, 0x00, 0x00, 0x3F, 0x80, 0x00, 0x00, 0x3F, 0x80,
	    0x00, 0x00, 0x00, 0x00, 0x00, 0x00, 0x00, 0x00, 0x00, 0x00, 0x00, 0x00, 0x00, 0x00, 0x00, 0x00, 0x00, 0x00,
	    0x00, 0x00, 0x00, 0x00, 0x00, 0x00, 0x00, 0x00, 0x00, 0x00, 0x00, 0x00, 0x00, 0x00, 0x00, 0x00, 0x00, 0x00,
	    0x00, 0x00, 0x00, 0x00, 0x00, 0x00, 0x14, 0x00, 0x04, 0x01, 0x00, 0x00, 0x00, 0x00, 0x09, 0x00, 0x78, 0x00,
	    0xC0, 0x00, 0x04, 0x01, 0x00, 0x00, 0x00, 0x00, 0x00, 0x00, 0x00, 0x00, 0x3F, 0x80, 0x00, 0x00, 0x3F, 0x80,
	    0x00, 0x00, 0x3F, 0x80, 0x00, 0x00, 0x05, 0x00, 0x04, 0x01, 0x00, 0x01, 0x00, 0x00, 0x09, 0x00, 0x78, 0x00,
	    0xC0, 0x00, 0x04, 0x01, 0x00, 0x00, 0x00, 0x00, 0x00, 0x00, 0x00, 0x00, 0x3F, 0x80, 0x00, 0x00, 0x3F, 0x80,
	    0x00, 0x00, 0x3F, 0x80, 0x00, 0x00, 0x1A, 0x03, 0x04, 0x00, 0x00, 0xFF, 0x00, 0x00, 0x09, 0x00, 0x78, 0x00,
	    0x40, 0x00, 0x04, 0x01, 0x00, 0x00, 0x00, 0x00, 0x00, 0x00, 0x00, 0x00, 0x3F, 0x80, 0x00, 0x00, 0x3F, 0x80,
	    0x00, 0x00, 0x3F, 0x80, 0x00, 0x00, 0x1A, 0x03, 0x04, 0x00, 0x00, 0xFF, 0x00, 0x00, 0x09, 0x00, 0x78, 0x00,
	    0x40, 0x00, 0x04, 0x01, 0x00, 0x00, 0x00, 0x00, 0x00, 0x00, 0x00, 0x00, 0x3F, 0x80, 0x00, 0x00, 0x3F, 0x80,
	    0x00, 0x00, 0x3F, 0x80, 0x00, 0x00, 0x21, 0x03, 0x04, 0x00, 0x00, 0xFF, 0x00, 0x00, 0x09, 0x00, 0x78, 0x00,
	    0x40, 0x00, 0x04, 0x00, 0x00, 0x00, 0x00, 0x00, 0x00, 0x00, 0x00, 0x00, 0x3F, 0x80, 0x00, 0x00, 0x3F, 0x80,
	    0x00, 0x00, 0x3F, 0x80, 0x00, 0x00, 0x21, 0x03, 0x04, 0x00, 0x00, 0xFF, 0x00, 0x00, 0x09, 0x00, 0x78, 0x00,
	    0x40, 0x00, 0x04, 0x00, 0x00, 0x00, 0x00, 0x00, 0x00, 0x00, 0x00, 0x00, 0x3F, 0x80, 0x00, 0x00, 0x3F, 0x80,
	    0x00, 0x00, 0x3F, 0x80, 0x00, 0x00,
	};

	m_read_queue.clear();

	SlippiMatchmaking::ProcessState mmState = matchmaking->GetMatchmakeState();

#ifdef LOCAL_TESTING
	if (localSelections.isCharacterSelected)
		mmState = SlippiMatchmaking::ProcessState::CONNECTION_SUCCESS;
#endif

	m_read_queue.push_back(mmState); // Matchmaking State

	u8 localPlayerReady = localSelections.isCharacterSelected;
	u8 remotePlayerReady = 0;
	u8 localPlayerIndex = 0;
	u8 remotePlayerIndex = 1;

	std::string oppName = "";

	if (mmState == SlippiMatchmaking::ProcessState::CONNECTION_SUCCESS)
	{
		if (!slippi_netplay)
		{
#ifdef LOCAL_TESTING
			slippi_netplay = std::make_unique<SlippiNetplayClient>(true);
#else
			slippi_netplay = matchmaking->GetNetplayClient();
#endif

			slippi_netplay->SetMatchSelections(localSelections);
		}

#ifdef LOCAL_TESTING
		bool isConnected = true;
#else
		auto status = slippi_netplay->GetSlippiConnectStatus();
		bool isConnected = status == SlippiNetplayClient::SlippiConnectStatus::NET_CONNECT_STATUS_CONNECTED;
#endif

		if (isConnected)
		{
			auto matchInfo = slippi_netplay->GetMatchInfo();
#ifdef LOCAL_TESTING
			remotePlayerReady = true;
#else
			remotePlayerReady = matchInfo->remotePlayerSelections.isCharacterSelected;
#endif

			auto isDecider = slippi_netplay->IsDecider();
			localPlayerIndex = isDecider ? 0 : 1;
			remotePlayerIndex = isDecider ? 1 : 0;

			oppName = slippi_netplay->GetOpponentName();
		}
		else
		{
#ifndef LOCAL_TESTING
			// If we get here, our opponent likely disconnected. Let's trigger a clean up
			handleConnectionCleanup();
#endif
		}
	}
	else
	{
		slippi_netplay = nullptr;
	}

	m_read_queue.push_back(localPlayerReady);  // Local player ready
	m_read_queue.push_back(remotePlayerReady); // Remote player ready
	m_read_queue.push_back(localPlayerIndex);  // Local player index
	m_read_queue.push_back(remotePlayerIndex); // Remote player index

	u32 rngOffset = 0;
	std::string p1Name = "";
	std::string p2Name = "";

	if (localPlayerReady && remotePlayerReady)
	{
		auto isDecider = slippi_netplay->IsDecider();

		auto matchInfo = slippi_netplay->GetMatchInfo();
		SlippiPlayerSelections lps = matchInfo->localPlayerSelections;
		SlippiPlayerSelections rps = matchInfo->remotePlayerSelections;

		// Overwrite local player character
		onlineMatchBlock[0x60 + localPlayerIndex * 0x24] = lps.characterId;
		onlineMatchBlock[0x63 + localPlayerIndex * 0x24] = lps.characterColor;

#ifdef LOCAL_TESTING
		rps.characterId = 2;
		rps.characterColor = 2;
		rps.playerName = std::string("Player");
#endif

		// Overwrite remote player character
		onlineMatchBlock[0x60 + remotePlayerIndex * 0x24] = rps.characterId;
		onlineMatchBlock[0x63 + remotePlayerIndex * 0x24] = rps.characterColor;

		// Make one character lighter if same character, same color
		bool isSheikVsZelda =
		    lps.characterId == 0x12 && rps.characterId == 0x13 || lps.characterId == 0x13 && rps.characterId == 0x12;
		bool charMatch = lps.characterId == rps.characterId || isSheikVsZelda;
		bool colMatch = lps.characterColor == rps.characterColor;

		onlineMatchBlock[0x67 + 0x24] = charMatch && colMatch ? 1 : 0;

		// Overwrite stage
		u16 stageId;
		if (isDecider)
		{
			stageId = lps.isStageSelected ? lps.stageId : rps.stageId;
		}
		else
		{
			stageId = rps.isStageSelected ? rps.stageId : lps.stageId;
		}

		// int seconds = 0;
		// u32 *timer = (u32 *)&onlineMatchBlock[0x10];
		//*timer = Common::swap32(seconds * 60);

		u16 *stage = (u16 *)&onlineMatchBlock[0xE];
		*stage = Common::swap16(stageId);

		// Set rng offset
		rngOffset = isDecider ? lps.rngOffset : rps.rngOffset;
		WARN_LOG(SLIPPI_ONLINE, "Rng Offset: 0x%x", rngOffset);
		WARN_LOG(SLIPPI_ONLINE, "P1 Char: 0x%X, P2 Char: 0x%X", onlineMatchBlock[0x60], onlineMatchBlock[0x84]);

		// Set player names
		p1Name = isDecider ? lps.playerName : rps.playerName;
		p2Name = isDecider ? rps.playerName : lps.playerName;

		// Turn pause on in direct, off in everything else
		u8 *gameBitField3 = (u8 *)&onlineMatchBlock[2];
		auto directMode = SlippiMatchmaking::OnlinePlayMode::DIRECT;
		*gameBitField3 = lastSearch.mode == directMode ? *gameBitField3 & 0xF7 : *gameBitField3 | 0x8;
	}

	// Add rng offset to output
	appendWordToBuffer(&m_read_queue, rngOffset);

	// Add delay frames to output
	m_read_queue.push_back((u8)SConfig::GetInstance().m_slippiOnlineDelay);

	// Add names to output
	p1Name = ConvertStringForGame(p1Name, MAX_NAME_LENGTH);
	m_read_queue.insert(m_read_queue.end(), p1Name.begin(), p1Name.end());
	p2Name = ConvertStringForGame(p2Name, MAX_NAME_LENGTH);
	m_read_queue.insert(m_read_queue.end(), p2Name.begin(), p2Name.end());
	oppName = ConvertStringForGame(oppName, MAX_NAME_LENGTH);
	m_read_queue.insert(m_read_queue.end(), oppName.begin(), oppName.end());

	// Add error message if there is one
	auto errorStr = matchmaking->GetErrorMessage();
	errorStr = ConvertStringForGame(errorStr, 120);
	m_read_queue.insert(m_read_queue.end(), errorStr.begin(), errorStr.end());

	// Add the match struct block to output
	m_read_queue.insert(m_read_queue.end(), onlineMatchBlock.begin(), onlineMatchBlock.end());
}

u16 CEXISlippi::getRandomStage()
{
	static u16 selectedStage;

	static std::vector<u16> stages = {
	    0x2,  // FoD
	    0x3,  // Pokemon
	    0x8,  // Yoshi's Story
	    0x1C, // Dream Land
	    0x1F, // Battlefield
	    0x20, // Final Destination
	};

	std::vector<u16> stagesToConsider;

	// stagesToConsider = stages;
	// Add all stages to consider to the vector
	for (auto it = stages.begin(); it != stages.end(); ++it)
	{
		auto stageId = *it;
		if (lastSelectedStage != nullptr && stageId == *lastSelectedStage)
			continue;

		stagesToConsider.push_back(stageId);
	}

	// Shuffle the stages to consider. This isn't really necessary considering we
	// use a random number to select an index but idk the generator was giving a lot
	// of the same stage (same index) many times in a row or so it seemed to I figured
	// this can't hurt
	std::random_shuffle(stagesToConsider.begin(), stagesToConsider.end());

	// Get random stage
	int randIndex = generator() % stagesToConsider.size();
	selectedStage = stagesToConsider[randIndex];

	// Set last selected stage
	lastSelectedStage = &selectedStage;

	return selectedStage;
}

void CEXISlippi::setMatchSelections(u8 *payload)
{
	SlippiPlayerSelections s;

	s.characterId = payload[0];
	s.characterColor = payload[1];
	s.isCharacterSelected = payload[2];

	s.stageId = Common::swap16(&payload[3]);
	s.isStageSelected = payload[5];

	if (!s.isStageSelected)
	{
		// If stage is not selected, select a random stage
		s.stageId = getRandomStage();
		s.isStageSelected = true;
	}

	s.rngOffset = generator() % 0xFFFF;

	// Get user name from file
	std::string displayName = user->GetUserInfo().displayName;

	// Just let the max length to transfer to opponent be potentially 16 worst-case utf-8 chars
	// This string will get converted to the game format later
	int maxLenth = MAX_NAME_LENGTH * 4 + 4;
	if (displayName.length() > maxLenth)
	{
		displayName.resize(maxLenth);
	}

	s.playerName = displayName;

	// Get user connect code from file
	s.connectCode = user->GetUserInfo().connectCode;

	// Merge these selections
	localSelections.Merge(s);

	if (slippi_netplay)
	{
		slippi_netplay->SetMatchSelections(localSelections);
	}
}

void CEXISlippi::prepareFileLength(u8 *payload)
{
	m_read_queue.clear();

	std::string fileName((char *)&payload[0]);

	std::string contents;
	u32 size = gameFileLoader->LoadFile(fileName, contents);

	INFO_LOG(SLIPPI, "Getting file size for: %s -> %d", fileName.c_str(), size);

	// Write size to output
	appendWordToBuffer(&m_read_queue, size);
}

void CEXISlippi::prepareFileLoad(u8 *payload)
{
	m_read_queue.clear();

	std::string fileName((char *)&payload[0]);

	std::string contents;
	u32 size = gameFileLoader->LoadFile(fileName, contents);
	std::vector<u8> buf(contents.begin(), contents.end());

	INFO_LOG(SLIPPI, "Writing file contents: %s -> %d", fileName.c_str(), size);

	// Write the contents to output
	m_read_queue.insert(m_read_queue.end(), buf.begin(), buf.end());
}

void CEXISlippi::logMessageFromGame(u8 *payload)
{
	if (payload[0] == 0)
	{
		// The first byte indicates whether to log the time or not
		GENERIC_LOG(LogTypes::SLIPPI, (LogTypes::LOG_LEVELS)payload[1], "%s", (char *)&payload[2]);
	}
	else
	{
		GENERIC_LOG(LogTypes::SLIPPI, (LogTypes::LOG_LEVELS)payload[1], "%s: %llu", (char *)&payload[2],
		            Common::Timer::GetTimeUs());
	}
}

void CEXISlippi::handleLogInRequest()
{
	bool logInRes = user->AttemptLogin();
	if (!logInRes)
	{
		//#ifndef LINUX_LOCAL_DEV
		main_frame->LowerRenderWindow();
		//#endif
		user->OpenLogInPage();
		user->ListenForLogIn();
	}
}

void CEXISlippi::handleLogOutRequest()
{
	user->LogOut();
}

void CEXISlippi::handleUpdateAppRequest()
{
#ifdef __APPLE__
	CriticalAlertT("Automatic updates are not available for macOS, please update manually.");
#else
	main_frame->LowerRenderWindow();
	user->UpdateApp();
	main_frame->DoExit();
#endif
}

void CEXISlippi::prepareOnlineStatus()
{
	m_read_queue.clear();

	auto isLoggedIn = user->IsLoggedIn();
	auto userInfo = user->GetUserInfo();

	u8 appState = 0;
	if (isLoggedIn)
	{
		// Check if we have the latest version, and if not, indicate we need to update
		version::Semver200_version latestVersion(userInfo.latestVersion);
		version::Semver200_version currentVersion(scm_slippi_semver_str);

		appState = latestVersion > currentVersion ? 2 : 1;
	}

	m_read_queue.push_back(appState);

	// Write player name (31 bytes)
	std::string playerName = ConvertStringForGame(userInfo.displayName, MAX_NAME_LENGTH);
	m_read_queue.insert(m_read_queue.end(), playerName.begin(), playerName.end());

	// Write connect code (10 bytes)
	std::string connectCode = userInfo.connectCode;
	char shiftJisHashtag[] = {(char)0x81, (char)0x94, (char)0x00};
	connectCode.resize(CONNECT_CODE_LENGTH);
	connectCode = ReplaceAll(connectCode, "#", shiftJisHashtag);
	auto codeBuf = connectCode.c_str();
	m_read_queue.insert(m_read_queue.end(), codeBuf, codeBuf + CONNECT_CODE_LENGTH + 2);
}

void doConnectionCleanup(std::unique_ptr<SlippiMatchmaking> mm, std::unique_ptr<SlippiNetplayClient> nc)
{
	if (mm)
		mm.reset();

	if (nc)
		nc.reset();
}

void CEXISlippi::handleConnectionCleanup()
{
	ERROR_LOG(SLIPPI_ONLINE, "Connection cleanup started...");

	// Handle destructors in a separate thread to not block the main thread
	std::thread cleanup(doConnectionCleanup, std::move(matchmaking), std::move(slippi_netplay));
	cleanup.detach();

	// Reset matchmaking
	matchmaking = std::make_unique<SlippiMatchmaking>(user.get());

	// Disconnect netplay client
	slippi_netplay = nullptr;

	// Clear character selections
	localSelections.Reset();

	ERROR_LOG(SLIPPI_ONLINE, "Connection cleanup completed...");
}

void CEXISlippi::DMAWrite(u32 _uAddr, u32 _uSize)
{
	u8 *memPtr = Memory::GetPointer(_uAddr);

	u32 bufLoc = 0;

	if (memPtr == nullptr)
	{
		NOTICE_LOG(SLIPPI, "DMA Write was passed an invalid address: %x", _uAddr);
		Dolphin_Debugger::PrintCallstack(LogTypes::LOG_TYPE::SLIPPI, LogTypes::LOG_LEVELS::LNOTICE);
		m_read_queue.clear();
		return;
	}

	u8 byte = memPtr[0];
	if (byte == CMD_RECEIVE_COMMANDS)
	{
		time(&gameStartTime); // Store game start time
		u8 receiveCommandsLen = memPtr[1];
		configureCommands(&memPtr[1], receiveCommandsLen);
		writeToFileAsync(&memPtr[0], receiveCommandsLen + 1, "create");
		bufLoc += receiveCommandsLen + 1;
	}

	INFO_LOG(EXPANSIONINTERFACE, "EXI SLIPPI DMAWrite: addr: 0x%08x size: %d, bufLoc:[%02x %02x %02x %02x %02x]",
	         _uAddr, _uSize, memPtr[bufLoc], memPtr[bufLoc + 1], memPtr[bufLoc + 2], memPtr[bufLoc + 3],
	         memPtr[bufLoc + 4]);

	while (bufLoc < _uSize)
	{
		byte = memPtr[bufLoc];
		if (!payloadSizes.count(byte))
		{
			// This should never happen. Do something else if it does?
			WARN_LOG(EXPANSIONINTERFACE, "EXI SLIPPI: Invalid command byte: 0x%x", byte);
			return;
		}

		u32 payloadLen = payloadSizes[byte];
		switch (byte)
		{
		case CMD_RECEIVE_GAME_END:
			writeToFileAsync(&memPtr[bufLoc], payloadLen + 1, "close");
			break;
		case CMD_PREPARE_REPLAY:
			// log.open("log.txt");
			prepareGameInfo(&memPtr[bufLoc + 1]);
			break;
		case CMD_READ_FRAME:
			prepareFrameData(&memPtr[bufLoc + 1]);
			break;
		case CMD_IS_STOCK_STEAL:
			prepareIsStockSteal(&memPtr[bufLoc + 1]);
			break;
		case CMD_IS_FILE_READY:
			prepareIsFileReady();
			break;
		case CMD_GET_GECKO_CODES:
			m_read_queue.clear();
			m_read_queue.insert(m_read_queue.begin(), geckoList.begin(), geckoList.end());
			break;
		case CMD_ONLINE_INPUTS:
			handleOnlineInputs(&memPtr[bufLoc + 1]);
			break;
		case CMD_CAPTURE_SAVESTATE:
			handleCaptureSavestate(&memPtr[bufLoc + 1]);
			break;
		case CMD_LOAD_SAVESTATE:
			handleLoadSavestate(&memPtr[bufLoc + 1]);
			break;
		case CMD_GET_MATCH_STATE:
			prepareOnlineMatchState();
			break;
		case CMD_FIND_OPPONENT:
			startFindMatch(&memPtr[bufLoc + 1]);
			break;
		case CMD_SET_MATCH_SELECTIONS:
			setMatchSelections(&memPtr[bufLoc + 1]);
			break;
		case CMD_FILE_LENGTH:
			prepareFileLength(&memPtr[bufLoc + 1]);
			break;
		case CMD_FILE_LOAD:
			prepareFileLoad(&memPtr[bufLoc + 1]);
			break;
		case CMD_OPEN_LOGIN:
			handleLogInRequest();
			break;
		case CMD_LOGOUT:
			handleLogOutRequest();
			break;
		case CMD_GET_ONLINE_STATUS:
			prepareOnlineStatus();
			break;
		case CMD_CLEANUP_CONNECTION:
			handleConnectionCleanup();
			break;
		case CMD_LOG_MESSAGE:
			logMessageFromGame(&memPtr[bufLoc + 1]);
			break;
		case CMD_UPDATE:
			handleUpdateAppRequest();
			break;
		default:
			writeToFileAsync(&memPtr[bufLoc], payloadLen + 1, "");
			break;
		}

		bufLoc += payloadLen + 1;
	}
}

void CEXISlippi::DMARead(u32 addr, u32 size)
{
	if (m_read_queue.empty())
	{
		INFO_LOG(EXPANSIONINTERFACE, "EXI SLIPPI DMARead: Empty");
		return;
	}

	m_read_queue.resize(size, 0); // Resize response array to make sure it's all full/allocated

	auto queueAddr = &m_read_queue[0];
	INFO_LOG(EXPANSIONINTERFACE, "EXI SLIPPI DMARead: addr: 0x%08x size: %d, startResp: [%02x %02x %02x %02x %02x]",
	         addr, size, queueAddr[0], queueAddr[1], queueAddr[2], queueAddr[3], queueAddr[4]);

	// Copy buffer data to memory
	Memory::CopyToEmu(addr, queueAddr, size);
}

bool CEXISlippi::IsPresent() const
{
	return true;
}

void CEXISlippi::TransferByte(u8 &byte) {}<|MERGE_RESOLUTION|>--- conflicted
+++ resolved
@@ -354,12 +354,8 @@
 
 void CEXISlippi::writeToFileAsync(u8 *payload, u32 length, std::string fileOption)
 {
-<<<<<<< HEAD
-	if (!SConfig::GetInstance().m_slippiSaveReplays) {
-=======
 	if (!SConfig::GetInstance().m_slippiSaveReplays)
 	{
->>>>>>> bddf4149
 		return;
 	}
 
@@ -512,22 +508,18 @@
 
 	// Remove a trailing / or \\ if the user managed to have that in their config
 	char dirpathEnd = dirpath.back();
-<<<<<<< HEAD
-	if (dirpathEnd == '/' || dirpathEnd == '\\') {
-=======
 	if (dirpathEnd == '/' || dirpathEnd == '\\')
 	{
->>>>>>> bddf4149
 		dirpath.pop_back();
 	}
 
 	// First, ensure that the root Slippi replay directory is created
 	File::CreateFullPath(dirpath + "/");
 
-<<<<<<< HEAD
-	// Now we have a dir such as /home/Replays but we need to make one such 
+	// Now we have a dir such as /home/Replays but we need to make one such
 	// as /home/Replays/2020-06 if month categorization is enabled
-	if (SConfig::GetInstance().m_slippiReplayMonthFolders) {
+	if (SConfig::GetInstance().m_slippiReplayMonthFolders)
+	{
 		dirpath.push_back('/');
 
 		// Append YYYY-MM to the directory path
@@ -542,26 +534,6 @@
 		File::CreateDir(dirpath);
 	}
 
-=======
-	// Now we have a dir such as /home/Replays but we need to make one such
-	// as /home/Replays/2020-06 if month categorization is enabled
-	if (SConfig::GetInstance().m_slippiReplayMonthFolders)
-	{
-		dirpath.push_back('/');
-
-		// Append YYYY-MM to the directory path
-		uint8_t yearMonthStrLength = sizeof "2020-06";
-		std::vector<char> yearMonthBuf(yearMonthStrLength);
-		strftime(&yearMonthBuf[0], yearMonthStrLength, "%Y-%m", localtime(&gameStartTime));
-
-		std::string yearMonth(&yearMonthBuf[0]);
-		dirpath.append(yearMonth);
-
-		// Ensure that the subfolder directory is created
-		File::CreateDir(dirpath);
-	}
-
->>>>>>> bddf4149
 	std::string filepath = dirpath + DIR_SEP + generateFileName();
 	INFO_LOG(SLIPPI, "EXI_DeviceSlippi.cpp: Creating new replay file %s", filepath.c_str());
 
@@ -571,15 +543,6 @@
 	m_file = File::IOFile(filepath, "wb");
 #endif
 
-<<<<<<< HEAD
-	if (!m_file) {
-		PanicAlertT("Could not create .slp replay file [%s].\n\n"
-					"The replay folder's path might be invalid, or you might "
-					"not have permission to write to it.\n\n"
-					"You can change the replay folder in Config > GameCube > "
-					"Slippi Replay Settings.",
-					filepath.c_str());
-=======
 	if (!m_file)
 	{
 		PanicAlertT("Could not create .slp replay file [%s].\n\n"
@@ -588,7 +551,6 @@
 		            "You can change the replay folder in Config > GameCube > "
 		            "Slippi Replay Settings.",
 		            filepath.c_str());
->>>>>>> bddf4149
 	}
 }
 
