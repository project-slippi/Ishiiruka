--- conflicted
+++ resolved
@@ -234,10 +234,7 @@
         if: success()
         shell: bash
         run: |
-<<<<<<< HEAD
-=======
           rm '/usr/local/bin/2to3' || true
->>>>>>> f4d1b4da
           brew update
           brew upgrade cmake
           brew install \
