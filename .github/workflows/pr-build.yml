--- conflicted
+++ resolved
@@ -355,11 +355,6 @@
           make -j7
           sudo make install
       - name: "Build Netplay (No Codesigning)"
-<<<<<<< HEAD
-        if: success()
-=======
-        if: success() && env.CERTIFICATE_MACOS_APPLICATION == null
->>>>>>> 58df1ff2
         shell: bash
         working-directory: ${{ github.workspace }}
         run: |
@@ -367,21 +362,6 @@
           cd build
           cmake ..
           make -j7
-        env:
-          CERTIFICATE_MACOS_APPLICATION: ${{ secrets.CERTIFICATE_MACOS_APPLICATION }}
-      - name: "Build & Codesign Netplay"
-        if: success() && env.CERTIFICATE_MACOS_APPLICATION != null
-        shell: bash
-        working-directory: ${{ github.workspace }}
-        run: |
-          chmod +x Tools/load-macos-certs-ci.sh && ./Tools/load-macos-certs-ci.sh
-          mkdir build
-          cd build
-          cmake -DMACOS_CODE_SIGNING="ON" -DMACOS_CODE_SIGNING_IDENTITY="${{ secrets.APPLE_IDENTITY_HASH }}" ..
-          make -j7
-        env:
-          CERTIFICATE_MACOS_APPLICATION: ${{ secrets.CERTIFICATE_MACOS_APPLICATION }}
-          CERTIFICATE_MACOS_PASSWORD: ${{ secrets.CERTIFICATE_MACOS_PASSWORD }}
       - name: "Package Netplay"
         if: success()
         shell: bash
@@ -486,26 +466,8 @@
           
           make -j7
         env:
-<<<<<<< HEAD
           MACOS_CERT_PASSWD: ${{ secrets.CERTIFICATE_MACOS_PASSWORD }}
       - name: "Inject Playback Resources"
-=======
-          CERTIFICATE_MACOS_APPLICATION: ${{ secrets.CERTIFICATE_MACOS_APPLICATION }}
-      - name: "Build & Codesign Playback"
-        if: success() && env.CERTIFICATE_MACOS_APPLICATION != null
-        shell: bash
-        working-directory: ${{ github.workspace }}
-        run: |
-          chmod +x Tools/load-macos-certs-ci.sh && ./Tools/load-macos-certs-ci.sh
-          mkdir build
-          cd build
-          cmake -DIS_PLAYBACK=true -DMACOS_CODE_SIGNING="ON" -DMACOS_CODE_SIGNING_IDENTITY="${{ secrets.APPLE_IDENTITY_HASH }}" ..
-          make -j7
-        env:
-          CERTIFICATE_MACOS_APPLICATION: ${{ secrets.CERTIFICATE_MACOS_APPLICATION }}
-          CERTIFICATE_MACOS_PASSWORD: ${{ secrets.CERTIFICATE_MACOS_PASSWORD }}
-      - name: "Package Playback"
->>>>>>> 58df1ff2
         if: success()
         shell: bash
         workig-directory: ${{ github.workspace }}
