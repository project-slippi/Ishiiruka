--- conflicted
+++ resolved
@@ -355,10 +355,7 @@
           make -j7
           sudo make install
       - name: "Build Netplay (No Codesigning)"
-<<<<<<< HEAD
-        if: success()
-=======
->>>>>>> 961576ac
+        if: success()
         shell: bash
         working-directory: ${{ github.workspace }}
         run: |
