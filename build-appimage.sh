#!/bin/bash -e
# build-appimage.sh

ZSYNC_STRING="gh-releases-zsync|project-slippi|Ishiiruka|latest|Slippi_Online-x86_64.AppImage.zsync"
NETPLAY_APPIMAGE_STRING="Slippi_Online-x86_64.AppImage"
PLAYBACK_APPIMAGE_STRING="Slippi_Playback-x86_64.AppImage"

LINUXDEPLOY_PATH="https://github.com/linuxdeploy/linuxdeploy/releases/download/continuous"
LINUXDEPLOY_FILE="linuxdeploy-x86_64.AppImage"
LINUXDEPLOY_URL="${LINUXDEPLOY_PATH}/${LINUXDEPLOY_FILE}"

UPDATEPLUG_PATH="https://github.com/linuxdeploy/linuxdeploy-plugin-appimage/releases/download/continuous"
UPDATEPLUG_FILE="linuxdeploy-plugin-appimage-x86_64.AppImage"
UPDATEPLUG_URL="${UPDATEPLUG_PATH}/${UPDATEPLUG_FILE}"

UPDATETOOL_PATH="https://github.com/AppImage/AppImageUpdate/releases/download/continuous"
UPDATETOOL_FILE="appimageupdatetool-x86_64.AppImage"
UPDATETOOL_URL="${UPDATETOOL_PATH}/${UPDATETOOL_FILE}"

DESKTOP_APP_URL="https://github.com/project-slippi/slippi-desktop-app"
DESKTOP_APP_SYS_PATH="./slippi-desktop-app/app/dolphin-dev/overwrite/Sys"

APPDIR_BIN="./AppDir/usr/bin"
APPDIR_HOOKS="./AppDir/apprun-hooks"

# Grab various appimage binaries from GitHub if we don't have them
if [ ! -e ./Tools/linuxdeploy ]; then
	wget ${LINUXDEPLOY_URL} -O ./Tools/linuxdeploy
	chmod +x ./Tools/linuxdeploy
fi
if [ ! -e ./Tools/linuxdeploy-update-plugin ]; then
	wget ${UPDATEPLUG_URL} -O ./Tools/linuxdeploy-update-plugin
	chmod +x ./Tools/linuxdeploy-update-plugin
fi
if [ ! -e ./Tools/appimageupdatetool ]; then
	wget ${UPDATETOOL_URL} -O ./Tools/appimageupdatetool
	chmod +x ./Tools/appimageupdatetool
fi

# Delete the AppDir folder to prevent build issues
rm -rf ./AppDir/

# Add the linux-env script to the AppDir prior to running linuxdeploy
mkdir -p ${APPDIR_HOOKS}
cp Data/linux-env.sh ${APPDIR_HOOKS}

# Build the AppDir directory for this image
mkdir -p AppDir
./Tools/linuxdeploy \
	--appdir=./AppDir \
	-e ./build/Binaries/dolphin-emu \
	-d ./Data/slippi-online.desktop \
	-i ./Data/dolphin-emu.png

# Add the Sys dir to the AppDir for packaging
cp -r Data/Sys ${APPDIR_BIN}

# Build type
if [ "$1" == "playback" ] # Playback
    then
        echo "Using Playback build config"

		rm -f ${PLAYBACK_APPIMAGE_STRING}

		if [ -d "slippi-desktop-app" ]
			then
				pushd slippi-desktop-app
				git checkout master
				git pull --ff-only
				popd
		else
			git clone ${DESKTOP_APP_URL}
		fi
		# Update Sys dir with playback codes
		rm -rf "${APPDIR_BIN}/GameSettings" # Delete netplay codes
		cp -r ${DESKTOP_APP_SYS_PATH} ${APPDIR_BIN}

		OUTPUT="${PLAYBACK_APPIMAGE_STRING}" \
		./Tools/linuxdeploy-update-plugin --appdir=./AppDir/
else
		echo "Using Netplay build config"

<<<<<<< HEAD
=======
		# remove existing appimage just in case
>>>>>>> 026a376c
		rm -f ${NETPLAY_APPIMAGE_STRING}
		
		# Package up the update tool within the AppImage
		cp ./Tools/appimageupdatetool ./AppDir/usr/bin/

		# Bake an AppImage with the update metadata
		UPDATE_INFORMATION="${ZSYNC_STRING}" \
			./Tools/linuxdeploy-update-plugin --appdir=./AppDir/
fi<|MERGE_RESOLUTION|>--- conflicted
+++ resolved
@@ -80,10 +80,7 @@
 else
 		echo "Using Netplay build config"
 
-<<<<<<< HEAD
-=======
 		# remove existing appimage just in case
->>>>>>> 026a376c
 		rm -f ${NETPLAY_APPIMAGE_STRING}
 		
 		# Package up the update tool within the AppImage
